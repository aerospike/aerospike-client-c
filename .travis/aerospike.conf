--- conflicted
+++ resolved
@@ -29,10 +29,6 @@
   service {
     address ${service_addr}
     port ${service_port}
-<<<<<<< HEAD
-#    network-interface-name venet0
-=======
->>>>>>> d6bab55f
   }
 
   heartbeat {
