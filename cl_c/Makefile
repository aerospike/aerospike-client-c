include project/build.makefile

CFLAGS = -std=gnu99 -g -O3 -fno-common -fno-strict-aliasing -rdynamic -fPIC -Wall $(AS_CFLAGS) -DMARCH_$(ARCH) -D_FILE_OFFSET_BITS=64 -D_REENTRANT -D_GNU_SOURCE
LDFLAGS = 

MODULES = common mod-lua msgpack

INC_PATH += modules/common/$(TARGET_INCL)
INC_PATH += $(MSGPACK_PATH)/src
INC_PATH += modules/mod-lua/src/include

ifeq ($(MEM_COUNT),1)
	LDFLAGS += -lm
	CFLAGS += -DMEM_COUNT
endif
	
# ifndef MSGPACK_PATH
# $(warning *** env MSGPACK_PATH not set. Using modules/msgpack as default)
# MSGPACK_PATH := modules/msgpack
# endif

# ifndef JANSSON_PATH
# $(error *** env JANSSON_PATH is not set. Please download, build and set JANSSON_PATH)
# endif

CITRUSLEAF = 
CITRUSLEAF += citrusleaf.o
CITRUSLEAF += cl_async.o
CITRUSLEAF += cl_batch.o
CITRUSLEAF += cl_cluster.o
CITRUSLEAF += cl_info.o
CITRUSLEAF += cl_lookup.o
CITRUSLEAF += cl_partition.o
CITRUSLEAF += cl_query.o
CITRUSLEAF += cl_sindex.o
CITRUSLEAF += cl_scan.o
CITRUSLEAF += cl_udf.o
CITRUSLEAF += proto.o

OBJECTS = $(TARGET_OBJ)/*.o modules/mod-lua/$(TARGET_OBJ)/*.o modules/common/$(TARGET_OBJ)/client/*.o modules/common/$(TARGET_OBJ)/shared/*.o $(MSGPACK_PATH)/src/.libs/*.o

##
## MAIN
##
.DEFAULT_GOAL := all

all: libcitrusleaf.so libcitrusleaf.a prepare test 

libcitrusleaf.o: $(call objects, $(CITRUSLEAF))

libcitrusleaf.a: | msgpack mod-lua common libcitrusleaf.o $(TARGET_LIB)
    $(call archive, $(empty), $(empty), $(empty), $(empty), $(OBJECTS))

libcitrusleaf.so: | msgpack mod-lua common libcitrusleaf.o $(TARGET_LIB)
    $(call library, $(empty), $(empty), $(empty), $(empty), $(OBJECTS))

prepare:
    if [ ! -e "$(TARGET_INCL)/citrusleaf" ]; then mkdir -p $(TARGET_INCL)/citrusleaf; fi
    cp -pR $(SOURCE_INCL)/*.h $(TARGET_INCL)/citrusleaf/.
    cp -p modules/mod-lua/src/include/as_*.h $(TARGET_INCL)/citrusleaf/.
    cp -p modules/common/$(TARGET_INCL)/*.h $(TARGET_INCL)/.
    cp -p modules/common/$(TARGET_INCL)/citrusleaf/*.h $(TARGET_INCL)/citrusleaf/.

install:
<<<<<<< HEAD
    cp -p $(TARGET_LIB)/* /usr/lib/.
    if [ ! -e /opt/citrusleaf/bin/commands ]; then mkdir -p /opt/citrusleaf/bin/commands; fi
    cp -p $(SOURCE_TEST)/ascli.py /opt/citrusleaf/bin/ascli
    cp -p $(TARGET_BIN)/test/exists /opt/citrusleaf/bin/commands/.
    cp -p $(TARGET_BIN)/test/get /opt/citrusleaf/bin/commands/.
    cp -p $(TARGET_BIN)/test/put /opt/citrusleaf/bin/commands/.
    cp -p $(TARGET_BIN)/test/remove /opt/citrusleaf/bin/commands/.
    cp -p $(TARGET_BIN)/test/udf-get /opt/citrusleaf/bin/commands/.
    cp -p $(TARGET_BIN)/test/udf-list /opt/citrusleaf/bin/commands/.
    cp -p $(TARGET_BIN)/test/udf-put /opt/citrusleaf/bin/commands/.
    cp -p $(TARGET_BIN)/test/udf-record-apply /opt/citrusleaf/bin/commands/.
    cp -p $(TARGET_BIN)/test/udf-remove /opt/citrusleaf/bin/commands/.
ifeq ($(wildcard /usr/bin/ascli),)
    ln -s /opt/citrusleaf/bin/ascli /usr/bin/ascli
=======
	cp -p $(TARGET_LIB)/* /usr/lib/.
	if [ ! -e /opt/citrusleaf/bin/commands ]; then mkdir -p /opt/citrusleaf/bin/commands; fi
	cp -p $(SOURCE_TEST)/ascli.py /opt/citrusleaf/bin/ascli
	cp -p $(TARGET_BIN)/test/exists /opt/citrusleaf/bin/commands/.
	cp -p $(TARGET_BIN)/test/get /opt/citrusleaf/bin/commands/.
	cp -p $(TARGET_BIN)/test/put /opt/citrusleaf/bin/commands/.
	cp -p $(TARGET_BIN)/test/remove /opt/citrusleaf/bin/commands/.
	cp -p $(TARGET_BIN)/test/udf-get /opt/citrusleaf/bin/commands/.
	cp -p $(TARGET_BIN)/test/udf-list /opt/citrusleaf/bin/commands/.
	cp -p $(TARGET_BIN)/test/udf-put /opt/citrusleaf/bin/commands/.
	cp -p $(TARGET_BIN)/test/udf-record-apply /opt/citrusleaf/bin/commands/.
	cp -p $(TARGET_BIN)/test/udf-remove /opt/citrusleaf/bin/commands/.
ifeq ($(wildcard /usr/bin/ascli),)
	ln -s /opt/citrusleaf/bin/ascli /usr/bin/ascli
>>>>>>> 3c442bd1
endif

gendoc:
    cd doc; make html

##
## SUBMODULES
##

msgpack-configure: $(MSGPACK_PATH)/configure
    cd $(MSGPACK_PATH) && ./configure

msgpack-make: $(MSGPACK_PATH)
    make -C $(MSGPACK_PATH) CFLAGS="-fPIC"
    
msgpack: 
ifndef MSGPACK_PATH
    $(warning *** env MSGPACK_PATH not set. Using modules/msgpack as default)
    make msgpack-make CFLAGS="-fPIC" MSGPACK_PATH=modules/msgpack
MSGPACK_PATH=modules/msgpack
else
    make msgpack-make CFLAGS="-fPIC" MSGPACK_PATH=$(MSGPACK_PATH)
endif
    

jansson:
ifndef JANSSON_PATH
    $(error env JANSSON_PATH is not set. Please download, build and set JANSSON_PATH)
endif



mod-lua: 
    make -C modules/mod-lua libtypes.o MEM_COUNT=$(MEM_COUNT) 

common: 
    make -C modules/common client_only MEM_COUNT=$(MEM_COUNT) 


##
## TEST
##

test_flags = $(TARGET_LIB)/libcitrusleaf.a -L$(JANSSON_PATH)/src/.libs -Wl,-l,:libjansson.a -lcrypto -lssl -L$(MSGPACK_PATH)/src/.libs -Wl,-l,:libmsgpack.a -lpthread -lrt 

test/%:  $(SOURCE_TEST)/%.c | $(TARGET_BIN) jansson
    $(call executable, $(TARGET_INCL) $(JANSSON_PATH)/src, $(empty), $(empty) , $(empty), $(test_flags) )

test/get:  $(SOURCE_TEST)/get.c $(SOURCE_TEST)/as_json.c | $(TARGET_BIN)  jansson
    $(call executable, $(TARGET_INCL) $(JANSSON_PATH)/src, $(empty), $(empty), $(empty), $(test_flags))

test/put:  $(SOURCE_TEST)/put.c $(SOURCE_TEST)/as_json.c | $(TARGET_BIN)  jansson
    $(call executable, $(TARGET_INCL) $(JANSSON_PATH)/src, $(empty), $(empty), $(empty), $(test_flags))

test/udf-record-apply:  $(SOURCE_TEST)/udf-record-apply.c $(SOURCE_TEST)/as_json.c | $(TARGET_BIN)  jansson
    $(call executable, $(TARGET_INCL) $(JANSSON_PATH)/src, $(empty), $(empty), $(empty), $(test_flags))

test: test/quick test/get test/put test/remove test/exists test/udf test/udf-list test/udf-get test/udf-put test/udf-remove test/udf-record-apply<|MERGE_RESOLUTION|>--- conflicted
+++ resolved
@@ -49,105 +49,103 @@
 libcitrusleaf.o: $(call objects, $(CITRUSLEAF))
 
 libcitrusleaf.a: | msgpack mod-lua common libcitrusleaf.o $(TARGET_LIB)
-    $(call archive, $(empty), $(empty), $(empty), $(empty), $(OBJECTS))
+	$(call archive, $(empty), $(empty), $(empty), $(empty), $(OBJECTS))
 
 libcitrusleaf.so: | msgpack mod-lua common libcitrusleaf.o $(TARGET_LIB)
-    $(call library, $(empty), $(empty), $(empty), $(empty), $(OBJECTS))
+	$(call library, $(empty), $(empty), $(empty), $(empty), $(OBJECTS))
 
 prepare:
-    if [ ! -e "$(TARGET_INCL)/citrusleaf" ]; then mkdir -p $(TARGET_INCL)/citrusleaf; fi
-    cp -pR $(SOURCE_INCL)/*.h $(TARGET_INCL)/citrusleaf/.
-    cp -p modules/mod-lua/src/include/as_*.h $(TARGET_INCL)/citrusleaf/.
-    cp -p modules/common/$(TARGET_INCL)/*.h $(TARGET_INCL)/.
-    cp -p modules/common/$(TARGET_INCL)/citrusleaf/*.h $(TARGET_INCL)/citrusleaf/.
+	if [ ! -e "$(TARGET_INCL)/citrusleaf" ]; then mkdir -p $(TARGET_INCL)/citrusleaf; fi
+	cp -pR $(SOURCE_INCL)/*.h $(TARGET_INCL)/citrusleaf/.
+	cp -p modules/mod-lua/src/include/as_*.h $(TARGET_INCL)/citrusleaf/.
+	cp -p modules/common/$(TARGET_INCL)/*.h $(TARGET_INCL)/.
+	cp -p modules/common/$(TARGET_INCL)/citrusleaf/*.h $(TARGET_INCL)/citrusleaf/.
 
 install:
-<<<<<<< HEAD
-    cp -p $(TARGET_LIB)/* /usr/lib/.
-    if [ ! -e /opt/citrusleaf/bin/commands ]; then mkdir -p /opt/citrusleaf/bin/commands; fi
-    cp -p $(SOURCE_TEST)/ascli.py /opt/citrusleaf/bin/ascli
-    cp -p $(TARGET_BIN)/test/exists /opt/citrusleaf/bin/commands/.
-    cp -p $(TARGET_BIN)/test/get /opt/citrusleaf/bin/commands/.
-    cp -p $(TARGET_BIN)/test/put /opt/citrusleaf/bin/commands/.
-    cp -p $(TARGET_BIN)/test/remove /opt/citrusleaf/bin/commands/.
-    cp -p $(TARGET_BIN)/test/udf-get /opt/citrusleaf/bin/commands/.
-    cp -p $(TARGET_BIN)/test/udf-list /opt/citrusleaf/bin/commands/.
-    cp -p $(TARGET_BIN)/test/udf-put /opt/citrusleaf/bin/commands/.
-    cp -p $(TARGET_BIN)/test/udf-record-apply /opt/citrusleaf/bin/commands/.
-    cp -p $(TARGET_BIN)/test/udf-remove /opt/citrusleaf/bin/commands/.
-ifeq ($(wildcard /usr/bin/ascli),)
-    ln -s /opt/citrusleaf/bin/ascli /usr/bin/ascli
-=======
 	cp -p $(TARGET_LIB)/* /usr/lib/.
-	if [ ! -e /opt/citrusleaf/bin/commands ]; then mkdir -p /opt/citrusleaf/bin/commands; fi
-	cp -p $(SOURCE_TEST)/ascli.py /opt/citrusleaf/bin/ascli
-	cp -p $(TARGET_BIN)/test/exists /opt/citrusleaf/bin/commands/.
-	cp -p $(TARGET_BIN)/test/get /opt/citrusleaf/bin/commands/.
-	cp -p $(TARGET_BIN)/test/put /opt/citrusleaf/bin/commands/.
-	cp -p $(TARGET_BIN)/test/remove /opt/citrusleaf/bin/commands/.
-	cp -p $(TARGET_BIN)/test/udf-get /opt/citrusleaf/bin/commands/.
-	cp -p $(TARGET_BIN)/test/udf-list /opt/citrusleaf/bin/commands/.
-	cp -p $(TARGET_BIN)/test/udf-put /opt/citrusleaf/bin/commands/.
-	cp -p $(TARGET_BIN)/test/udf-record-apply /opt/citrusleaf/bin/commands/.
-	cp -p $(TARGET_BIN)/test/udf-remove /opt/citrusleaf/bin/commands/.
 ifeq ($(wildcard /usr/bin/ascli),)
 	ln -s /opt/citrusleaf/bin/ascli /usr/bin/ascli
->>>>>>> 3c442bd1
 endif
 
 gendoc:
-    cd doc; make html
+	cd doc; make html
 
 ##
 ## SUBMODULES
 ##
 
 msgpack-configure: $(MSGPACK_PATH)/configure
-    cd $(MSGPACK_PATH) && ./configure
+	cd $(MSGPACK_PATH) && ./configure
 
 msgpack-make: $(MSGPACK_PATH)
-    make -C $(MSGPACK_PATH) CFLAGS="-fPIC"
-    
+	make -C $(MSGPACK_PATH) CFLAGS="-fPIC"
+	
 msgpack: 
 ifndef MSGPACK_PATH
-    $(warning *** env MSGPACK_PATH not set. Using modules/msgpack as default)
-    make msgpack-make CFLAGS="-fPIC" MSGPACK_PATH=modules/msgpack
+	$(warning *** env MSGPACK_PATH not set. Using modules/msgpack as default)
+	make msgpack-make CFLAGS="-fPIC" MSGPACK_PATH=modules/msgpack
 MSGPACK_PATH=modules/msgpack
 else
-    make msgpack-make CFLAGS="-fPIC" MSGPACK_PATH=$(MSGPACK_PATH)
+	make msgpack-make CFLAGS="-fPIC" MSGPACK_PATH=$(MSGPACK_PATH)
 endif
-    
+	
 
 jansson:
 ifndef JANSSON_PATH
-    $(error env JANSSON_PATH is not set. Please download, build and set JANSSON_PATH)
+	$(error env JANSSON_PATH is not set. Please download, build and set JANSSON_PATH)
 endif
 
 
 
 mod-lua: 
-    make -C modules/mod-lua libtypes.o MEM_COUNT=$(MEM_COUNT) 
+	make -C modules/mod-lua libtypes.o MEM_COUNT=$(MEM_COUNT) 
 
 common: 
-    make -C modules/common client_only MEM_COUNT=$(MEM_COUNT) 
+	make -C modules/common client_only MEM_COUNT=$(MEM_COUNT) 
 
 
 ##
 ## TEST
 ##
+TEST_FLAGS += -L$(TARGET_LIB) -Wl,-l,:libcitrusleaf.a -L$(JANSSON_PATH)/src/.libs -Wl,-l,:libjansson.a -lcrypto -lssl -L$(MSGPACK_PATH)/src/.libs -Wl,-l,:libmsgpack.a -lpthread -lrt 
+ 
+TEST_TYPES = types
+TEST_TYPES += types_integer
+TEST_TYPES += types_string
+TEST_TYPES += types_arraylist
+TEST_TYPES += types_linkedlist
+TEST_TYPES += types_hashmap
+ 
+TEST_CLIENT = client
+TEST_CLIENT += client_string
+ 
+TEST_UDF = udf
+TEST_UDF += udf_basics
+TEST_UDF += udf_lists
+ 
+$(TARGET_OBJ)/test/%/%.o: $(SOURCE_TEST)/%/%.c
+	$(call object, $(empty), $(empty), $(empty), $(empty), $(TEST_FLAGS))
+ 
+$(TARGET_OBJ)/test/%.o: $(SOURCE_TEST)/%.c
+	$(call object, $(empty), $(empty), $(empty), $(empty), $(TEST_FLAGS))
+ 
+test/types: $(TEST_TYPES:%=$(TARGET_OBJ)/test/types/%.o) $(TARGET_OBJ)/test/test.o
+	$(call executable, $(empty), $(empty), $(empty), $(empty), $(TEST_FLAGS))
+ 
+test/client: $(TEST_CLIENT:%=$(TARGET_OBJ)/test/client/%.o) $(TARGET_OBJ)/test/test.o
+	$(call executable, $(empty), $(empty), $(empty), $(empty), $(TEST_FLAGS))
 
-test_flags = $(TARGET_LIB)/libcitrusleaf.a -L$(JANSSON_PATH)/src/.libs -Wl,-l,:libjansson.a -lcrypto -lssl -L$(MSGPACK_PATH)/src/.libs -Wl,-l,:libmsgpack.a -lpthread -lrt 
+test/udf: $(TEST_UDF:%=$(TARGET_OBJ)/test/udf/%.o) $(TARGET_OBJ)/test/test.o
+	$(call executable, $(empty), $(empty), $(empty), $(empty), $(TEST_FLAGS))
 
-test/%:  $(SOURCE_TEST)/%.c | $(TARGET_BIN) jansson
-    $(call executable, $(TARGET_INCL) $(JANSSON_PATH)/src, $(empty), $(empty) , $(empty), $(test_flags) )
+test: CFLAGS += -I$(TARGET_INCL) -I$(JANSSON_PATH)/src
+test: test/types test/client test/udf
 
-test/get:  $(SOURCE_TEST)/get.c $(SOURCE_TEST)/as_json.c | $(TARGET_BIN)  jansson
-    $(call executable, $(TARGET_INCL) $(JANSSON_PATH)/src, $(empty), $(empty), $(empty), $(test_flags))
+test-clean: 
+	rm -rf $(TARGET_BIN)/test
+	rm -rf $(TARGET_OBJ)/test
 
-test/put:  $(SOURCE_TEST)/put.c $(SOURCE_TEST)/as_json.c | $(TARGET_BIN)  jansson
-    $(call executable, $(TARGET_INCL) $(JANSSON_PATH)/src, $(empty), $(empty), $(empty), $(test_flags))
-
-test/udf-record-apply:  $(SOURCE_TEST)/udf-record-apply.c $(SOURCE_TEST)/as_json.c | $(TARGET_BIN)  jansson
-    $(call executable, $(TARGET_INCL) $(JANSSON_PATH)/src, $(empty), $(empty), $(empty), $(test_flags))
-
-test: test/quick test/get test/put test/remove test/exists test/udf test/udf-list test/udf-get test/udf-put test/udf-remove test/udf-record-apply+test-run: test
+	@$(TARGET_BIN)/test/types
+	@$(TARGET_BIN)/test/client
+	@$(TARGET_BIN)/test/udf