/*
 * The Aerospike C interface. A good, basic library that many clients can be based on.
 *
 * This is the external, public header file
 *
 * this code currently assumes that the server is running in an ASCII-7 based
 * (ie, utf8 or ISO-LATIN-1)
 * character set, as values coming back from the server are UTF-8. We currently
 * don't bother to convert to the character set of the machine we're running on
 * but we advertise these values as 'strings'
 *
 * All rights reserved
 * Brian Bulkowski, 2009
 * CitrusLeaf
 */

#include <inttypes.h>
#include <stdbool.h>
#include <netinet/in.h>
 
// do this both the new skool and old skool way which gives the highest correctness,
// speed, and compatibility
#pragma once

#include "citrusleaf/citrusleaf.h"
#include "citrusleaf/cl_cluster.h"
#include "citrusleaf/proto.h"
#include "citrusleaf/cf_atomic.h"
#include "citrusleaf/cf_ll.h"
#include "citrusleaf/cf_vector.h"
#include "citrusleaf/cf_queue.h"
#include "citrusleaf/cf_alloc.h"
#include "citrusleaf/cf_digest.h"

#ifdef __cplusplus
extern "C" {
#endif

// TUNING PARAMETER FOR BATCH
#define N_BATCH_THREADS 20


// citrusleaf.c used by cl_batch
int
cl_value_to_op_get_size(cl_bin *v, size_t *sz);

uint8_t *
cl_write_header(uint8_t *buf, size_t msg_sz, uint info1, uint info2, uint info3, uint32_t generation, uint32_t record_ttl, uint32_t transaction_ttl, uint32_t n_fields, uint32_t n_ops );

int
cl_value_to_op(cl_bin *v, cl_operator clOperator, cl_operation *operation, cl_msg_op *op);

void
cl_set_value_particular(cl_msg_op *op, cl_bin *value);

int
cl_object_get_size(cl_object *obj, size_t *sz);

int
cl_object_to_buf (cl_object *obj, uint8_t *data);

extern shash		  		*g_cl_async_hashtab;

typedef struct cl_async_work {
	uint64_t	trid;		//Transaction-id of the submitted work
	uint64_t	deadline;	//Deadline time for this work item
	uint64_t	starttime;	//Start time for this work item
	cl_cluster_node *node;		//Node to which the work item was sent
	int		fd;		//FD used to send the command asynchronously
	void		*udata;
} cl_async_work;

int cl_del_node_asyncworkitems(void *key, void *value, void *clnode);

struct mr_state_s; // forward definition, specifics in cl_mapreduce.c
struct mr_package_s; // forward definition, specifics in cl_mapreduce.c

typedef struct cl_batch_work {
	
	// these sections are the same for the same query
	cl_cluster 	*asc; 
    int          info1;
	int          info2;
	int          info3;
	char 		*ns;
	cf_digest 	*digests; 
	cl_cluster_node **nodes;
	int 		n_digests; 
	bool 		get_key;
	cl_bin 		*bins;         // Bins. If this is used, 'operation' should be null, and 'operator' should be the operation to be used on the bins
	cl_operator     operator;      // Operator.  The single operator used on all the bins, if bins is non-null
	cl_operation    *operations;   // Operations.  Set of operations (bins + operators).  Should be used if bins is not used.
	int		n_ops;          // Number of operations (count of elements in 'bins' or count of elements in 'operations', depending on which is used. 
	citrusleaf_get_many_cb cb; 
	void *udata;
	
	struct mr_state_s *mr_state;

	cf_queue *complete_q;
	
	// this is different for every work
	cl_cluster_node *my_node;				
	int				my_node_digest_count;
	
	int 			index; // debug only

    int           imatch;

} cl_batch_work;


// wrapper structure
typedef struct cl_sproc_def {
	const char            *package;
	const char            *fname;
	const cl_sproc_params *params;
} cl_sproc_def;



//
// Treat the lua state pointer as an exteral, saves us a lot of hassle
// with defines
struct lua_State;

#define MAX_PACKAGE_NAME_SIZE 64

//
// This is the state of a current map reduce job
// It has all the functions, and it has the number of nodes and number of
// responses currently received, and the current LUA object
// (may require a mutex, because you can get responses from multiple
// servers at the same time?)
//
typedef struct mr_state_s {

	// state of the current response - when are we done	
	int			num_nodes;
	
	int 		responses;
	
	char 	package_name[MAX_PACKAGE_NAME_SIZE]; // used to queue state after done
	
	char	generation[MAX_PACKAGE_NAME_SIZE];
	
	// enough information to find the package -- but don't need to load code
	const cl_mr_job 	*mr_job;

	pthread_mutex_t	lua_lock;
    struct lua_State *lua; // don't want to require the entire lua headers
    
} cl_mr_state;


// Get a map reduce state - the instance - based on the job description
cl_mr_state * cl_mr_state_get(const cl_mr_job *mrj);
void cl_mr_state_put(cl_mr_state *mrs);

// hand a row to the map reduce system
// call with "islast" on the final bit! important!
int
cl_mr_state_row(cl_mr_state *mr_state, char *ns, cf_digest *keyd, char *set, 
	uint32_t generation, uint32_t record_ttl,
	cl_bin *bins, int n_bins, bool islast, citrusleaf_get_many_cb cb, void *udata);
// All data has been done. Do finalize and any necessary callbacks
int
cl_mr_state_done(cl_mr_state *mr_state, citrusleaf_get_many_cb cb, void *udata);

int citrusleaf_mr_init(void);
void citrusleaf_mr_shutdown(void);

// scan fields
// left-to-right bits
// 0-3 priority hint = ClScanningPriority
// 4 = failOnClusterChange
// 5 = disconnected job (won't stay connected after it starts)
// 6-7 = unused
// 8-15 = scan_pct
 typedef struct cl_scan_param_field_s {
	uint8_t	byte1;
	uint8_t scan_pct;
} cl_scan_param_field;

// For XDS...
extern cf_queue	   *g_cl_async_q;
extern cf_queue	   *g_cl_workitems_freepool_q;


int
cl_do_async_monte(cl_cluster *asc, int info1, int info2, const char *ns, const char *set, const cl_object *key,
			const cf_digest *digest, cl_bin **values, cl_operator operator, cl_operation **operations,
			int *n_values, uint32_t *cl_gen, const cl_write_parameters *cl_w_p, uint64_t *trid, void *udata);

/*
int
do_the_full_monte(cl_cluster *asc, int info1, int info2, const char *ns, const char *set, const cl_object *key, 
	const cf_digest *digest, cl_bin **values, cl_operator operator, cl_operation **operations, 
	int *n_values, uint32_t *cl_gen, const cl_write_parameters *cl_w_p, uint64_t *trid);

int
do_many_monte(cl_cluster *asc, uint operation_info, uint operation_info2, const char *ns, const char *set, 
	const cf_digest *digests, int n_digests, citrusleaf_get_many_cb cb, void *udata);

int
do_async_monte(cl_cluster *asc, int info1, int info2, const char *ns, const char *set, const cl_object *key, 
	const cf_digest *digest, cl_bin **values, cl_operator operator, cl_operation **operations, 
	int *n_values, uint32_t *cl_gen, const cl_write_parameters *cl_w_p, uint64_t *trid, void *udata);
*/

//
// cl_batch.c
//

int
citrusleaf_batch_init();

void
citrusleaf_batch_shutdown();

int
<<<<<<< HEAD
citrusleaf_query_init();

void
citrusleaf_query_shutdown();
=======
citrusleaf_info_host_limit(struct sockaddr_in *sa_in, char *names, char **values, int timeout_ms, bool send_asis, uint64_t max_response_length);
>>>>>>> 85f17599

int
cl_compile(uint info1, uint info2, uint info3, const char *ns, const char *set, const cl_object *key, const cf_digest *digest,
	cl_bin *values, cl_operator operator, cl_operation *operations, int n_values,  
	uint8_t **buf_r, size_t *buf_sz_r, const cl_write_parameters *cl_w_p, cf_digest *d_ret, uint64_t trid, 
	cl_scan_param_field *scan_field, cl_sproc_def *sproc_def);

int
cl_parse(cl_msg *msg, uint8_t *buf, size_t buf_len, cl_bin **values_r, cl_operation **operations_r, int *n_values_r, uint64_t *trid);

int sproc_compile_arg_field(char * const*argk, cl_object * const*argv, int argc, uint8_t *buf, int *sz_p);


int citrusleaf_sproc_package_get(cl_cluster *asc, const char *package, cl_script_lang_t lang);

int citrusleaf_sproc_package_get_with_gen(cl_cluster *asc, const char *package_name, char **content, int *content_len, char **gen, cl_script_lang_t lang_t);

#ifdef DEBUG_VERBOSE
void
dump_buf(char *info, uint8_t *buf, size_t buf_len);
#endif

#ifdef __cplusplus
} // end extern "C"
#endif

<|MERGE_RESOLUTION|>--- conflicted
+++ resolved
@@ -218,14 +218,13 @@
 citrusleaf_batch_shutdown();
 
 int
-<<<<<<< HEAD
 citrusleaf_query_init();
 
 void
 citrusleaf_query_shutdown();
-=======
+
+int
 citrusleaf_info_host_limit(struct sockaddr_in *sa_in, char *names, char **values, int timeout_ms, bool send_asis, uint64_t max_response_length);
->>>>>>> 85f17599
 
 int
 cl_compile(uint info1, uint info2, uint info3, const char *ns, const char *set, const cl_object *key, const cf_digest *digest,
