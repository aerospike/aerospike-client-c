HEADERS = citrusleaf.h cl_cluster.h 
<<<<<<< HEAD

SOURCES = citrusleaf.c cl_info.c cl_cluster.c cl_partition.c cl_lookup.c proto.c cl_batch.c cl_scan.c cl_async.c cl_sindex.c cl_query.c 
SOURCES += cl_sproc.c 
ifeq (${MR_LANG},LUA)
SOURCES += cl_mapreduce.c 
SOURCES += lua_cmsgpack.c
endif
CF_SOURCES = cf_alloc.c cf_average.c cf_b64.c cf_hist.c cf_hooks.c cf_ll.c cf_log.c cf_queue.c cf_random.c cf_rchash.c cf_service.c cf_shash.c cf_socket.c cf_vector.c version.c
=======
SOURCES = citrusleaf.c cl_info.c cl_cluster.c cl_partition.c cl_lookup.c proto.c cl_batch.c cl_scan.c cl_async.c
CF_SOURCES = cf_alloc.c cf_average.c cf_digest.c cf_hist.c cf_hooks.c cf_ll.c cf_log.c cf_queue.c cf_service.c cf_shash.c cf_socket.c cf_vector.c version.c
>>>>>>> 6dc397ad
<|MERGE_RESOLUTION|>--- conflicted
+++ resolved
@@ -1,14 +1,9 @@
 HEADERS = citrusleaf.h cl_cluster.h 
-<<<<<<< HEAD
-
-SOURCES = citrusleaf.c cl_info.c cl_cluster.c cl_partition.c cl_lookup.c proto.c cl_batch.c cl_scan.c cl_async.c cl_sindex.c cl_query.c 
+SOURCES = citrusleaf.c cl_info.c cl_cluster.c cl_partition.c cl_lookup.c proto.c cl_batch.c cl_scan.c cl_async.c
 SOURCES += cl_sproc.c 
 ifeq (${MR_LANG},LUA)
 SOURCES += cl_mapreduce.c 
 SOURCES += lua_cmsgpack.c
 endif
-CF_SOURCES = cf_alloc.c cf_average.c cf_b64.c cf_hist.c cf_hooks.c cf_ll.c cf_log.c cf_queue.c cf_random.c cf_rchash.c cf_service.c cf_shash.c cf_socket.c cf_vector.c version.c
-=======
-SOURCES = citrusleaf.c cl_info.c cl_cluster.c cl_partition.c cl_lookup.c proto.c cl_batch.c cl_scan.c cl_async.c
 CF_SOURCES = cf_alloc.c cf_average.c cf_digest.c cf_hist.c cf_hooks.c cf_ll.c cf_log.c cf_queue.c cf_service.c cf_shash.c cf_socket.c cf_vector.c version.c
->>>>>>> 6dc397ad
+CF_SOURCES += cf_b64.c  cf_random.c cf_rchash.c
