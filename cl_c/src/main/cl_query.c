--- conflicted
+++ resolved
@@ -59,7 +59,6 @@
 
 #define LOG(__fmt, args...) \
     __log(__FILE__,__LINE__,__fmt, ## args)
-
 
 
 /******************************************************************************
@@ -301,7 +300,7 @@
             memcpy(buf, binname, binnamesz);
             buf += binnamesz;
         }
-    }  
+    } 
     *sz_p = sz;
 
     return 0;
@@ -322,7 +321,7 @@
     as_buffer argbuffer;
     as_buffer_init(&argbuffer);
 
-    if ( query->udf.type != AS_QUERY_UDF_NONE && query->udf.arglist != NULL ) {
+    if ( (query->udf.type != AS_QUERY_UDF_NONE) && (query->udf.arglist != NULL) ) {
         as_serializer ser;
         as_msgpack_init(&ser);
         as_serializer_serialize(&ser, (as_val *) query->udf.arglist, &argbuffer);
@@ -330,19 +329,13 @@
     }
 
     // Calculating buffer size & n_fields
-<<<<<<< HEAD
-    int     n_fields = 0; 
-    size_t  msg_sz  = sizeof(as_msg);
-
-=======
-    int n_fields = 0; 
-    size_t msg_sz = sizeof(as_msg);
->>>>>>> ed2dd9c1
-    int ns_len = 0;
+    int n_fields    = 0; 
+    size_t msg_sz   = sizeof(as_msg);
+    int ns_len      = 0;
     int setname_len = 0;
-    int iname_len = 0;
-    int range_sz = 0;
-    int num_bins = 0;
+    int iname_len   = 0;
+    int range_sz    = 0;
+    int num_bins    = 0;
 
     if (query) {
 
@@ -356,22 +349,14 @@
         }
 
         // indexname field
-<<<<<<< HEAD
-        if (query->indexname) {
-=======
         if ( query->indexname ) {
->>>>>>> ed2dd9c1
             iname_len = strlen(query->indexname);
             if (iname_len) {
                 n_fields++;
                 msg_sz += strlen(query->indexname) + sizeof(cl_msg_field);
             }
         }
-<<<<<<< HEAD
-
-=======
-            
->>>>>>> ed2dd9c1
+
         if (query->setname) {
             setname_len = strlen(query->setname);
             if (setname_len) {
@@ -406,18 +391,6 @@
         // TODO filter field
         // TODO orderby field
         // TODO limit field
-<<<<<<< HEAD
-        if ( query->udf ) {
-            as_call *udf = (as_call *)query->udf;
-            msg_sz += sizeof(cl_msg_field) + as_string_len(udf->file);
-            msg_sz += sizeof(cl_msg_field) + as_string_len(udf->func);
-            msg_sz += sizeof(cl_msg_field) + udf->args->size;
-            msg_sz += sizeof(cl_msg_field) + 1;
-            n_fields += 4;
-        }
-
-=======
-
         if ( query->udf.type != AS_QUERY_UDF_NONE ) {
             // as_call *udf = (as_call *)query->udf;
             msg_sz += sizeof(cl_msg_field) + strlen(query->udf.filename);
@@ -426,7 +399,6 @@
             msg_sz += sizeof(cl_msg_field) + 1;
             n_fields += 4;
         }
->>>>>>> ed2dd9c1
     }
 
 
@@ -438,23 +410,13 @@
     } else buf = *buf_r;
     *buf_sz_r  = msg_sz;
     memset(buf, 0, msg_sz);  // NOTE: this line is debug - shouldn't be required
-<<<<<<< HEAD
-=======
-    
->>>>>>> ed2dd9c1
-
+ 
     // write the headers
     int    info1      = CL_MSG_INFO1_READ;
     int info2      = 0;
     int info3      = 0;
-<<<<<<< HEAD
     buf = cl_write_header(buf, msg_sz, info1, info2, info3, 0, 0, 0, 
             n_fields, 0);
-
-=======
-    buf = cl_write_header(buf, msg_sz, info1, info2, info3, 0, 0, 0, n_fields, 0);
-    
->>>>>>> ed2dd9c1
     // now write the fields
     cl_msg_field *mf = (cl_msg_field *) buf;
     cl_msg_field *mf_tmp = mf;
@@ -520,15 +482,7 @@
         mf = mf_tmp;
     }
 
-<<<<<<< HEAD
-    if (query->udf) {
-
-        as_call *udf = (as_call *)query->udf;
-=======
     if ( query->udf.type != AS_QUERY_UDF_NONE ) {
-
-        // as_call *udf = (as_call *)query->udf;
->>>>>>> ed2dd9c1
         mf->type = CL_MSG_FIELD_TYPE_UDF_OP;
         mf->field_sz =  1 + 1;
         switch ( query->udf.type ) {
@@ -549,11 +503,7 @@
 
         // Append filename to message fields
         int len = 0;
-<<<<<<< HEAD
-        len = as_string_len(udf->file) * sizeof(char);
-=======
         len = strlen(query->udf.filename) * sizeof(char);
->>>>>>> ed2dd9c1
         mf->type = CL_MSG_FIELD_TYPE_UDF_FILENAME;
         mf->field_sz =  len + 1;
         memcpy(mf->data, query->udf.filename, len);
@@ -563,11 +513,7 @@
         mf = mf_tmp;
 
         // Append function name to message fields
-<<<<<<< HEAD
-        len = as_string_len(udf->func) * sizeof(char);
-=======
         len = strlen(query->udf.function) * sizeof(char);
->>>>>>> ed2dd9c1
         mf->type = CL_MSG_FIELD_TYPE_UDF_FUNCTION;
         mf->field_sz =  len + 1;
         memcpy(mf->data, query->udf.function, len);
@@ -577,11 +523,7 @@
         mf = mf_tmp;
 
         // Append arglist to message fields
-<<<<<<< HEAD
-        len = udf->args->size * sizeof(char);
-=======
         len = argbuffer.size * sizeof(char);
->>>>>>> ed2dd9c1
         mf->type = CL_MSG_FIELD_TYPE_UDF_ARGLIST;
         mf->field_sz = len + 1;
         memcpy(mf->data, argbuffer.data, len);
@@ -595,30 +537,24 @@
         if (mbuf) {
             free(mbuf); 
         }
+		as_buffer_destroy(&argbuffer);
         return CITRUSLEAF_FAIL_CLIENT;
     }
     
+	as_buffer_destroy(&argbuffer);
     return CITRUSLEAF_OK;
 }
 
 extern as_val * citrusleaf_udf_bin_to_val(as_serializer *ser, cl_bin *);
 
 void query_ostream_populate(as_stream *s, as_query_response_rec *rec) {
-<<<<<<< HEAD
-    // Raj(todo) initialize serializer only once
-=======
     // Raj(todo) initialize serializer only once.
     // Chris: serializer cannot be shared by threads.
-
->>>>>>> ed2dd9c1
     // binname is either success or fail.
     // bin has as_rec
     as_serializer ser;
     as_msgpack_init(&ser);
-<<<<<<< HEAD
-=======
-
->>>>>>> ed2dd9c1
+
     // msg->n_ops is expected to be only 1.
     for (int i=0;i<rec->n_bins;i++) {
         as_val *val = citrusleaf_udf_bin_to_val(&ser, &rec->bins[i]);
@@ -635,13 +571,7 @@
     uint8_t        rd_stack_buf[STACK_BUF_SZ];    
     uint8_t        *rd_buf = rd_stack_buf;
     size_t        rd_buf_sz = 0;
-<<<<<<< HEAD
-
-    // as_msg         msg;    
-
-=======
     
->>>>>>> ed2dd9c1
     int fd = cl_cluster_node_fd_get(node, false, isnbconnect);
     if (fd == -1) { 
         fprintf(stderr,"do query monte: cannot get fd for node %s ",node->name);
@@ -658,10 +588,6 @@
     bool      done = false;
 
     do {
-<<<<<<< HEAD
-
-=======
->>>>>>> ed2dd9c1
         // multiple CL proto per response
         // Now turn around and read a fine cl_proto - that's the first 8 bytes 
         // that has types and lengths
@@ -788,37 +714,20 @@
                 done = true;
             }
             else if ((msg->n_ops || (msg->info1 & CL_MSG_INFO1_NOBINDATA))) {
-<<<<<<< HEAD
-                as_query_response_rec rec = {
-                    .ns         = ns_ret,
-                    .keyd       = keyd,
-                    .set        = set_ret,
-                    .generation = msg->generation,
-                    .record_ttl = msg->record_ttl,
-                    .bins       = bins,
-                    .n_bins     = msg->n_ops,
-                };
-                if (s) {
-                    query_ostream_populate(s, &rec);
-                }
-                else if (cb) {
-=======
-
-            as_query_response_rec rec = {
-                .ns         = ns_ret,
-                .keyd       = keyd,
-                .set        = set_ret,
-                .generation = msg->generation,
-                .record_ttl = msg->record_ttl,
-                .bins       = bins,
-                .n_bins     = msg->n_ops,
-            };
-            if (s) {
-                query_ostream_populate(s, &rec);
-            }
-            else if (cb) {
->>>>>>> ed2dd9c1
-                    // got one good value? call it a success!
+				as_query_response_rec rec = {
+					.ns         = ns_ret,
+					.keyd       = keyd,
+					.set        = set_ret,
+					.generation = msg->generation,
+					.record_ttl = msg->record_ttl,
+					.bins       = bins,
+					.n_bins     = msg->n_ops,
+				};
+				if (s) {
+					query_ostream_populate(s, &rec);
+				}
+				else if (cb) {
+					// got one good value? call it a success!
                     // (Note:  In the key exists case, there is no bin data.)
                     (*cb) (&rec, udata);
                 }
@@ -897,8 +806,7 @@
     }
 }
 
-<<<<<<< HEAD
-as_val *res_stream_read(const as_stream *s) {
+static as_val *res_stream_read(const as_stream *s) {
     as_val *val;
     if (CF_QUEUE_EMPTY == cf_queue_pop(as_stream_source(s), &val, CF_QUEUE_NOWAIT)) {
         return NULL;
@@ -906,44 +814,18 @@
     return val;
 }
 
-
-int res_stream_destroy(as_stream *s) {
-    as_val *val;
-=======
-
-
-
-
-
-static as_val * res_stream_read(const as_stream *s) {
-    as_val *val;
-    if (CF_QUEUE_EMPTY == cf_queue_pop(as_stream_source(s), &val, CF_QUEUE_NOWAIT)) {
-        return NULL;
-    }
-    return val;
-}
-
-
 static int res_stream_destroy(as_stream *s) {
     as_val * val = NULL;
->>>>>>> ed2dd9c1
     while (CF_QUEUE_EMPTY != cf_queue_pop(as_stream_source(s), &val, CF_QUEUE_NOWAIT)) {
         as_val_destroy(val);
     }
     return 0;
 }
 
-<<<<<<< HEAD
-as_stream_status res_stream_write(const as_stream *s, const as_val *v) {
-    if (CF_QUEUE_OK != cf_queue_push(as_stream_source(s), &v)) {
-        fprintf(stderr, "Write to client side stream failed");
-        as_val_destroy(v);
-=======
 static as_stream_status res_stream_write(const as_stream * s, const as_val * val) {
     if (CF_QUEUE_OK != cf_queue_push(as_stream_source(s), &val)) {
         fprintf(stderr, "Write to client side stream failed");
         as_val_destroy(val);
->>>>>>> ed2dd9c1
         return AS_STREAM_ERR;
     } 
     return AS_STREAM_OK;
@@ -954,84 +836,6 @@
     .read     = res_stream_read,
     .write    = res_stream_write
 };
-
-<<<<<<< HEAD
-cl_rv as_query_foreach(cl_cluster *asc, const as_query *query, 
-        as_query_cb cb, void *udata, as_stream *ostream) 
-{
-    query_work work;
-
-    work.asc = asc;
-    work.ns = query->ns;
-
-    uint8_t  wr_stack_buf[STACK_BUF_SZ];
-    uint8_t *wr_buf = wr_stack_buf;
-    size_t   wr_buf_sz = sizeof(wr_stack_buf);
-
-    // compile the query - a good place to fail    
-    int rv = query_compile(query, &wr_buf, &wr_buf_sz);
-    if (rv) {
-        fprintf(stderr,"do query monte: query compile failed: ");
-        return (rv);
-    }
-    work.query_buf = wr_buf;
-    work.query_sz = wr_buf_sz;
-
-    // shared between threads
-    work.cb = cb;
-    work.udata = udata;    
-    work.node_complete_q = cf_queue_create(sizeof(int),true);
-
-    char *node_names = NULL;    
-    int   n_nodes    = 0;
-    cl_cluster_get_node_names(asc, &n_nodes, &node_names);
-    if (n_nodes == 0) {
-        fprintf(stderr, "citrusleaf query nodes: don't have any nodes?\n");
-        cf_queue_destroy(work.node_complete_q);
-        if (wr_buf && (wr_buf != wr_stack_buf)) { free(wr_buf); wr_buf = 0; }
-        return CITRUSLEAF_FAIL_CLIENT;
-    }
-
-    // setup stream if the user is issueing aggregation
-    if (query->res_streamq) {
-        as_stream_init(ostream, query->res_streamq, &res_stream_hooks); 
-        work.s = ostream;
-    } else {
-        work.s = NULL;
-    }
-
-    // dispatch work to the worker queue to allow the transactions in parallel
-    // note: if a new node is introduced in the middle, it is NOT taken care of
-    char *nptr = node_names;
-    for (int i=0;i<n_nodes;i++) {        
-        // fill in per-request specifics
-        strcpy(work.node_name,nptr);
-        cf_queue_push(g_query_q, &work);
-        nptr += NODE_NAME_SIZE;                    
-    }
-    free(node_names); node_names = 0;
-
-    // wait for the work to complete from all the nodes.
-    int retval = 0;
-    for (int i=0;i<n_nodes;i++) {
-        int z;
-        cf_queue_pop(work.node_complete_q, &z, CF_QUEUE_FOREVER);
-        if (z != 0) {
-            // Got failure from one node. Trigger abort for all 
-            // the ongoing request
-            gasq_abort = true;
-            retval = z;
-        }
-    }
-    gasq_abort = false;
-
-    if (wr_buf && (wr_buf != wr_stack_buf)) { free(wr_buf); wr_buf = 0; }
-
-    cf_queue_destroy(work.node_complete_q);
-    return retval;
-}
-=======
-
 
 static cl_rv as_query_udf_init(as_query_udf * udf, as_query_udf_type type, const char * filename, const char * function, as_list * arglist) {
     udf->type        = type;
@@ -1042,7 +846,6 @@
 }
 
 static cl_rv as_query_udf_destroy(as_query_udf * udf) {
->>>>>>> ed2dd9c1
 
     udf->type = AS_QUERY_UDF_NONE;
 
@@ -1050,35 +853,6 @@
         free(udf->filename);
         udf->filename = NULL;
     }
-<<<<<<< HEAD
-    memset(*query, 0, sizeof(as_query));
-    (*query)->job_id = cf_get_rand64();
-    if (setname) {
-        (*query)->setname = strdup(setname);
-    } else {
-        (*query)->setname = NULL;
-    }
-
-    if (ns) {
-        (*query)->ns = strdup(ns);
-        return 0;
-    } else {
-        (*query)->ns = NULL;
-        if ((*query)->setname) free((*query)->setname);
-        if ((*query)->ns)      free((*query)->ns);
-        free(*query);
-        return -1;
-    }
-}
-
-void cl_range_destroy(query_range *range) {
-    citrusleaf_object_free(&range->start_obj);
-    citrusleaf_object_free(&range->end_obj);
-}
-
-void cl_filter_destroy(query_filter *filter) {
-    citrusleaf_object_free(&filter->compare_obj);
-=======
 
     if ( udf->function ) {
         free(udf->function);
@@ -1097,14 +871,13 @@
 /******************************************************************************
  * FUNCTIONS
  *****************************************************************************/
-
-
 
 /**
  * Allocates and initializes a new as_query.
  */
 as_query * as_query_new(const char * ns, const char * setname) {
     as_query * query = malloc(sizeof(as_query));
+	memset(query, 0, sizeof(as_query));
     return as_query_init(query, ns, setname);
 }
 
@@ -1116,9 +889,11 @@
     
     cf_queue * result_queue = cf_queue_create(sizeof(void *), true);
     if ( !result_queue ) {
+		query->res_streamq = NULL;
         return query;
     }
 
+	fprintf(stderr, " Alloced Queue");
     query->res_streamq = result_queue;
     query->job_id = cf_get_rand64();
     query->setname = setname == NULL ? NULL : strdup(setname);
@@ -1127,7 +902,6 @@
     as_query_udf_init(&query->udf, AS_QUERY_UDF_NONE, NULL, NULL, NULL);
 
     return query;
->>>>>>> ed2dd9c1
 }
 
 void as_query_destroy(as_query *query) {
@@ -1155,30 +929,24 @@
         cf_vector_destroy(query->orderbys);
     }
 
-<<<<<<< HEAD
-    if (query->udf) {
-        as_call *udf = (as_call*)query->udf;
-        as_string_destroy(udf->file);  
-        free(udf->file);
-        as_string_destroy(udf->func);
-        free(udf->func);
-        as_buffer_destroy(udf->args);
-        cf_free(udf->args);
-        cf_free(udf);
-        if (query->res_streamq) 
-            cf_queue_destroy(query->res_streamq);
-    }
+    as_query_udf_destroy(&query->udf);
     if (query->ns)      free(query->ns);
     if (query->setname) free(query->setname);
-=======
-    as_query_udf_destroy(&query->udf);
 
     if ( query->res_streamq ) {
+		as_val *val = NULL;
+		while (CF_QUEUE_OK == cf_queue_pop (query->res_streamq, 
+										&val, CF_QUEUE_NOWAIT)) {
+			as_val_destroy(val);
+			val = NULL;
+		}
+
+		fprintf(stderr, " Freed Queue");
         cf_queue_destroy(query->res_streamq);
         query->res_streamq = NULL;
     }
 
->>>>>>> ed2dd9c1
+	fprintf(stderr, "Free Query");
     free(query);
     query = NULL;
 }
@@ -1197,12 +965,6 @@
 static cl_rv query_where_generic(bool isfunction, as_query *query, const char *binname, as_query_op op, va_list list) { 
     query_range range;
     range.isfunction = isfunction;
-<<<<<<< HEAD
-    //    va_list list; 
-    //    va_start(list, op);
-=======
-
->>>>>>> ed2dd9c1
     int type = va_arg(list, int);
     if ( type == CL_INT ) {
         uint64_t start = 0;
@@ -1213,34 +975,20 @@
                 break;
             case CL_LE: range.closedbound = true;
             case CL_LT:
-<<<<<<< HEAD
-                        start = 0;
-                        end = va_arg(list, uint64_t);
-                        break;
-            case CL_GE: range.closedbound = true;
-=======
                 start = 0;
                 end = va_arg(list, uint64_t);
                 break;
-             case CL_GE: range.closedbound = true;
->>>>>>> ed2dd9c1
+            case CL_GE: range.closedbound = true;
             case CL_GT:
-                        start = va_arg(list, uint64_t);
-                        end = UINT64_MAX;
-                        break;
+                start = va_arg(list, uint64_t);
+                end = UINT64_MAX;
+                break;
             case CL_RANGE:
-<<<<<<< HEAD
-                        start = va_arg(list, uint64_t);
-                        end = va_arg(list, uint64_t);
-                        break;
-            default: goto Cleanup;
-=======
                 start = va_arg(list, uint64_t);
                 end = va_arg(list, uint64_t);
                 break;
             default: 
                 goto Cleanup;
->>>>>>> ed2dd9c1
         }
         citrusleaf_object_init_int(&range.start_obj, start);
         citrusleaf_object_init_int(&range.end_obj, end);
@@ -1261,8 +1009,7 @@
             default:  
                 goto Cleanup;
         }
-    } 
-    else {
+    } else {
         goto Cleanup;
     }
     va_end(list);
@@ -1308,21 +1055,8 @@
     return as_query_udf_init(&query->udf, AS_QUERY_UDF_STREAM, filename, function, arglist);
 }
 
-<<<<<<< HEAD
-    as_call *udf = (as_call *)query->udf;
-    udf->file = as_string_new(strdup(filename), true);
-    udf->func = as_string_new(strdup(function), true);
-    udf->args = cf_malloc(sizeof(as_buffer));
-    as_buffer_init(udf->args);
-    as_serializer ser;
-    as_msgpack_init(&ser);
-    as_serializer_serialize(&ser, (as_val *) arglist, udf->args);
-    as_serializer_destroy(&ser);
-    return CITRUSLEAF_OK;
-=======
 cl_rv as_query_foreach(as_query * query, const char * filename, const char * function, as_list * arglist) {
     return as_query_udf_init(&query->udf, AS_QUERY_UDF_RECORD, filename, function, arglist);
->>>>>>> ed2dd9c1
 }
 
 cl_rv as_query_limit(as_query *query, uint64_t limit) {
@@ -1363,7 +1097,6 @@
     .rec_exists = NULL,
     .log = query_aerospike_log,
 };
-
 
 /**
  * as_query_execute_sink()
@@ -1451,52 +1184,6 @@
 }
 
 
-cl_rv citrusleaf_query_execute(cl_cluster * cluster, const as_query * query, as_stream * ostream) {
-
-    cl_rv rc = CITRUSLEAF_OK;
-
-    // stream for results from each node
-    as_stream res_stream;
-    as_stream_init(&res_stream, query->res_streamq, &res_stream_hooks); 
-    
-    // sink the data from multiple sources into the result stream
-    rc = as_query_execute_sink(cluster, query, &res_stream);
-    if ( rc != CITRUSLEAF_OK ) {
-        return rc;
-    }
-
-    if ( query->udf.type == AS_QUERY_UDF_STREAM ) {
-
-        // Setup as_aerospike, so we can get log() function.
-        // TODO: this should occur only once
-        as_aerospike as;
-        as_aerospike_init(&as, NULL, &query_aerospike_hooks);
-
-        // Apply the UDF to the result stream
-        as_module_apply_stream(&mod_lua, &as, query->udf.filename, query->udf.function, &res_stream, query->udf.arglist, ostream);
-
-    }
-    else {
-        // pipe results into the ostream
-        as_val * val = NULL;
-        while ( (val = as_stream_read(&res_stream)) != AS_STREAM_END ) {
-            as_stream_write(ostream, val);
-        }
-        as_stream_write(ostream, AS_STREAM_END);
-    }
-
-    return rc;
-}
-
-
-
-
-
-
-
-
-
-
 
 int citrusleaf_query_init() {
     if (1 == cf_atomic32_incr(&query_initialized)) {
