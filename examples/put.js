--- conflicted
+++ resolved
@@ -144,23 +144,12 @@
  *
  ******************************************************************************/
 
-<<<<<<< HEAD
 function run(client) {
     var key = {
         ns: argv.namespace,
         set: argv.set,
         key: keyv + iteration
     };
-=======
-    /*var key = {
-        ns:  argv.namespace,
-        set: argv.set,
-        key: keyv
-
-    };*/
-
-   var key = aerospike.key(argv.namespace, argv.set, keyv);
->>>>>>> 3e593b53
 
     var bins = {
         i: 1152921504606846976.456,
