/*
 * Copyright 2008-2025 Aerospike, Inc.
 *
 * Portions may be licensed to Aerospike, Inc. under one or more contributor
 * license agreements.
 *
 * Licensed under the Apache License, Version 2.0 (the "License"); you may not
 * use this file except in compliance with the License. You may obtain a copy of
 * the License at http://www.apache.org/licenses/LICENSE-2.0
 *
 * Unless required by applicable law or agreed to in writing, software
 * distributed under the License is distributed on an "AS IS" BASIS, WITHOUT
 * WARRANTIES OR CONDITIONS OF ANY KIND, either express or implied. See the
 * License for the specific language governing permissions and limitations under
 * the License.
 */
#pragma once

/**
 * @defgroup batch_operations Batch Operations
 * @ingroup client_operations
 *
 * The Batch API is a collection of APIs that use multiple keys for looking up
 * records in one call.
 */

#include <aerospike/aerospike.h>
#include <aerospike/as_batch.h>
#include <aerospike/as_listener.h>
#include <aerospike/as_error.h>
#include <aerospike/as_key.h>
#include <aerospike/as_list.h>
#include <aerospike/as_operations.h>
#include <aerospike/as_policy.h>
#include <aerospike/as_record.h>
#include <aerospike/as_status.h>
#include <aerospike/as_val.h>
#include <aerospike/as_vector.h>

#ifdef __cplusplus
extern "C" {
#endif

//---------------------------------
// Types
//---------------------------------

#define AS_BATCH_READ 0
#define AS_BATCH_WRITE 1
#define AS_BATCH_APPLY 2
#define AS_BATCH_REMOVE 3
#define AS_BATCH_TXN_VERIFY 4
#define AS_BATCH_TXN_ROLL 5

/**
 * Batch record type. Values: AS_BATCH_READ, AS_BATCH_WRITE, AS_BATCH_APPLY or AS_BATCH_REMOVE
 *
 * @ingroup batch_operations
 */
typedef uint8_t as_batch_type;

/**
 * Batch base request/response record. Used in batch commands where different command types are
 * needed for different keys. All batch record types contain these base fields.
 *
 * @ingroup batch_operations
 */
typedef struct as_batch_base_record_s {
	/**
	 * Requested key.
	 */
	as_key key;
	
	/**
	 * Record result for the requested key. This record will only be populated when the result is
	 * AEROSPIKE_OK or AEROSPIKE_ERR_UDF. If AEROSPIKE_ERR_UDF, use as_record_get_udf_error()
	 * to obtain the error message.
	 */
	as_record record;

	/**
	 * Result code.
	 */
	as_status result;

	/**
	 * Type of batch record.
	 */
	as_batch_type type;

	/**
	 * Does batch sub-command contain a write operation.
	 */
	bool has_write;

	/**
	 * Is it possible that the write command completed even though this error was generated.
	 * This may be the case when a client error occurs (like timeout) after the command was sent
	 * to the server.
	 */
	bool in_doubt;
} as_batch_base_record;

/**
 * Batch key and read only operations with read policy.
 *
 * @relates as_batch_base_record
 * @ingroup batch_operations
 */
typedef struct as_batch_read_record_s {
	as_key key;
	as_record record;
	as_status result;
	as_batch_type type;
	bool has_write;
	bool in_doubt; // Will always be false for reads.

	/**
	 * Optional read policy.
	 */
	const as_policy_batch_read* policy;

	/**
	 * Read operations for this key. ops are mutually exclusive with bin_names.
	 * If defined, the user must call as_operations_destroy() when done with the batch.
	 */
	as_operations* ops;

	/**
	 * Bin names requested for this key. bin_names are mutually exclusive with ops.
	 * If heap defined, the user must free when done with the batch.
	 */
	char** bin_names;
	
	/**
	 * Count of bin names requested for this key.
	 */
	uint32_t n_bin_names;
	
	/**
	 * If true, ignore bin_names and read all bins.
	 * If false and bin_names are set, read specified bin_names.
	 * If false and bin_names are not set, read record header (generation, expiration) only.
	 */
	bool read_all_bins;
} as_batch_read_record;

/**
 * Batch key and read/write operations with write policy.
 *
 * All fields must be allocated on the heap (or global) when an async batch write is run under a
 * transaction. The reason is transactions require an extra async call to add write keys to the
 * transaction monitor record and this extra call causes stack variables to fall out of scope before
 * the async batch is executed.
 *
 * @relates as_batch_base_record
 * @ingroup batch_operations
 */
typedef struct as_batch_write_record_s {
	as_key key;
	as_record record;  // Contains results of operations from ops field.
	as_status result;
	as_batch_type type;
	bool has_write;
	bool in_doubt;

	/**
	 * Optional write policy.
	 */
	const as_policy_batch_write* policy;

	/**
	 * Required read/write operations for this key. The user must call as_operations_destroy()
	 * when done with the batch.
	 */
	as_operations* ops;
} as_batch_write_record;

/**
 * Batch UDF (user defined function) apply.
 *
 * All fields must be allocated on the heap (or global) when an async batch UDF is run under a
 * transaction. The reason is transactions require an extra async call to add write keys to the
 * transaction monitor record and this extra call causes stack variables to fall out of scope before
 * the async batch is executed.
 *
 * @relates as_batch_base_record
 * @ingroup batch_operations
 */
typedef struct as_batch_apply_record_s {
	as_key key;
	as_record record;
	as_status result;
	as_batch_type type;
	bool has_write;
	bool in_doubt;

	/**
	 * Optional apply policy.
	 */
	const as_policy_batch_apply* policy;

	/**
	 * Package or lua module name.
	 * If heap defined, the user must free when done with the batch.
	 */
	const char* module;

	/**
	 * Lua function name.
	 * If heap defined, the user must free when done with the batch.
	 */
	const char* function;

	/**
	 * Optional arguments to lua function.
	 * If defined, the user must call as_arraylist_destroy() when done with the batch.
	 */
	as_list* arglist;
} as_batch_apply_record;

/**
 * Batch delete operation.
 *
 * All fields must be allocated on the heap (or global) when an async batch remove is run under a
 * transaction. The reason is transactions require an extra async call to add write keys to the
 * transaction monitor record and this extra call causes stack variables to fall out of scope before
 * the async batch is executed.
 *
 * @relates as_batch_base_record
 * @ingroup batch_operations
 */
typedef struct as_batch_remove_record_s {
	as_key key;
	as_record record;
	as_status result;
	as_batch_type type;
	bool has_write;
	bool in_doubt;

	/**
	 * Optional remove policy.
	 */
	const as_policy_batch_remove* policy;
} as_batch_remove_record;

/**
 * Batch request/response record union.
 *
 * @relates as_batch_base_record
 * @ingroup batch_operations
 */
typedef union {
	as_batch_base_record base;
	as_batch_read_record read;
	as_batch_write_record write;
	as_batch_apply_record apply;
	as_batch_remove_record remove;
} as_batch_record;

/**
 * List of batch request/response (as_batch_base_record) records. The record types can be
 * as_batch_read_record, as_batch_write_record, as_batch_apply_record or as_batch_remove_record.
 *
 * @ingroup batch_operations
 */
typedef struct as_batch_records_s {
	as_vector list;
} as_batch_records;

/**
 * List of batch request/response (as_batch_base_record) records. The record types can be
 * as_batch_read_record, as_batch_write_record, as_batch_apply_record or as_batch_remove_record.
 *
 * @deprecated Use as_batch_records instead.
 * @ingroup batch_operations
 */
typedef as_batch_records as_batch_read_records;

/**
 * This listener will be called with the results of batch commands for all keys.
 *
 * The `results` argument will be an array of `n` as_batch_result entries. The
 * `results` argument is on the stack and is only available within the context
 * of the listener. To use the data outside of the listener, copy the data.
 *
 * @code
 * bool my_listener(const as_batch_result* results, uint32_t n, void* udata) {
 *     return true;
 * }
 * @endcode
 *
 * @param results		The results from the batch request.
 * @param n				The number of results from the batch request.
 * @param udata 		User-data provided to the calling function.
 * @return `true` on success. Otherwise, an error occurred.
 * @ingroup batch_operations
 */
typedef bool (*as_batch_listener)(const as_batch_result* results, uint32_t n, void* udata);

/**
 * This listener will be called with the results of batch commands for all keys.
 *
 * @deprecated Use as_batch_listener instead.
 * @ingroup batch_operations
 */
typedef as_batch_listener aerospike_batch_read_callback;

/**
 * Asynchronous batch user listener.  This function is called once when the batch completes or an
 * error has occurred.
 *
 * @param err			Error structure that is populated if an error occurs. NULL on success.
 * @param records		Record results. Records must be destroyed with as_batch_records_destroy()
 *						when done.
 * @param udata 		User data that is forwarded from asynchronous command function.
 * @param event_loop	Event loop that this command was executed on. Use this event loop when
 *						running nested asynchronous commands when single threaded behavior is
 *						desired for the group of commands.
 * @ingroup batch_operations
 */
typedef void (*as_async_batch_listener)(as_error* err, as_batch_records* records, void* udata,
	as_event_loop* event_loop);

//---------------------------------
// Functions
//---------------------------------

/**
 * Initialize batch records with specified capacity on the stack using alloca().
 *
 * When the batch is no longer needed, then use as_batch_records_destroy() to
 * release the batch and associated resources.
 *
 * @param __records		Batch record list.
 * @param __capacity	Initial capacity of batch record list. List will resize when necessary.
 *
 * @relates as_batch_records
 * @ingroup batch_operations
 */
#define as_batch_records_inita(__records, __capacity) \
	as_vector_inita(&((__records)->list), sizeof(as_batch_record), __capacity);

/**
 * Initialize batch records with specified capacity on the stack using alloca().
 *
 * @deprecated Use as_batch_records_inita() instead.
 * @relates as_batch_records
 * @ingroup batch_operations
 */
#define as_batch_read_inita(__records, __capacity) \
	as_vector_inita(&((__records)->list), sizeof(as_batch_record), __capacity);

/**
 * Initialize batch records with specified capacity on the heap.
 *
 * When the batch is no longer needed, then use as_batch_records_destroy() to
 * release the batch and associated resources.
 *
 * @param records	Batch record list.
 * @param capacity	Initial capacity of batch record list. List will resize when necessary.
 *
 * @relates as_batch_records
 * @ingroup batch_operations
 */
static inline void
as_batch_records_init(as_batch_records* records, uint32_t capacity)
{
	as_vector_init(&records->list, sizeof(as_batch_record), capacity);
}

/**
 * Initialize batch records with specified capacity on the heap.
 *
 * @deprecated Use as_batch_records_init() instead.
 * @relates as_batch_records
 * @ingroup batch_operations
 */
static inline void
as_batch_read_init(as_batch_records* records, uint32_t capacity)
{
	as_vector_init(&records->list, sizeof(as_batch_record), capacity);
}

/**
 * Create batch records on heap with specified list capacity on the heap.
 *
 * When the batch is no longer needed, then use as_batch_records_destroy() to
 * release the batch and associated resources.
 *
 * @param capacity	Initial capacity of batch record list. List will resize when necessary.
 * @return			Batch record list.
 *
 * @relates as_batch_records
 * @ingroup batch_operations
 */
static inline as_batch_records*
as_batch_records_create(uint32_t capacity)
{
	return (as_batch_records*)as_vector_create(sizeof(as_batch_record), capacity);
}

/**
 * Create batch records on heap with specified list capacity on the heap.
 *
 * @deprecated Use as_batch_records_create() instead.
 * @relates as_batch_records
 * @ingroup batch_operations
 */
static inline as_batch_records*
as_batch_read_create(uint32_t capacity)
{
	return (as_batch_records*)as_vector_create(sizeof(as_batch_record), capacity);
}

/**
 * Reserve a new `as_batch_read_record` slot. Capacity will be increased when necessary.
 * Return reference to record. The record is initialized to zeroes.
 *
 * @relates as_batch_records
 * @ingroup batch_operations
 */
static inline as_batch_read_record*
as_batch_read_reserve(as_batch_records* records)
{
	as_batch_read_record* r = (as_batch_read_record*)as_vector_reserve(&records->list);
	r->type = AS_BATCH_READ;
	return r;
}

/**
 * Reserve a new `as_batch_write_record` slot. Capacity will be increased when necessary.
 * Return reference to record. The record is initialized to zeroes.
 *
 * @relates as_batch_records
 * @ingroup batch_operations
 */
static inline as_batch_write_record*
as_batch_write_reserve(as_batch_records* records)
{
	as_batch_write_record* r = (as_batch_write_record*)as_vector_reserve(&records->list);
	r->type = AS_BATCH_WRITE;
	r->has_write = true;
	return r;
}

/**
 * Reserve a new `as_batch_apply_record` slot for UDF. Capacity will be increased when necessary.
 * Return reference to record. The record is initialized to zeroes.
 *
 * @relates as_batch_records
 * @ingroup batch_operations
 */
static inline as_batch_apply_record*
as_batch_apply_reserve(as_batch_records* records)
{
	as_batch_apply_record* r = (as_batch_apply_record*)as_vector_reserve(&records->list);
	r->type = AS_BATCH_APPLY;
	r->has_write = true;
	return r;
}

/**
 * Reserve a new `as_batch_remove_record` slot. Capacity will be increased when necessary.
 * Return reference to record. The record is initialized to zeroes.
 *
 * @relates as_batch_records
 * @ingroup batch_operations
 */
static inline as_batch_remove_record*
as_batch_remove_reserve(as_batch_records* records)
{
	as_batch_remove_record* r = (as_batch_remove_record*)as_vector_reserve(&records->list);
	r->type = AS_BATCH_REMOVE;
	r->has_write = true;
	return r;
}

/**
 * Destroy keys and records in record list. It's the responsility of the caller to
 * free additional user specified fields in the record.
 *
 * @relates as_batch_records
 * @ingroup batch_operations
 */
AS_EXTERN void
as_batch_records_destroy(as_batch_records* records);

/**
 * Destroy keys and records in record list. It's the responsility of the caller to
 * free additional user specified fields in the record.
 *
 * @deprecated Use as_batch_records_destroy() instead.
 * @relates as_batch_records
 * @ingroup batch_operations
 */
static inline void
as_batch_read_destroy(as_batch_records* records)
{
	as_batch_records_destroy(records);
}

/**
 * Read multiple records for specified batch keys in one batch call.
 * This method allows different namespaces/bins to be requested for each key in the batch.
 * The returned records are located in the same batch array.
 *
 * @code
 * as_batch_records records;
 * as_batch_records_inita(&records, 10);
 *
 * char* bin_names[] = {"bin1", "bin2"};
 * char* ns = "ns";
 * char* set = "set";
 *
 * as_batch_read_record* record = as_batch_read_reserve(&records);
 * as_key_init(&record->key, ns, set, "key1");
 * record->bin_names = bin_names;
 * record->n_bin_names = 2;
 *
 * record = as_batch_read_reserve(&records);
 * as_key_init(&record->key, ns, set, "key2");
 * record->read_all_bins = true;
 *
 * as_status status = aerospike_batch_read(as, &err, NULL, &records);
 * // process results
 * as_batch_records_destroy(&records);
 * @endcode
 *
 * @param as		Aerospike cluster instance.
 * @param err		Error detail structure that is populated if an error occurs.
 * @param policy	Batch policy configuration parameters, pass in NULL for default.
 * @param records	List of keys and records to retrieve.
 * 					The returned records are located in the same array.
 *
 * @return AEROSPIKE_OK if successful. Otherwise an error.
 * @ingroup batch_operations
 */
AS_EXTERN as_status
aerospike_batch_read(
	aerospike* as, as_error* err, const as_policy_batch* policy, as_batch_records* records
	);

/**
 * Asynchronously read multiple records for specified batch keys in one batch call.
 * This method allows different namespaces/bins to be requested for each key in the batch.
 * The returned records are located in the same batch array.
 *
<<<<<<< HEAD
=======
 * All record operations must be read operations. If the batch policy is NULL, the default batch
 * read policy (as_config.policies.batch) is used.
 *
>>>>>>> 5a9b4510
 * @code
 * void my_listener(as_error* err, as_batch_records* records, void* udata, as_event_loop* loop)
 * {
 * 	   if (err) {
 * 	       fprintf(stderr, "Command failed: %d %s\n", err->code, err->message);
 * 	   }
 * 	   else {
 * 	       as_vector* list = &records->list;
 * 	       for (uint32_t i = 0; i < list->size; i++) {
 * 	           as_batch_read_record* record = as_vector_get(list, i);
 * 		       // Process record
 * 	       }
 *     }
 * 	   // Must free batch records on both success and error conditions because it was created
 * 	   // before calling aerospike_batch_read_async().
 * 	   as_batch_records_destroy(records);
 * }
 *
 * as_batch_records* records = as_batch_records_create(10);
 *
 * // bin_names must point to a static/global array of literal/global strings.
 * char* bin_names[] = {"bin1", "bin2"};
 * char* ns = "ns";
 * char* set = "set";
 *
 * as_batch_read_record* record = as_batch_read_reserve(records);
 * as_key_init(&record->key, ns, set, "key1");
 * record->bin_names = bin_names;
 * record->n_bin_names = 2;
 *
 * record = as_batch_read_reserve(records);
 * as_key_init(&record->key, ns, set, "key2");
 * record->read_all_bins = true;
 *
 * as_status status = aerospike_batch_read_async(as, &err, NULL, records, NULL, my_listener, NULL);
 *
 * if (status != AEROSPIKE_OK) {
 * 	   // Must free batch records on queue error because the listener will not be called.
 * 	   as_batch_records_destroy(records);
 * }
 * @endcode
 *
 * @param as			Aerospike cluster instance.
 * @param err			Error detail structure that is populated if an error occurs.
 * @param policy		Batch policy configuration parameters, pass in NULL for default.
 * @param records		List of keys and records to retrieve. Returned records are located in the
 *						same list. Must create using as_batch_records_create() (allocates memory on
 *						heap) because the async method returns immediately after queueing command.
 * @param listener 		User function to be called with command results.
 * @param udata 		User data to be forwarded to listener.
 * @param event_loop 	Event loop assigned to run this command. If NULL, an event loop will be
 *						chosen by round-robin.
 *
 * @return AEROSPIKE_OK if async command succesfully queued. Otherwise an error.
 * @ingroup batch_operations
 */
AS_EXTERN as_status
aerospike_batch_read_async(
	aerospike* as, as_error* err, const as_policy_batch* policy, as_batch_records* records,
	as_async_batch_listener listener, void* udata, as_event_loop* event_loop
	);

/**
 * Read/Write multiple records for specified batch keys in one batch call.
 * This method allows different sub-commands for each key in the batch.
 * The returned records are located in the same list.
 *
 * Requires server version 6.0+
 *
 * @code
 * as_operations ops1;
 * as_operations_inita(&ops1, 1);
 * as_operations_add_write_int64(&ops1, "bin1", 100);
 *
 * as_operations ops2;
 * as_operations_inita(&ops2, 1);
 * as_operations_add_write_int64(&ops2, "bin2", 200);
 *
 * as_batch_records recs;
 * as_batch_records_inita(&recs, 2);
 *
 * as_batch_write_record* r = as_batch_write_reserve(&recs);
 * as_key_init_int64(&r->key, "test", "set", 1);
 * r->ops = &ops1;
 *
 * r = as_batch_write_reserve(&recs);
 * as_key_init_int64(&r->key, "test", "set", 2);
 * r->ops = &ops2;
 * 
 * as_status status = aerospike_batch_write(as, err, NULL, &recs);
 *
 * // Process results. Overall status contains first error, if any.
 * as_operations_destroy(&ops1);
 * as_operations_destroy(&ops2);
 * as_batch_records_destroy(&recs);
 * @endcode
 *
 * @param as		Aerospike cluster instance.
 * @param err		Error detail structure that is populated if an error occurs.
 * @param policy	Batch policy configuration parameters, pass in NULL for default.
 * @param records	List of batch sub-commands to perform. The returned records are located in the
 *					same list.
 *
 * @return AEROSPIKE_OK if successful. Otherwise an error.
 * @ingroup batch_operations
 */
AS_EXTERN as_status
aerospike_batch_write(
	aerospike* as, as_error* err, const as_policy_batch* policy, as_batch_records* records
	);

typedef struct {
	as_operations* ops1;
	as_operations* ops2;
} heap_fields;

/**
 * Asynchronously read/write multiple records for specified batch keys in one batch call.
 * This method allows different sub-commands for each key in the batch.
 * The returned records are located in the same list.
 *
 * All as_batch_record pointer fields must be allocated on the heap (or global) when an async batch
 * write is run under a transaction. The reason is transactions require an extra async call to add
 * write keys to the transaction monitor record and this extra call causes stack variables to fall out
 * of scope before the async batch is executed.
 *
 * At least one record operation should be a write operation. Read operations can be mixed with
 * write operations. If the batch policy is NULL, the default batch write policy
 * (as_config.policies.batch_parent_write) is used.
 *
 * Requires server version 6.0+
 *
 * @code
 * typedef struct {
 *     as_operations* ops1;
 *     as_operations* ops2;
 * } heap_fields;
 *
 * void my_listener(as_error* err, as_batch_records* records, void* udata, as_event_loop* loop)
 * {
 *     if (err) {
 *         fprintf(stderr, "Command failed: %d %s\n", err->code, err->message);
 *     }
 *     else {
 *         as_vector* list = &records->list;
 *         for (uint32_t i = 0; i < list->size; i++) {
 *             as_batch_base_record* r = as_vector_get(list, i);
 *             // Process record
 *         }
 *     }
 *
 *     // Must free batch records on both success and error conditions because it was created
 *     // before calling aerospike_batch_read_async().
 *     as_batch_records_destroy(records);
 *
 *     heap_fields* hf = udata;
 *     as_operations_destroy(hf->ops1);
 *     as_operations_destroy(hf->ops2);
 *     free(hf);
 * }
 *
 * as_operations* ops1 = as_operations_new(2);
 * as_operations_add_write_int64(ops1, bin1, 100);
 * as_operations_add_read(ops1, bin2);
 *
 * as_operations* ops2 = as_operations_new(2);
 * as_operations_add_write_int64(ops2, bin3, 0);
 * as_operations_add_read(ops2, bin4);
 *
 * as_batch_records* recs = as_batch_records_create(2);
 *
 * as_batch_write_record* wr = as_batch_write_reserve(recs);
 * as_key_init_int64(&wr->key, NAMESPACE, SET, 1);
 * wr->ops = ops1;
 *
 * wr = as_batch_write_reserve(recs);
 * as_key_init_int64(&wr->key, NAMESPACE, SET, 6);
 * wr->ops = ops2;
 *
 * heap_fields* hf = malloc(sizeof(heap_fields));
 * hf->ops1 = ops1;
 * hf->ops2 = ops2;
 *
 * as_status status = aerospike_batch_write_async(as, &err, NULL, recs, my_listener, hf, NULL);
 *
 * if (status != AEROSPIKE_OK) {
 *    // Must free batch records on queue error because the listener will not be called.
 *    as_batch_records_destroy(records);
 *    as_operations_destroy(ops1);
 *    as_operations_destroy(ops2);
 *    free(hf);
 * }
 * @endcode
 *
 * @param as			Aerospike cluster instance.
 * @param err			Error detail structure that is populated if an error occurs.
 * @param policy		Batch policy configuration parameters, pass in NULL for default.
 * @param records		List of keys and records to retrieve. Returned records are located in the
 *						same list. Must create using as_batch_records_create() (allocates memory on
 *						heap) because the async method returns immediately after queueing command.
 * @param listener 		User function to be called with command results.
 * @param udata 		User data to be forwarded to listener.
 * @param event_loop 	Event loop assigned to run this command. If NULL, an event loop will be
 *						chosen by round-robin.
 *
 * @return AEROSPIKE_OK if async command succesfully queued. Otherwise an error.
 * @ingroup batch_operations
 */
AS_EXTERN as_status
aerospike_batch_write_async(
	aerospike* as, as_error* err, const as_policy_batch* policy, as_batch_records* records,
	as_async_batch_listener listener, void* udata, as_event_loop* event_loop
	);

/**
 * Look up multiple records by key, then return all bins.
 *
 * @code
 * as_batch batch;
 * as_batch_inita(&batch, 3);
 * 
 * as_key_init(as_batch_keyat(&batch,0), "ns", "set", "key1");
 * as_key_init(as_batch_keyat(&batch,1), "ns", "set", "key2");
 * as_key_init(as_batch_keyat(&batch,2), "ns", "set", "key3");
 * 
 * as_status status = aerospike_batch_get(as, &err, NULL, &batch, listener, NULL);
 * // process results
 * as_batch_destroy(&batch);
 * @endcode
 *
 * @param as			Aerospike cluster instance.
 * @param err			Error detail structure that is populated if an error occurs.
 * @param policy		Batch policy configuration parameters, pass in NULL for default.
 * @param batch			List of keys.
 * @param listener		User function to be called with command results.
 * @param udata 		User data to be forwarded to listener.
 *
 * @return AEROSPIKE_OK if successful. Otherwise an error.
 * @ingroup batch_operations
 */
AS_EXTERN as_status
aerospike_batch_get(
	aerospike* as, as_error* err, const as_policy_batch* policy, const as_batch* batch,
	as_batch_listener listener, void* udata
	);

/**
 * Look up multiple records by key, then return specified bins.
 *
 * @code
 * as_batch batch;
 * as_batch_inita(&batch, 3);
 *
 * as_key_init(as_batch_keyat(&batch,0), "ns", "set", "key1");
 * as_key_init(as_batch_keyat(&batch,1), "ns", "set", "key2");
 * as_key_init(as_batch_keyat(&batch,2), "ns", "set", "key3");
 *
 * const char* bin_filters[] = {"bin1", "bin2"};
 *
 * as_status status = aerospike_batch_get_bins(as, &err, NULL, &batch, bin_filters, 2, listener, NULL);
 * // process results
 * as_batch_destroy(&batch);
 * @endcode
 *
 * @param as			Aerospike cluster instance.
 * @param err			Error detail structure that is populated if an error occurs.
 * @param policy		Batch policy configuration parameters, pass in NULL for default.
 * @param batch			The batch of keys to read.
 * @param bins			Bin filters.  Only return these bins.
 * @param n_bins		The number of bin filters.
 * @param listener 		User function to be called with command results.
 * @param udata 		User data to be forwarded to listener.
 *
 * @return AEROSPIKE_OK if successful. Otherwise an error.
 * @ingroup batch_operations
 */
AS_EXTERN as_status
aerospike_batch_get_bins(
	aerospike* as, as_error* err, const as_policy_batch* policy, const as_batch* batch,
	const char** bins, uint32_t n_bins, as_batch_listener listener, void* udata
	);

/**
 * Look up multiple records by key, then return results from specified read operations.
 *
 * @code
 * as_batch batch;
 * as_batch_inita(&batch, 3);
 *
 * as_key_init(as_batch_keyat(&batch,0), "ns", "set", "key1");
 * as_key_init(as_batch_keyat(&batch,1), "ns", "set", "key2");
 * as_key_init(as_batch_keyat(&batch,2), "ns", "set", "key3");
 *
 * as_operations ops;
 * as_operations_inita(&ops, 1);
 * as_operations_list_size(&ops, "list", NULL);
 *
 * as_status status = aerospike_batch_get_ops(as, &err, NULL, &batch, &ops, listener, NULL);
 * // process results
 * as_batch_destroy(&batch);
 * as_operations_destroy(&ops);
 * @endcode
 *
 * @param as			Aerospike cluster instance.
 * @param err			Error detail structure that is populated if an error occurs.
 * @param policy		Batch policy configuration parameters, pass in NULL for default.
 * @param batch			The batch of keys to read.
 * @param ops			Read operations.
 * @param listener 		User function to be called with command results.
 * @param udata 		User data to be forwarded to listener.
 *
 * @return AEROSPIKE_OK if successful. Otherwise an error.
 * @ingroup batch_operations
 */
AS_EXTERN as_status
aerospike_batch_get_ops(
	aerospike* as, as_error* err, const as_policy_batch* policy, const as_batch* batch,
	as_operations* ops, as_batch_listener listener, void* udata
	);

/**
 * Test whether multiple records exist in the cluster.
 *
 * @code
 * as_batch batch;
 * as_batch_inita(&batch, 3);
 * 
 * as_key_init(as_batch_keyat(&batch,0), "ns", "set", "key1");
 * as_key_init(as_batch_keyat(&batch,1), "ns", "set", "key2");
 * as_key_init(as_batch_keyat(&batch,2), "ns", "set", "key3");
 * 
 * as_status status = aerospike_batch_exists(as, &err, NULL, &batch, listener, NULL);
 * // process results
 * as_batch_destroy(&batch);
 * @endcode
 *
 * @param as			Aerospike cluster instance.
 * @param err			Error detail structure that is populated if an error occurs.
 * @param policy		Batch policy configuration parameters, pass in NULL for default.
 * @param batch			The batch of keys to read.
 * @param listener 		The listener to invoke for each record read.
 * @param udata			The user-data for the listener.
 *
 * @return AEROSPIKE_OK if successful. Otherwise an error.
 * @ingroup batch_operations
 */
AS_EXTERN as_status
aerospike_batch_exists(
	aerospike* as, as_error* err, const as_policy_batch* policy, const as_batch* batch,
	as_batch_listener listener, void* udata
	);

/**
 * Perform read/write operations on multiple keys.
 * Requires server version 6.0+
 *
 * @code
 * as_integer val;
 * as_integer_init(&val, 100);
 *
 * as_operations ops;
 * as_operations_inita(&ops, 3);
 * as_operations_list_append(&ops, bin, NULL, NULL, (as_val*)&val);
 * as_operations_list_size(&ops, bin, NULL);
 * as_operations_list_get_by_index(&ops, bin, NULL, -1, AS_LIST_RETURN_VALUE);
 *
 * as_batch batch;
 * as_batch_inita(&batch, 3);
 * 
 * as_key_init(as_batch_keyat(&batch,0), "ns", "set", "key1");
 * as_key_init(as_batch_keyat(&batch,1), "ns", "set", "key2");
 * as_key_init(as_batch_keyat(&batch,2), "ns", "set", "key3");
 *
 * as_status status = aerospike_batch_operate(as, &err, NULL, NULL, &batch, &ops, listener, NULL);
 * // process results
 * as_operations_destroy(&ops);
 * as_batch_destroy(&batch);
 * @endcode
 *
 * @param as			Aerospike cluster instance.
 * @param err			Error detail structure that is populated if an error occurs.
 * @param policy		Batch policy configuration parameters, pass in NULL for default.
 * @param policy_write	Write policy configuration parameters, pass in NULL for default.
 * @param batch			List of keys.
 * @param ops			Read/Write operations.
 * @param listener		User function to be called with command results.
 * @param udata 		User data to be forwarded to listener.
 *
 * @return AEROSPIKE_OK if successful. Otherwise an error.
 * @ingroup batch_operations
 */
AS_EXTERN as_status
aerospike_batch_operate(
	aerospike* as, as_error* err, const as_policy_batch* policy,
	const as_policy_batch_write* policy_write, const as_batch* batch,
	as_operations* ops, as_batch_listener listener, void* udata
	);

/**
 * Apply UDF (user defined function) on multiple keys.
 * Requires server version 6.0+
 *
 * @code
 * as_arraylist args;
 * as_arraylist_init(&args, 2, 0);
 * as_arraylist_append_str(&args, "s1");
 * as_arraylist_append_str(&args, "s2");
 *
 * as_batch batch;
 * as_batch_inita(&batch, 3);
 * 
 * as_key_init(as_batch_keyat(&batch,0), "ns", "set", "key1");
 * as_key_init(as_batch_keyat(&batch,1), "ns", "set", "key2");
 * as_key_init(as_batch_keyat(&batch,2), "ns", "set", "key3");
 *
 * as_status status = aerospike_batch_apply(as, &err, NULL, NULL, &batch, "mod", "func",
 *     (as_list*)&args, NULL, NULL);
 *
 * // process results
 * as_arraylist_destroy(&args);
 * as_operations_destroy(&ops);
 * as_batch_destroy(&batch);
 * @endcode
 *
 * @param as			Aerospike cluster instance.
 * @param err			Error detail structure that is populated if an error occurs.
 * @param policy		Batch policy configuration parameters, pass in NULL for default.
 * @param policy_apply	UDF policy configuration parameters, pass in NULL for default.
 * @param batch			List of keys.
 * @param module		Server package name.
 * @param function		Server user defined function.
 * @param arglist		Server user defined function arguments.
 * @param listener		User function to be called with command results.
 * @param udata 		User data to be forwarded to listener.
 *
 * @return AEROSPIKE_OK if successful. Otherwise an error.
 * @ingroup batch_operations
 */
AS_EXTERN as_status
aerospike_batch_apply(
	aerospike* as, as_error* err, const as_policy_batch* policy,
	const as_policy_batch_apply* policy_apply, const as_batch* batch,
	const char* module, const char* function, as_list* arglist,
	as_batch_listener listener, void* udata
	);

/**
 * Remove multiple records.
 * Requires server version 6.0+
 *
 * @code
 * as_batch batch;
 * as_batch_inita(&batch, 3);
 * 
 * as_key_init(as_batch_keyat(&batch,0), "ns", "set", "key1");
 * as_key_init(as_batch_keyat(&batch,1), "ns", "set", "key2");
 * as_key_init(as_batch_keyat(&batch,2), "ns", "set", "key3");
 *
 * as_status status = aerospike_batch_remove(as, &err, NULL, NULL, &batch, listener, NULL);
 * // process results
 * as_batch_destroy(&batch);
 * @endcode
 *
 * @param as			Aerospike cluster instance.
 * @param err			Error detail structure that is populated if an error occurs.
 * @param policy		Batch policy configuration parameters, pass in NULL for default.
 * @param policy_remove	Remove policy configuration parameters, pass in NULL for default.
 * @param batch			List of keys.
 * @param listener		User function to be called with command results.
 * @param udata 		User data to be forwarded to listener.
 *
 * @return AEROSPIKE_OK if successful. Otherwise an error.
 * @ingroup batch_operations
 */
AS_EXTERN as_status
aerospike_batch_remove(
	aerospike* as, as_error* err, const as_policy_batch* policy,
	const as_policy_batch_remove* policy_remove, const as_batch* batch,
	as_batch_listener listener, void* udata
	);

#ifdef __cplusplus
} // end extern "C"
#endif<|MERGE_RESOLUTION|>--- conflicted
+++ resolved
@@ -546,12 +546,9 @@
  * This method allows different namespaces/bins to be requested for each key in the batch.
  * The returned records are located in the same batch array.
  *
-<<<<<<< HEAD
-=======
  * All record operations must be read operations. If the batch policy is NULL, the default batch
  * read policy (as_config.policies.batch) is used.
  *
->>>>>>> 5a9b4510
  * @code
  * void my_listener(as_error* err, as_batch_records* records, void* udata, as_event_loop* loop)
  * {
