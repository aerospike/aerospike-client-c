/*
 * Copyright 2008-2014 Aerospike, Inc.
 *
 * Portions may be licensed to Aerospike, Inc. under one or more contributor
 * license agreements.
 *
 * Licensed under the Apache License, Version 2.0 (the "License"); you may not
 * use this file except in compliance with the License. You may obtain a copy of
 * the License at http://www.apache.org/licenses/LICENSE-2.0
 *
 * Unless required by applicable law or agreed to in writing, software
 * distributed under the License is distributed on an "AS IS" BASIS, WITHOUT
 * WARRANTIES OR CONDITIONS OF ANY KIND, either express or implied. See the
 * License for the specific language governing permissions and limitations under
 * the License.
 */
#pragma once

/**
 *	@defgroup index_operations Index Operations
 *	@ingroup client_operations
 *
 *	The Index API provides the ability to create and remove secondary indexes.
 *	
 *	Aerospike currently supports indexing of strings and integers.
 *	
 *	## String Indexes
 *	
 *	A string index allows for equality lookups. An equality lookup means that 
 *	if you query for an indexed bin with value "abc", then only the records 
 *	containing bins with "abc" will be returned.
 *
 *	## Integer Indexes
 *
 *	An integer index allows for either equality or range lookups. An equality
 *	lookup means that if you query for an indexed bin with value 123, then only 
 *	the records containing bins with the value 123 will be returned. A range 
 *	lookup means that you can query bins within a range. So, if your range is 
 *	(1...100), then all records containing the a value in that range will
 *	be returned.
 */

#include <aerospike/aerospike.h>
#include <aerospike/as_bin.h>
#include <aerospike/as_error.h>
#include <aerospike/as_key.h>
#include <aerospike/as_policy.h>
#include <aerospike/as_status.h>

/******************************************************************************
 *	TYPES
 *****************************************************************************/

/**
 *  Index Type
 *
 *  @ingroup index_operations
 */
typedef enum as_index_type_e {
	/**
	 *  Index on integer bin.
	 */
	AS_INDEX_NUMERIC,
	
	/**
	 *  Index on string bin.
	 */
	AS_INDEX_STRING
} as_index_type;

<<<<<<< HEAD
=======
/*
 * Type of data which is going to indexed
 */
typedef enum as_index_datatype_s {
	AS_INDEX_STRING,
	AS_INDEX_NUMERIC
} as_index_datatype;

>>>>>>> f9caa43d
/**
 *	Index Task
 *
 *	Task used to poll for long running create index completion.
 *
 *	@ingroup index_operations
 */
typedef struct as_index_task_s {
	/**
	 *	The aerospike instance to use for this operation.
	 */
	aerospike * as;
	
	/**
	 *	The namespace to be indexed.
	 */
	as_namespace ns;
	
	/**
	 *	The name of the index.
	 */
	char name[64];
	
	/**
	 *	Has operation completed
	 */
	bool done;
} as_index_task;

/******************************************************************************
 *	FUNCTIONS
 *****************************************************************************/

/**
 *	Create secondary index given collection type and data type.
 *
 *	This asynchronous server call will return before the command is complete.
 *	The user can optionally wait for command completion by using a task instance.
 *
 *	~~~~~~~~~~{.c}
 *	as_index_task task;
 *	if ( aerospike_index_create_complex(&as, &err, &task, NULL, "test", "demo", "bin1", 
 *		"idx_test_demo_bin1", AS_INDEX_TYPE_DEFAULT, AS_INDEX_NUMERIC) == AEROSPIKE_OK ) {
 *		aerospike_index_create_wait(&err, &task, 0);
 *	}
*	~~~~~~~~~~
 *
 *	@param as			The aerospike instance to use for this operation.
 *	@param err			The as_error to be populated if an error occurs.
 *	@param task			The optional task data used to poll for completion.
 *	@param policy		The policy to use for this operation. If NULL, then the default policy will be used.
 *	@param ns			The namespace to be indexed.
 *	@param set			The set to be indexed.
 *	@param position		The bin or complex position name to be indexed.
 *	@param name			The name of the index.
 *	@param itype		The type of index, default or complex type.
 *	@param dtype		The data type of index, string or integer.
 *
 *	@return AEROSPIKE_OK if successful or index already exists. Otherwise an error.
 *
 *	@ingroup index_operations
 */
as_status aerospike_index_create_complex(
	aerospike * as, as_error * err, as_index_task * task, const as_policy_info * policy,
	const as_namespace ns, const as_set set, const as_index_position position, const char * name,
	as_index_type itype, as_index_datatype dtype);

/**
 *	Create secondary index given data type.
 *
 *	This asynchronous server call will return before the command is complete.
 *	The user can optionally wait for command completion by using a task instance.
 *
 *	~~~~~~~~~~{.c}
 *	as_index_task task;
 *	if ( aerospike_index_create(&as, &err, &task, NULL, "test", "demo", "bin1", 
 *		"idx_test_demo_bin1", AS_INDEX_NUMERIC) == AEROSPIKE_OK ) {
 *		aerospike_index_create_wait(&err, &task, 0);
 *	}
 *	~~~~~~~~~~
 *
 *	@param as			The aerospike instance to use for this operation.
 *	@param err			The as_error to be populated if an error occurs.
 *	@param task			The optional task data used to poll for completion.
 *	@param policy		The policy to use for this operation. If NULL, then the default policy will be used.
 *	@param ns			The namespace to be indexed.
 *	@param set			The set to be indexed.
 *	@param bin			The bin to be indexed.
 *	@param name			The name of the index.
 *	@param dtype		The data type of index, string or integer.
 *
 *	@return AEROSPIKE_OK if successful or index already exists. Otherwise an error.
 *
 *	@ingroup index_operations
 */
<<<<<<< HEAD
as_status aerospike_index_create(
	aerospike * as, as_error * err, as_index_task * task, const as_policy_info * policy,
	const as_namespace ns, const as_set set, const as_bin_name bin, const char * name, as_index_type type);
=======
static inline as_status aerospike_index_create(
	aerospike * as, as_error * err, as_index_task * task, const as_policy_info * policy,
	const as_namespace ns, const as_set set, const as_bin_name bin, const char * name,
	as_index_datatype dtype)
{
	return aerospike_index_create_complex(as, err, task, policy, ns, set, bin, name, AS_INDEX_TYPE_DEFAULT, dtype);
}
>>>>>>> f9caa43d

/**
 *	Wait for asynchronous task to complete using given polling interval.
 *
 *	@param err			The as_error to be populated if an error occurs.
 *	@param task			The task data used to poll for completion.
 *	@param interval_ms	The polling interval in milliseconds. If zero, 1000 ms is used.
 *
 *	@return AEROSPIKE_OK if successful. Otherwise an error.
 *
 *	@ingroup index_operations
 */
as_status aerospike_index_create_wait(as_error * err, as_index_task * task, uint32_t interval_ms);

/**
 *	Removes (drops) a secondary index.
 *
 *	~~~~~~~~~~{.c}
 *	if ( aerospike_index_remove(&as, &err, NULL, "test", idx_test_demo_bin1") != AEROSPIKE_OK ) {
 *		fprintf(stderr, "error(%d) %s at [%s:%d]", err.code, err.message, err.file, err.line);
 *	}
 *	~~~~~~~~~~
 *
 *	@param as			The aerospike instance to use for this operation.
 *	@param err			The as_error to be populated if an error occurs.
 *	@param policy		The policy to use for this operation. If NULL, then the default policy will be used.
 *	@param ns			The namespace containing the index to be removed.
 *	@param name			The name of the index to be removed.
 *
 *	@return AEROSPIKE_OK if successful or index does not exist. Otherwise an error.
 *
 *	@ingroup index_operations
 */
as_status aerospike_index_remove(
	aerospike * as, as_error * err, const as_policy_info * policy,
	const as_namespace ns, const char * name);

/******************************************************************************
 *	DEPRECATED FUNCTIONS
 *****************************************************************************/

/**
 *	Create a new secondary index on an integer bin.
 *
 *	@deprecated Use aerospike_index_create() instead.
 *
 *	@ingroup index_operations
 */
static inline as_status aerospike_index_integer_create(
	aerospike * as, as_error * err, const as_policy_info * policy, 
	const as_namespace ns, const as_set set, const as_bin_name bin, const char * name)
{
<<<<<<< HEAD
	return aerospike_index_create(as, err, 0, policy, ns, set, bin, name, AS_INDEX_NUMERIC);
=======
	return aerospike_index_create_complex(as, err, 0, policy, ns, set, bin, name, AS_INDEX_TYPE_DEFAULT, AS_INDEX_NUMERIC);
>>>>>>> f9caa43d
}

/**
 *	Create a new secondary index on a string bin.
 *
 *	@deprecated Use aerospike_index_create() instead.
 *
 *	@ingroup index_operations
 */
static inline as_status aerospike_index_string_create(
	aerospike * as, as_error * err, const as_policy_info * policy, 
	const as_namespace ns, const as_set set, const as_bin_name bin, const char * name)
{
<<<<<<< HEAD
	return aerospike_index_create(as, err, 0, policy, ns, set, bin, name, AS_INDEX_STRING);
=======
	return aerospike_index_create_complex(as, err, 0, policy, ns, set, bin, name, AS_INDEX_TYPE_DEFAULT, AS_INDEX_STRING);
>>>>>>> f9caa43d
}<|MERGE_RESOLUTION|>--- conflicted
+++ resolved
@@ -50,26 +50,22 @@
 /******************************************************************************
  *	TYPES
  *****************************************************************************/
+#define AS_INDEX_POSITION_MAX_SZ 256
+
+typedef char as_index_position[AS_INDEX_POSITION_MAX_SZ];
 
 /**
  *  Index Type
  *
  *  @ingroup index_operations
  */
-typedef enum as_index_type_e {
-	/**
-	 *  Index on integer bin.
-	 */
-	AS_INDEX_NUMERIC,
-	
-	/**
-	 *  Index on string bin.
-	 */
-	AS_INDEX_STRING
+typedef enum as_index_type_s {
+	AS_INDEX_TYPE_DEFAULT,
+	AS_INDEX_TYPE_LIST,
+	AS_INDEX_TYPE_MAPKEYS,
+	AS_INDEX_TYPE_MAPVALUES
 } as_index_type;
 
-<<<<<<< HEAD
-=======
 /*
  * Type of data which is going to indexed
  */
@@ -78,7 +74,6 @@
 	AS_INDEX_NUMERIC
 } as_index_datatype;
 
->>>>>>> f9caa43d
 /**
  *	Index Task
  *
@@ -107,6 +102,7 @@
 	 */
 	bool done;
 } as_index_task;
+
 
 /******************************************************************************
  *	FUNCTIONS
@@ -174,11 +170,6 @@
  *
  *	@ingroup index_operations
  */
-<<<<<<< HEAD
-as_status aerospike_index_create(
-	aerospike * as, as_error * err, as_index_task * task, const as_policy_info * policy,
-	const as_namespace ns, const as_set set, const as_bin_name bin, const char * name, as_index_type type);
-=======
 static inline as_status aerospike_index_create(
 	aerospike * as, as_error * err, as_index_task * task, const as_policy_info * policy,
 	const as_namespace ns, const as_set set, const as_bin_name bin, const char * name,
@@ -186,7 +177,6 @@
 {
 	return aerospike_index_create_complex(as, err, task, policy, ns, set, bin, name, AS_INDEX_TYPE_DEFAULT, dtype);
 }
->>>>>>> f9caa43d
 
 /**
  *	Wait for asynchronous task to complete using given polling interval.
@@ -239,11 +229,7 @@
 	aerospike * as, as_error * err, const as_policy_info * policy, 
 	const as_namespace ns, const as_set set, const as_bin_name bin, const char * name)
 {
-<<<<<<< HEAD
-	return aerospike_index_create(as, err, 0, policy, ns, set, bin, name, AS_INDEX_NUMERIC);
-=======
 	return aerospike_index_create_complex(as, err, 0, policy, ns, set, bin, name, AS_INDEX_TYPE_DEFAULT, AS_INDEX_NUMERIC);
->>>>>>> f9caa43d
 }
 
 /**
@@ -257,9 +243,5 @@
 	aerospike * as, as_error * err, const as_policy_info * policy, 
 	const as_namespace ns, const as_set set, const as_bin_name bin, const char * name)
 {
-<<<<<<< HEAD
-	return aerospike_index_create(as, err, 0, policy, ns, set, bin, name, AS_INDEX_STRING);
-=======
 	return aerospike_index_create_complex(as, err, 0, policy, ns, set, bin, name, AS_INDEX_TYPE_DEFAULT, AS_INDEX_STRING);
->>>>>>> f9caa43d
 }