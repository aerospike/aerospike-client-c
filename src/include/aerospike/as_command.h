--- conflicted
+++ resolved
@@ -67,13 +67,8 @@
 // Message info1 bits
 #define AS_MSG_INFO1_READ				(1 << 0) // contains a read operation
 #define AS_MSG_INFO1_GET_ALL			(1 << 1) // get all bins, period
-<<<<<<< HEAD
-// (Note:  Bit 2 is unused.)
+#define AS_MSG_INFO1_SHORT_QUERY		(1 << 2) // short query
 #define AS_MSG_INFO1_BATCH_INDEX		(1 << 3) // batch
-=======
-#define AS_MSG_INFO1_SHORT_QUERY		(1 << 2) // short query
-#define AS_MSG_INFO1_BATCH_INDEX		(1 << 3) // batch read
->>>>>>> 09baff83
 #define AS_MSG_INFO1_XDR				(1 << 4) // operation is being performed by XDR
 #define AS_MSG_INFO1_GET_NOBINDATA		(1 << 5) // do not get information about bins and its data
 #define AS_MSG_INFO1_READ_MODE_AP_ALL	(1 << 6) // read mode all for AP namespaces.
