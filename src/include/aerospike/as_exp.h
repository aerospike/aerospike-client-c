--- conflicted
+++ resolved
@@ -1570,7 +1570,7 @@
  * as_exp_build(expression,
  *     as_exp_cmp_gt(
  *         as_exp_cond(
- *             as_exp_eq(as_exp_bin_int("type"), as_exp_int(0)), 
+ *             as_exp_eq(as_exp_bin_int("type"), as_exp_int(0)),
  *                 as_exp_add(as_exp_bin_int("val1"), as_exp_bin_int("val2")),
  *             as_exp_eq(as_exp_bin_int("type"), as_exp_int(1)),
  *                 as_exp_sub(as_exp_bin_int("val1"), as_exp_bin_int("val2")),
@@ -1649,7 +1649,6 @@
 #define as_exp_var(__var_name) \
 		{.op=_AS_EXP_CODE_VAR, .count=2}, _AS_EXP_VAL_RAWSTR(__var_name)
 
-<<<<<<< HEAD
 /**
  * Retrieve expression value from a built-in variable.
  * @param __var_id		Variable id.
@@ -1712,14 +1711,9 @@
  */
 #define as_exp_result_remove() {.op=_AS_EXP_CODE_RESULT_REMOVE, .count=1}
 
-/*********************************************************************************
- * LIST MODIFY EXPRESSIONS
- *********************************************************************************/
-=======
 //---------------------------------
 // List Modify Expressions
 //---------------------------------
->>>>>>> 42facbc3
 
 #define _AS_EXP_VAL_RTYPE(__val) {.op=_AS_EXP_CODE_VAL_RTYPE, .v.int_val=__val}
 
@@ -2377,7 +2371,7 @@
 		__bin
 
 /**
- * Create expression that removes map items identified by key range 
+ * Create expression that removes map items identified by key range
  * (begin inclusive, end exclusive). If begin is nil, the range is less than end.
  * If end is infinity, the range is greater than equal to begin.
  *
@@ -2944,9 +2938,8 @@
 		__rank, __count, \
 		__bin
 
-<<<<<<< HEAD
 /*********************************************************************************
- * CDT EXPRESSIONS
+ * CDT Expressions
  *********************************************************************************/
 
 #define as_exp_cdt_select(__ctx, __rtype, __flags, __bin) \
@@ -2968,14 +2961,9 @@
 		{.op=_AS_EXP_CODE_MERGE, .v.expr=__mod_exp}, \
 		__bin
 
-/*********************************************************************************
- * BIT MODIFY EXPRESSIONS
- *********************************************************************************/
-=======
 //---------------------------------
 // Bit Modify Expressions
 //---------------------------------
->>>>>>> 42facbc3
 
 #define _AS_EXP_BIT_MOD() \
 		{.op=_AS_EXP_CODE_CALL, .count=5}, \
@@ -3592,7 +3580,7 @@
  * as_exp_build(expr, as_exp_cmp_eq(as_exp_bin_int("a"), as_exp_int(200)));
  * as_exp_build(merged,
  *		as_exp_and(
- *			as_exp_expr(expr), 
+ *			as_exp_expr(expr),
  *			as_exp_cmp_eq(as_exp_bin_int("b"), as_exp_int(100))));
  * @endcode
  *
