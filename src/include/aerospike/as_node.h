/*
 * Copyright 2008-2025 Aerospike, Inc.
 *
 * Portions may be licensed to Aerospike, Inc. under one or more contributor
 * license agreements.
 *
 * Licensed under the Apache License, Version 2.0 (the "License"); you may not
 * use this file except in compliance with the License. You may obtain a copy of
 * the License at http://www.apache.org/licenses/LICENSE-2.0
 *
 * Unless required by applicable law or agreed to in writing, software
 * distributed under the License is distributed on an "AS IS" BASIS, WITHOUT
 * WARRANTIES OR CONDITIONS OF ANY KIND, either express or implied. See the
 * License for the specific language governing permissions and limitations under
 * the License.
 */
#pragma once

#include <aerospike/as_atomic.h>
#include <aerospike/as_config.h>
#include <aerospike/as_conn_pool.h>
#include <aerospike/as_error.h>
#include <aerospike/as_event.h>
#include <aerospike/as_latency.h>
#include <aerospike/as_partition.h>
#include <aerospike/as_queue.h>
#include <aerospike/as_socket.h>
#include <aerospike/as_vector.h>
#include <aerospike/as_version.h>

#if !defined(_MSC_VER)
#include <netinet/in.h>
#include <sys/uio.h>
#endif

#ifdef __cplusplus
extern "C" {
#endif
	
//---------------------------------
// Macros
//---------------------------------

/**
 * Maximum size (including NULL byte) of a hostname.
 */
#define AS_HOSTNAME_SIZE 256

/**
 * Maximum size of node name
 */
#define AS_NODE_NAME_SIZE 20

// Leave this is in for backwards compatibility.
#define AS_NODE_NAME_MAX_SIZE AS_NODE_NAME_SIZE

#define AS_FEATURES_PARTITION_SCAN (1 << 0)
#define AS_FEATURES_QUERY_SHOW (1 << 1)
#define AS_FEATURES_BATCH_ANY (1 << 2)
#define AS_FEATURES_PARTITION_QUERY (1 << 3)

#define AS_ADDRESS4_MAX 4
#define AS_ADDRESS6_MAX 8

//---------------------------------
// Types
//---------------------------------

/**
 * Socket address information.
 */
typedef struct as_address_s {
	/**
	 * Socket IP address.
	 */
	struct sockaddr_storage addr;
	
	/**
	 * Socket IP address string representation including port.
	 */
	char name[AS_IP_ADDRESS_SIZE];
	
} as_address;

/**
 * @private
 * Rack.
 */
typedef struct as_rack_s {
	/**
	 * Namespace
	 */
	char ns[AS_MAX_NAMESPACE_SIZE];

	/**
	 * Rack ID
	 */
	int rack_id;

} as_rack;

/**
 * @private
 * Racks.
 */
typedef struct as_racks_s {
	/**
	 * Reference count of racks array.
	 */
	uint32_t ref_count;

	/**
	 * Rack ID when all namespaces use same rack.
	 */
	int rack_id;

	/**
	 * Length of racks array.
	 */
	uint32_t size;

	/**
	 * Pad to 8 byte boundary.
	 */
	uint32_t pad;

	/**
	 * Racks array.
	 */
	as_rack racks[];

} as_racks;

/**
 * @private
 * Session info.
 */
typedef struct as_session_s {
	/**
	 * Reference count of session.
	 */
	uint32_t ref_count;

	/**
	 * Session token length.
	 */
	uint32_t token_length;

	/**
	 * Session expiration for this node.
	 */
	uint64_t expiration;

	/**
	 * Session token for this node.
	 */
	uint8_t token[];

} as_session;

/**
 * @private
 * Async connection pool.
 */
typedef struct as_async_conn_pool_s {
	/**
	 * Async connection queue.
	 */
	as_queue queue;

	/**
	 * Min connections allowed for this pool.
	 */
	uint32_t min_size;

	/**
	 * Max connections allowed for this pool.
	 */
	uint32_t limit;

	/**
	 * Total async connections opened.
	 */
	uint32_t opened;

	/**
	 * Total async connections closed.
	 */
	uint32_t closed;

	/**
	 * Total async connections recovered by draining connections when a socket read timeout occurs.
	 */
	uint32_t recovered;

	/**
	 * Total async connections aborted after connection drain failed when a socket read timeout occurs.
	 */
	uint32_t aborted;

} as_async_conn_pool;

/**
 * Namespace metrics.
 */
typedef struct {
	/**
	 * Namespace.
	 */
	const char* ns;

	/**
	 * Bytes received from the server.
	 */
	uint64_t bytes_in;

	/**
	 * Bytes sent to the server.
	 */
	uint64_t bytes_out;

	/**
	 * Command error count since node was initialized. If the error is retryable, multiple errors per
	 * command may occur.
	 */
	uint64_t error_count;

	/**
	 * Command timeout count since node was initialized. If the timeout is retryable (ie socketTimeout),
	 * multiple timeouts per command may occur.
	 */
	uint64_t timeout_count;

	/**
	 * Command key busy error count since node was initialized.
	 */
	uint64_t key_busy_count;

	/**
	 * Latency histograms.
	 */
	as_latency* latency[AS_LATENCY_TYPE_MAX];

} as_ns_metrics;

struct as_cluster_s;

/**
 * Server node representation.
 */
typedef struct as_node_s {
	/**
	 * Reference count of node.
	 */
	uint32_t ref_count;
	
	/**
	 * Reference count of node in partition maps.
	 */
	uint32_t partition_ref_count;

	/**
	 * Server's generation count for partition management.
	 */
	uint32_t partition_generation;
	
	/**
	 * Features supported by server.  Stored in bitmap.
	 */
	uint32_t features;

	/**
	 * Node version.
	 */
	as_version version;

	/**
	 * TLS certificate name (needed for TLS only, NULL otherwise).
	 */
	char* tls_name;
	
	/**
	 * The name of the node.
	 */
	char name[AS_NODE_NAME_SIZE];
	
	/**
	 * Primary address index into addresses array.
	 */
	uint32_t address_index;
		
	/**
	 * Number of IPv4 addresses.
	 */
	uint32_t address4_size;

	/**
	 * Number of IPv6 addresses.
	 */
	uint32_t address6_size;

	/**
	 * Array of IP addresses. Not thread-safe.
	 */
	as_address* addresses;
	
	/**
	 * Optional hostname. Not thread-safe.
	 */
	char* hostname;

	/**
	 * Cluster from which this node resides.
	 */
	struct as_cluster_s* cluster;
	
	/**
	 * Pools of current, cached sockets.
	 */
	as_conn_pool* sync_conn_pools;
	
	/**
	 * Array of connection pools used in async commands.  There is one pool per node/event loop.
	 * Only used by event loop threads. Not thread-safe.
	 */
	as_async_conn_pool* async_conn_pools;
	
	/**
	 * Pool of connections used in pipelined async commands.  Also not thread-safe.
	 */
	as_async_conn_pool* pipe_conn_pools;

	/**
	 * Authentication session.
	 */
	as_session* session;

	/**
	 * Racks data.
	 */
	as_racks* racks;

	/**
	 * Socket used exclusively for cluster tend thread info requests.
	 */
	as_socket info_socket;

	/**
	 * Connection queue iterator.  Not atomic by design.
	 */
	uint32_t conn_iter;

	/**
	 * Total sync connections opened.
	 */
	uint32_t sync_conns_opened;

	/**
	 * Total sync connections closed.
	 */
	uint32_t sync_conns_closed;

	/**
	 * Total sync connections recovered by draining connections when a socket read timeout occurs.
	 */
	uint32_t sync_conns_recovered;

	/**
	 * Total sync connections aborted after connection drain failed when a socket read timeout occurs.
	 */
	uint32_t sync_conns_aborted;

	/**
	 * Error count for this node's error_rate_window.
	 */
	uint32_t error_rate;

	/**
	 * Max errors per node per error_rate_window.
	 */
	uint32_t max_error_rate;

	/**
	 * Server's generation count for peers.
	 */
	uint32_t peers_generation;

	/**
	 * Number of peers returned by server node.
	 */
	uint32_t peers_count;

	/**
	 * Server's generation count for partition rebalancing.
	 */
	uint32_t rebalance_generation;

	/**
	 * Number of other nodes that consider this node a member of the cluster.
	 */
	uint32_t friends;
	
	/**
	 * Number of consecutive info request failures.
	 */
	uint32_t failures;

	/**
	 * Shared memory node array index.
	 */
	uint32_t index;
	
	/**
	 * Node/Namespace metrics.
	 */
	as_ns_metrics** metrics;

	/**
	 * Number of metrics namespace entries.
	 */
	uint8_t metrics_size;

	/**
	 * Should user login to avoid session expiration.
	 */
	uint8_t perform_login;

	/**
	 * Is node currently active.
	 */
	uint8_t active;

	/**
	 * Did partition change in current cluster tend.
	 */
	bool partition_changed;

	/**
	 * Did rebalance generation change in current cluster tend.
	 */
	bool rebalance_changed;

	/**
	 * Should user-agent-set info command be retried.
	 */
	bool retry_user_agent;

} as_node;

/**
 * @private
 * Node discovery information.
 */
typedef struct as_node_info_s {
	/**
	 * Node name.
	 */
	char name[AS_NODE_NAME_SIZE];

	/**
	 * Features supported by server.  Stored in bitmap.
	 */
	uint32_t features;

	/**
	 * Host.
	 */
	as_host host;

	/**
	 * Validated socket.
	 */
	as_socket socket;

	/**
	 * Socket address.
	 */
	struct sockaddr_storage addr;

	/**
	 * Authentication session.
	 */
	as_session* session;

	/**
	 * Node version.
	 */
	as_version version;

} as_node_info;

struct as_command_s;

//---------------------------------
// Functions
//---------------------------------

/**
 * @private
 * Create new cluster node.
 */
as_node*
as_node_create(struct as_cluster_s* cluster, as_node_info* node_info);

/**
 * @private
 * Close all connections in pool and free resources.
 */
AS_EXTERN void
as_node_destroy(as_node* node);

/**
 * @private
 * Create configured minimum number of connections.
 */
void
as_node_create_min_connections(as_node* node);

/**
 * @private
 * Check if node is active from a command thread.
 */
static inline bool
as_node_is_active(const as_node* node)
{
	return (bool)as_load_uint8_acq(&node->active);
}

/**
 * @private
 * Set node to inactive.
 */
static inline void
as_node_deactivate(as_node* node)
{
	// Make volatile write so changes are reflected in other threads.
	as_store_uint8_rls(&node->active, false);
}

/**
 * @private
 * Read volatile node.
 */
static inline as_node*
as_node_load(as_node** node)
{
	return (as_node*)as_load_ptr((void* const*)node);
}

/**
 * @private
 * Reserve existing cluster node.
 */
static inline void
as_node_reserve(as_node* node)
{
	as_incr_uint32(&node->ref_count);
}

/**
 * @private
 * Set volatile node.
 */
static inline void
as_node_store(as_node** trg, as_node* src)
{
	as_store_ptr_rls((void**)trg, src);
}

/**
 * @private
 * Release existing cluster node.
 */
static inline void
as_node_release(as_node* node)
{
	if (as_aaf_uint32_rls(&node->ref_count, -1) == 0) {
		as_fence_acq();
		as_node_destroy(node);
	}
}

/**
 * @private
 * Release node on next cluster tend iteration.
 */
void
as_node_release_delayed(as_node* node);

/**
 * @private
 * Add socket address to node addresses.
 */
void
as_node_add_address(as_node* node, struct sockaddr* addr);

/**
 * @private
 * Set hostname.
 */
void
as_node_set_hostname(as_node* node, const char* hostname);

/**
 * Get primary socket address.
 */
static inline as_address*
as_node_get_address(as_node* node)
{
	return &node->addresses[node->address_index];
}

/**
 * Get socket address as a string.
 */
static inline const char*
as_node_get_address_string(as_node* node)
{
	return node->addresses[node->address_index].name;
}

/**
 * @private
 * Attempt to authenticate given current cluster's user and password.
 */
as_status
as_node_authenticate_connection(struct as_cluster_s* cluster, uint64_t deadline_ms);

/**
 * @private
 * Get a connection to the given node from pool and validate.  Return 0 on success.
 */
as_status
as_node_get_connection(
<<<<<<< HEAD
	as_error* err, as_node* node, struct as_command_s* cmd, uint64_t deadline_ms, as_socket* sock
=======
	as_error* err, as_node* node, const char* ns, uint32_t socket_timeout, uint64_t deadline_ms,
	as_socket* sock, as_socket_context* ctx
>>>>>>> 27e786e8
	);

/**
 * @private
 * Close a node's connection and update node/pool statistics.
 */
static inline void
as_node_close_connection(as_node* node, as_socket* sock, as_conn_pool* pool)
{
	as_socket_close(sock);
	as_incr_uint32(&node->sync_conns_closed);
	as_conn_pool_decr(pool);
}

/**
 * @private
 * Close a node's connection and update node statistics.
 */
static inline void
as_node_close_socket(as_node* node, as_socket* sock)
{
	as_socket_close(sock);
	as_incr_uint32(&node->sync_conns_closed);
}

/**
 * @private
 * Return `sync_conns_opened`.
 */
static inline uint32_t
as_node_get_sync_conns_opened(const as_node* node)
{
	return as_load_uint32(&node->sync_conns_opened);
}

/**
 * @private
 * Return `sync_conns_closed`.
 */
static inline uint32_t
as_node_get_sync_conns_closed(const as_node* node)
{
	return as_load_uint32(&node->sync_conns_closed);
}

/**
 * @private
 * Return `sync_conns_recovered`.
 */
static inline uint32_t
as_node_get_sync_conns_recovered(const as_node* node)
{
	return as_load_uint32(&node->sync_conns_recovered);
}

/**
 * @private
 * Increment `sync_conns_recovered`.
 */
static inline void
as_node_incr_sync_conns_recovered(as_node* node)
{
	as_incr_uint32(&node->sync_conns_recovered);
}

/**
 * @private
 * Return `sync_conns_aborted`.
 */
static inline uint32_t
as_node_get_sync_conns_aborted(const as_node* node)
{
	return as_load_uint32(&node->sync_conns_aborted);
}

/**
 * @private
 * Increment `sync_conns_aborted`.
 */
static inline void
as_node_incr_sync_conns_aborted(as_node* node)
{
	as_incr_uint32(&node->sync_conns_aborted);
}

/**
 * @private
 * Put connection back into pool.
 *
 * Answers true if successful; false if not.
 */
static inline bool
as_node_put_connection(as_node* node, as_socket* sock)
{
	// Save pool.
	as_conn_pool* pool = sock->pool;

	// Update last used timestamp.
	sock->last_used = cf_getns();

	// Put into pool.
	if (! as_conn_pool_push_head(pool, sock)) {
		as_node_close_connection(node, sock, pool);
		return false;
	}

	return true;
}

/**
 * @private
 * Balance sync connections.
 */
void
as_node_balance_connections(as_node* node);

/**
 * @private
 * Are hosts equal.
 */
static inline bool
as_host_equals(as_host* h1, as_host* h2)
{
	return strcmp(h1->name, h2->name) == 0 && h1->port == h2->port;
}

/**
 * @private
 * Destroy node_info contents.
 */
static inline void
as_node_info_destroy(as_node_info* node_info)
{
	as_socket_close(&node_info->socket);
	cf_free(node_info->session);
}

/**
 * @private
 * Tell tend thread to perform another node login.
 */
void
as_node_signal_login(as_node* node);

/**
 * @private
 * Does node contain rack.
 */
bool
as_node_has_rack(as_node* node, const char* ns, int rack_id);

/**
 * @private
 * Return as_ns_metrics for specified node and namespace.
 */
as_ns_metrics*
as_node_prepare_metrics(as_node* node, const char* ns);

/**
 * @private
 * Record latency of type latency_type for node
 */
void
as_node_add_latency(as_ns_metrics* metrics, as_latency_type latency_type, uint64_t elapsed_nanos);

struct as_metrics_policy_s;

/**
 * @private
 * Enable metrics at the node level
 */
void
as_node_enable_metrics(as_node* node, const struct as_metrics_policy_s* policy);

/**
 * Add bytes received metrics to node/namespace.
 */
static inline void
as_node_add_bytes_in(as_ns_metrics* metrics, uint64_t bytes_in)
{
	as_add_uint64(&metrics->bytes_in, bytes_in);
}

/**
 * Return bytes received from the server. The value is cumulative and not reset per metrics interval.
 */
static inline uint64_t
as_node_get_bytes_in(as_ns_metrics* metrics)
{
	return as_load_uint64(&metrics->bytes_in);
}

/**
 * Add bytes sent metrics to node/namespace.
 */
static inline void
as_node_add_bytes_out(as_ns_metrics* metrics, uint64_t bytes_out)
{
	as_add_uint64(&metrics->bytes_out, bytes_out);
}

/**
 * Return bytes sent to the server. The value is cumulative and not reset per metrics interval.
 */
static inline uint64_t
as_node_get_bytes_out(as_ns_metrics* metrics)
{
	return as_load_uint64(&metrics->bytes_out);
}

/**
 * Return command error count. The value is cumulative and not reset per metrics interval.
 */
static inline uint64_t
as_node_get_error_count(as_ns_metrics* metrics)
{
	return as_load_uint64(&metrics->error_count);
}

/**
 * Increment command error count. If the error is retryable, multiple errors per
 * command may occur.
 */
void
as_node_add_error(as_node* node, const char* ns, as_ns_metrics* metrics);

/**
 * Return command timeout count. The value is cumulative and not reset per metrics interval.
 */
static inline uint64_t
as_node_get_timeout_count(as_ns_metrics* metrics)
{
	return as_load_uint64(&metrics->timeout_count);
}

/**
 * Increment command timeout count. If the timeout is retryable (ie socketTimeout),
 * multiple timeouts per command may occur.
 */
void
as_node_add_timeout(as_node* node, const char* ns, as_ns_metrics* metrics);

/**
 * Return command key busy error count. The value is cumulative and not reset per metrics interval.
 */
static inline uint64_t
as_node_get_key_busy_count(as_ns_metrics* metrics)
{
	return as_load_uint64(&metrics->key_busy_count);
}

/**
 * Increment command key busy error count.
 */
void
as_node_add_key_busy(as_node* node, const char* ns, as_ns_metrics* metrics);

/**
 * @private
 * Validate node's error rate.
 */
bool
as_node_valid_error_rate(as_node* node);

/**
 * @private
 * Reset node's error count.
 */
void
as_node_reset_error_rate(as_node* node);

/**
 * @private
 * Get node's error count.
 */
static inline uint32_t
as_node_get_error_rate(as_node* node)
{
	return as_load_uint32(&node->error_rate);
}

/**
 * @private
 * Volatile read session pointer.
 */
static inline as_session*
as_session_load(as_session** session)
{
	return (as_session*)as_load_ptr((void* const*)session);
}

/**
 * @private
 * Release existing session.
 */
static inline void
as_session_release(as_session* session)
{
	if (as_aaf_uint32_rls(&session->ref_count, -1) == 0) {
		cf_free(session);
	}
}

#ifdef __cplusplus
} // end extern "C"
#endif<|MERGE_RESOLUTION|>--- conflicted
+++ resolved
@@ -632,12 +632,8 @@
  */
 as_status
 as_node_get_connection(
-<<<<<<< HEAD
-	as_error* err, as_node* node, struct as_command_s* cmd, uint64_t deadline_ms, as_socket* sock
-=======
-	as_error* err, as_node* node, const char* ns, uint32_t socket_timeout, uint64_t deadline_ms,
-	as_socket* sock, as_socket_context* ctx
->>>>>>> 27e786e8
+	as_error* err, as_node* node, struct as_command_s* cmd, uint64_t deadline_ms, as_socket* sock,
+	as_socket_context* ctx
 	);
 
 /**
