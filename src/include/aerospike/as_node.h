--- conflicted
+++ resolved
@@ -54,11 +54,8 @@
 
 #define AS_FEATURES_PARTITION_SCAN (1 << 0)
 #define AS_FEATURES_QUERY_SHOW (1 << 1)
-<<<<<<< HEAD
 #define AS_FEATURES_BATCH_ANY (1 << 2)
-=======
-#define AS_FEATURES_PARTITION_QUERY (1 << 2)
->>>>>>> f00d04bc
+#define AS_FEATURES_PARTITION_QUERY (1 << 3)
 
 #define AS_ADDRESS4_MAX 4
 #define AS_ADDRESS6_MAX 8
