--- conflicted
+++ resolved
@@ -17,6 +17,7 @@
 #pragma once 
 #pragma GCC diagnostic ignored "-Waddress"
 
+#include <aerospike/aerospike_index.h>
 #include <aerospike/as_bin.h>
 #include <aerospike/as_key.h>
 #include <aerospike/as_list.h>
@@ -37,11 +38,7 @@
  *
  *	@relates as_query
  */
-<<<<<<< HEAD
-#define string_equals(__val) AS_PREDICATE_STRING_EQUAL, __val
-=======
 #define string_equals(__val) AS_PREDICATE_EQUAL, AS_INDEX_STRING, AS_INDEX_TYPE_DEFAULT, __val
->>>>>>> f9caa43d
 
 /**
  *	Macro for setting setting the INTEGER_EQUAL predicate.
@@ -52,11 +49,7 @@
  *
  *	@relates as_query
  */
-<<<<<<< HEAD
-#define integer_equals(__val) AS_PREDICATE_INTEGER_EQUAL, __val
-=======
 #define integer_equals(__val) AS_PREDICATE_EQUAL, AS_INDEX_NUMERIC, AS_INDEX_TYPE_DEFAULT, __val
->>>>>>> f9caa43d
 
 /**
  *	Macro for setting setting the INTEGER_RANGE predicate.
@@ -68,9 +61,6 @@
  *	@relates as_query
  *	@ingroup query_object
  */
-<<<<<<< HEAD
-#define integer_range(__min, __max) AS_PREDICATE_INTEGER_RANGE, __min, __max
-=======
 #define integer_range(__min, __max) AS_PREDICATE_RANGE,  AS_INDEX_NUMERIC, AS_INDEX_TYPE_DEFAULT, __min, __max
 
 /**
@@ -109,10 +99,9 @@
  */
 #define equals(datatype, __val) AS_PREDICATE_EQUAL, AS_INDEX_DATA_ ##datatype, AS_INDEX_TYPE_DEFAULT, __val
 
->>>>>>> f9caa43d
 
 /******************************************************************************
- *	TYPES
+ *	TYPES 	
  *****************************************************************************/
 
 /**
@@ -158,20 +147,9 @@
 	 *	String Equality Predicate. 
 	 *	Requires as_predicate_value.string to be set.
 	 */
-	AS_PREDICATE_STRING_EQUAL,
-
-	/**
-	 *	Integer Equality Predicate.
-	 *	Requires as_predicate_value.integer to be set.
-	 */
-	AS_PREDICATE_INTEGER_EQUAL,
-
-	/**
-	 *	Integer Range Predicate.
-	 *	Requires as_predicate_value.integer_range to be set.
-	 */
-	AS_PREDICATE_INTEGER_RANGE
-
+	AS_PREDICATE_EQUAL,
+
+	AS_PREDICATE_RANGE
 } as_predicate_type;
 
 /**
@@ -186,7 +164,7 @@
 	as_bin_name bin;
 
 	/**
-	 *	The predicate type, dictates which value to use from the union
+	 *	The predicate type, dictates which values to use from the union
 	 */
 	as_predicate_type type;
 
@@ -195,6 +173,16 @@
 	 */
 	as_predicate_value value;
 
+	/*
+	 * The type of data user wants to query
+	 */
+
+	as_index_datatype dtype;
+
+	/*
+	 * The type of index predicate is on
+	 */
+	as_index_type itype;
 } as_predicate;
 
 /**
@@ -741,7 +729,7 @@
  *
  *	@relates as_query
  */
-bool as_query_where(as_query * query, const char * bin, as_predicate_type type, ... );
+bool as_query_where(as_query * query, const char * bin, as_predicate_type type, as_index_datatype dtype, as_index_type itype, ... );
 
 /******************************************************************************
  *	ORDERBY FUNCTIONS
