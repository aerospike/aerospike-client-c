/*
 * Copyright 2008-2025 Aerospike, Inc.
 *
 * Portions may be licensed to Aerospike, Inc. under one or more contributor
 * license agreements.
 *
 * Licensed under the Apache License, Version 2.0 (the "License"); you may not
 * use this file except in compliance with the License. You may obtain a copy of
 * the License at http://www.apache.org/licenses/LICENSE-2.0
 *
 * Unless required by applicable law or agreed to in writing, software
 * distributed under the License is distributed on an "AS IS" BASIS, WITHOUT
 * WARRANTIES OR CONDITIONS OF ANY KIND, either express or implied. See the
 * License for the specific language governing permissions and limitations under
 * the License.
 */
#include <aerospike/aerospike.h>
#include <aerospike/as_config.h>
#include <aerospike/as_config_file.h>
#include <aerospike/as_cluster.h>
#include <aerospike/as_info.h>
#include <aerospike/as_log_macros.h>
#include <aerospike/as_module.h>
#include <aerospike/as_string_builder.h>
#include <aerospike/as_tls.h>
#include <aerospike/mod_lua.h>
#include <aerospike/mod_lua_config.h>
#include <citrusleaf/alloc.h>
#include <citrusleaf/cf_clock.h>
#include <pthread.h>

#if defined(_MSC_VER)
#define WIN32_LEAN_AND_MEAN
#include <windows.h>
#endif

pthread_mutex_t init_lock = PTHREAD_MUTEX_INITIALIZER;

extern uint32_t as_event_loop_capacity;
extern bool as_event_single_thread;
static bool lua_initialized = false;

#if defined(_MSC_VER) || defined(AS_USE_LIBEVENT)
static bool library_initialized = false;
#endif

void
as_config_destroy(as_config* config);

//---------------------------------
// Static Functions
//---------------------------------

static aerospike*
aerospike_defaults(aerospike* as, bool free, as_config* config)
{
	as->_free = free;
	as->cluster = NULL;
	as->dynamic_config = false;

	if (config) {
		memcpy(&as->config, config, sizeof(as_config));

		if (as->config.config_provider.path) {
			as->dynamic_config = true;

			as_error err;
			as_status status = as_config_file_init(&as->config, &err);

			if (status != AEROSPIKE_OK) {
				as_log_error("%s", err.message);
			}
		}
	}
	else {
		as_config_init(&as->config);
	}

    char* url = getenv("AEROSPIKE_CLIENT_CONFIG_URL");

    if (url) {
		// Environment variable takes precedence over original
		// config path.
		char* path;

		if (strncmp(url, "file://", 7) == 0) {
			path = url + 7;
		}
		else {
			path = url;
		}

		// Set config path from environment variable.
		as_config_provider_set_path(&as->config, path);
	}

	if (as->config.config_provider.path) {
		as->dynamic_config = true;

		as_error err;
		as_status status = as_config_file_init(&as->config, &err);

		if (status != AEROSPIKE_OK) {
			as_log_error("%s", err.message);
		}
	}
	return as;
}

//---------------------------------
// Functions
//---------------------------------

as_status
aerospike_library_init(as_error* err)
{
#if defined(_MSC_VER) || defined(AS_USE_LIBEVENT)
	pthread_mutex_lock(&init_lock);

	if (!library_initialized) {
#if defined(_MSC_VER)
		if (!cf_clock_init()) {
			pthread_mutex_unlock(&init_lock);
			return as_error_set_message(err, AEROSPIKE_ERR_CLIENT, "cf_clock_init() failed");
		}
#endif

#if defined(AS_USE_LIBEVENT)
		if (! as_event_single_thread) {
#if defined(_MSC_VER)
			int evthread_use_windows_threads();
			if (evthread_use_windows_threads() == -1) {
				pthread_mutex_unlock(&init_lock);
				return as_error_set_message(err, AEROSPIKE_ERR_CLIENT, "evthread_use_windows_threads() failed");
			}
#else
			int evthread_use_pthreads();
			if (evthread_use_pthreads() == -1) {
				pthread_mutex_unlock(&init_lock);
				return as_error_set_message(err, AEROSPIKE_ERR_CLIENT, "evthread_use_pthreads() failed");
			}
#endif
		}
#endif
		library_initialized = true;
	}
	pthread_mutex_unlock(&init_lock);
#endif
	return AEROSPIKE_OK;
}

/**
 * Initialize the aerospike object on the stack
 * @returns the initialized aerospike object
 */
aerospike*
aerospike_init(aerospike* as, as_config* config)
{
	return aerospike_defaults(as, false, config);
}

/**
 * Creates a new aerospike object on the heap
 * @returns a new aerospike object
 */
aerospike*
aerospike_new(as_config* config)
{
	aerospike* as = cf_malloc(sizeof(aerospike));

	if (!as) {
		as_config_destroy(config);
		return as;
	}
	return aerospike_defaults(as, true, config);
}

/**
 * Initialize global lua configuration.
 */
void
aerospike_init_lua(as_config_lua* config)
{
    mod_lua_config lua = {
        .server_mode    = false,
        .cache_enabled  = config->cache_enabled,
        .user_path      = {0}
    };
    as_strncpy(lua.user_path, config->user_path, sizeof(lua.user_path));
    
    as_module_configure(&mod_lua, &lua);
	lua_initialized = true;
}

/**
 * Destroy the aerospike instance
 */
void aerospike_destroy(aerospike* as)
{
	as_config_destroy(&as->config);

	if (as->_free) {
		cf_free(as);
	}
}

/**
 * Connect to the cluster
 */
as_status
aerospike_connect(aerospike* as, as_error* err)
{
	// Disable log subscribe requirement to avoid a breaking change in a minor release.
	// TODO: Reintroduce requirement in the next major client release.
	/*
	if (! g_as_log.callback_set) {
		return as_error_set_message(err, AEROSPIKE_ERR_PARAM,
			"as_log_set_callback() must be called. "
			"See https://developer.aerospike.com/client/c/usage/logging for details."
			);
	}
	*/

	as_error_reset(err);

	as_status status = aerospike_library_init(err);

	if (status != AEROSPIKE_OK) {
		return status;
	}

	// This is not 100% bulletproof against, say, simultaneously calling
	// aerospike_connect() from two different threads with the same as object...
	if (as->cluster) {
		return AEROSPIKE_OK;
	}

	as_config* config = &as->config;
	as_vector* hosts = config->hosts;
	
	// Verify seed hosts are specified.
	if (hosts == NULL || hosts->size == 0) {
		return as_error_set_message(err, AEROSPIKE_ERR_PARAM, "No hosts provided");
	}

	// Verify max_socket_idle.
	if (config->max_socket_idle > 86400) {
		return as_error_set_message(err, AEROSPIKE_ERR_PARAM, "max_socket_idle must be <= 86400");
	}

	// Set TLS names to default when enabled.
	if (config->tls.enable) {
		for (uint32_t i = 0; i < hosts->size; i++) {
			as_host* host = as_vector_get(hosts, i);
			
			if (! host->name) {
				return as_error_set_message(err, AEROSPIKE_ERR_PARAM, "Seed host is null");
			}
			
			if (! host->tls_name) {
				if (config->cluster_name) {
					host->tls_name = cf_strdup(config->cluster_name);
				}
				else {
					host->tls_name = cf_strdup(host->name);
				}
			}
		}
	}
	
#if !defined USE_XDR
	// Only change global lua configuration once.
	if (!lua_initialized) {
		aerospike_init_lua(&as->config.lua);
	}
#endif

	// Create the cluster object.
	status = as_cluster_create(&as->config, err, &as->cluster);

	if (status != AEROSPIKE_OK) {
		return status;
	}

	// Dynamic configuration allows metrics to be enabled from a file.
	if (as->config.policies.metrics.enable) {
		as_log_info("Enable metrics");
<<<<<<< HEAD
		status = aerospike_enable_metrics(as, err, &as->config.policies.metrics);
=======
		// Call as_cluster_enable_metrics() instead of aerospike_enable_metrics() to avoid
		// the uneccessary policy merge with the default metrics policy.
		status = as_cluster_enable_metrics(err, as->cluster, &as->config.policies.metrics);
>>>>>>> d3eab63c
	}

	return status;
}

void as_event_close_cluster(as_cluster* cluster);

/**
 * Close connections to the cluster
 */
as_status
aerospike_close(aerospike* as, as_error* err)
{
	// This is not 100% bulletproof against simultaneous aerospike_close() calls
	// from different threads.
	as_error_reset(err);
	as_cluster* cluster = as->cluster;
	
	if (cluster) {
		if (cluster->metrics_enabled) {
			as_status status = aerospike_disable_metrics(as, err);
			
			if (status != AEROSPIKE_OK) {
				as_log_warn("Metrics error: %s %s", as_error_string(status), err->message);
				as_error_reset(err);
			}
		}
		
		if (as_event_loop_size > 0 && !as_event_single_thread) {
			// Async configurations will attempt to wait till pending async commands have completed.
			as_event_close_cluster(cluster);
		}
		else {
			// Close sync only configurations immediately.
			as_cluster_destroy(cluster);
		}
		as->cluster = NULL;
	}
	return err->code;
}

bool
aerospike_cluster_is_connected(aerospike* as)
{
	return as_cluster_is_connected(as->cluster);
}

extern bool as_socket_stop_on_interrupt;

void
aerospike_stop_on_interrupt(bool stop)
{
	as_socket_stop_on_interrupt = stop;
}

as_status
aerospike_truncate(
	aerospike* as, as_error* err, as_policy_info* policy, const char* ns, const char* set,
	uint64_t before_nanos
	)
{
	as_error_reset(err);

	if (! policy) {
		as_config* config = aerospike_load_config(as);
		policy = &config->policies.info;
	}

	// Send truncate command to one node. That node will distribute the command to other nodes.
	as_node* node = as_node_get_random(as->cluster);

	if (! node) {
		return as_error_set_message(err, AEROSPIKE_ERR_CLIENT, "Failed to find server node.");
	}

	as_string_builder sb;
	as_string_builder_inita(&sb, 300, false);

	if (set) {
		as_string_builder_append(&sb, "truncate:namespace=");
		as_string_builder_append(&sb, ns);
		as_string_builder_append(&sb, ";set=");
		as_string_builder_append(&sb, set);
	}
	else {
		as_string_builder_append(&sb, "truncate-namespace:namespace=");
		as_string_builder_append(&sb, ns);
	}

	if (before_nanos) {
		as_string_builder_append(&sb, ";lut=");

		char buff[100];
		snprintf(buff, sizeof(buff), "%" PRIu64, before_nanos);
		as_string_builder_append(&sb, buff);
	}
	as_string_builder_append_char(&sb, '\n');

	uint64_t deadline = as_socket_deadline(policy->timeout);
	char* response;

	as_status status = as_info_command_node(err, node, sb.data, true, deadline, &response);

	if (status == AEROSPIKE_OK) {
		cf_free(response);
	}

	as_node_release(node);
	return status;
}

as_status
aerospike_reload_tls_config(aerospike* as, as_error* err)
{
	as_error_reset(err);
	as_config* config = aerospike_load_config(as);
	return as_tls_config_reload(&config->tls, as->cluster->tls_ctx, err);
}

as_status
aerospike_set_xdr_filter(
	aerospike* as, as_error* err, as_policy_info* policy, const char* dc, const char* ns,
	const char* filter_b64)
{
	as_error_reset(err);

	if (! policy) {
		as_config* config = aerospike_load_config(as);
		policy = &config->policies.info;
	}

	// Send truncate command to one node. That node will distribute the command to other nodes.
	as_node* node = as_node_get_random(as->cluster);

	if (! node) {
		return as_error_set_message(err, AEROSPIKE_ERR_CLIENT, "Failed to find server node.");
	}

	as_string_builder sb;
	as_string_builder_inita(&sb, 512, true);
	as_string_builder_append(&sb, "xdr-set-filter:dc=");
	as_string_builder_append(&sb, dc);
	as_string_builder_append(&sb, ";namespace=");
	as_string_builder_append(&sb, ns);
	as_string_builder_append(&sb, ";exp=");
	as_string_builder_append(&sb, filter_b64);
	as_string_builder_append_char(&sb, '\n');

	uint64_t deadline = as_socket_deadline(policy->timeout);
	char* response;

	as_status status = as_info_command_node(err, node, sb.data, true, deadline, &response);

	if (status == AEROSPIKE_OK) {
		cf_free(response);
	}

	as_string_builder_destroy(&sb);
	as_node_release(node);
	return status;
}<|MERGE_RESOLUTION|>--- conflicted
+++ resolved
@@ -285,13 +285,9 @@
 	// Dynamic configuration allows metrics to be enabled from a file.
 	if (as->config.policies.metrics.enable) {
 		as_log_info("Enable metrics");
-<<<<<<< HEAD
-		status = aerospike_enable_metrics(as, err, &as->config.policies.metrics);
-=======
 		// Call as_cluster_enable_metrics() instead of aerospike_enable_metrics() to avoid
 		// the uneccessary policy merge with the default metrics policy.
 		status = as_cluster_enable_metrics(err, as->cluster, &as->config.policies.metrics);
->>>>>>> d3eab63c
 	}
 
 	return status;
