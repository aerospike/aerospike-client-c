/*
 * Copyright 2008-2022 Aerospike, Inc.
 *
 * Portions may be licensed to Aerospike, Inc. under one or more contributor
 * license agreements.
 *
 * Licensed under the Apache License, Version 2.0 (the "License"); you may not
 * use this file except in compliance with the License. You may obtain a copy of
 * the License at http://www.apache.org/licenses/LICENSE-2.0
 *
 * Unless required by applicable law or agreed to in writing, software
 * distributed under the License is distributed on an "AS IS" BASIS, WITHOUT
 * WARRANTIES OR CONDITIONS OF ANY KIND, either express or implied. See the
 * License for the specific language governing permissions and limitations under
 * the License.
 */
#include <aerospike/aerospike.h>
#include <aerospike/aerospike_batch.h>
#include <aerospike/as_async.h>
#include <aerospike/as_command.h>
#include <aerospike/as_error.h>
#include <aerospike/as_exp.h>
#include <aerospike/as_key.h>
#include <aerospike/as_list.h>
#include <aerospike/as_log_macros.h>
#include <aerospike/as_msgpack.h>
#include <aerospike/as_operations.h>
#include <aerospike/as_policy.h>
#include <aerospike/as_predexp.h>
#include <aerospike/as_record.h>
#include <aerospike/as_socket.h>
#include <aerospike/as_status.h>
#include <aerospike/as_thread_pool.h>
#include <aerospike/as_val.h>
#include <citrusleaf/cf_clock.h>
#include <citrusleaf/cf_digest.h>

/************************************************************************
 * CONSTANTS
 ************************************************************************/

 #define BATCH_MSG_READ 0x0
 #define BATCH_MSG_REPEAT 0x1
 #define BATCH_MSG_INFO 0x2
 #define BATCH_MSG_WRITE 0xe

/************************************************************************
 * TYPES
 ************************************************************************/

typedef struct {
	size_t size;
	as_queue* buffers;
	uint8_t* filter_field;
	uint8_t* batch_field;
	as_serializer ser;
	as_buffer args;
	uint32_t filter_size;
	uint16_t field_count_header;
	uint8_t read_attr; // old batch only
	bool batch_any;
} as_batch_builder;

typedef struct {
	int ttl;
	uint16_t gen;
	uint8_t read_attr;
	uint8_t write_attr;
	uint8_t info_attr;
	bool has_write;
	bool send_key;
} as_batch_attr;

typedef struct as_batch_node_s {
	as_node* node;
	as_vector offsets;
} as_batch_node;

typedef struct as_batch_task_s {
	as_node* node;
	as_vector offsets;
	as_cluster* cluster;
	const as_policy_batch* policy;
	as_error* err;
	uint32_t* error_mutex;
	bool* error_row;
	cf_queue* complete_q;
	uint32_t n_keys;
	as_policy_replica replica_sc;
	bool use_batch_records;
} as_batch_task;

typedef struct as_batch_task_records_s {
	as_batch_task base;
	as_vector* records;
} as_batch_task_records;

typedef struct as_batch_task_keys_s {
	as_batch_task base;
	const char* ns;
	as_key* keys;
	const as_batch* batch;
	as_batch_result* results;
	aerospike_batch_read_callback callback;
	as_batch_callback_xdr callback_xdr;
	void* udata;
	as_batch_base_record* rec;
	as_batch_attr* attr;
} as_batch_task_keys;

typedef struct {
	as_batch_task base;
	const char* ns;
	as_key* keys;
	const as_batch* batch;
	as_batch_result* results;
	aerospike_batch_callback callback;
	void* udata;
	as_batch_attr attr;
} as_batch_task_remove;

typedef struct as_batch_complete_task_s {
	as_node* node;
	as_status result;
} as_batch_complete_task;

typedef struct {
	as_event_executor executor;
	as_batch_records* records;
	as_async_batch_listener listener;
	as_policy_replica replica_sc;
	bool error_row;
} as_async_batch_executor;

typedef struct as_async_batch_command {
	as_event_command command;
	uint8_t space[];
} as_async_batch_command;

/******************************************************************************
 * STATIC VARIABLES
 *****************************************************************************/

// These values must line up with as_operator enum.
static bool as_op_is_write[] = {
	false,
	true,
	false,
	true,
	false,
	true,
	true,
	false,
	true,
	true,
	true,
	true,
	false,
	true,
	true,
	false,
	true
};

static const char cluster_empty_error[] = "Batch command failed because cluster is empty.";

/******************************************************************************
 * STATIC FUNCTIONS
 *****************************************************************************/

static void
as_batch_attr_read_header(as_batch_attr* attr, const as_policy_batch* p)
{
	attr->read_attr = AS_MSG_INFO1_READ;

	if (p->read_mode_ap == AS_POLICY_READ_MODE_AP_ALL) {
		attr->read_attr |= AS_MSG_INFO1_READ_MODE_AP_ALL;
	}

	attr->write_attr = 0;

	switch (p->read_mode_sc) {
	default:
	case AS_POLICY_READ_MODE_SC_SESSION:
		attr->info_attr = 0;
		break;
	case AS_POLICY_READ_MODE_SC_LINEARIZE:
		attr->info_attr = AS_MSG_INFO3_SC_READ_TYPE;
		break;
	case AS_POLICY_READ_MODE_SC_ALLOW_REPLICA:
		attr->info_attr = AS_MSG_INFO3_SC_READ_RELAX;
		break;
	case AS_POLICY_READ_MODE_SC_ALLOW_UNAVAILABLE:
		attr->info_attr = AS_MSG_INFO3_SC_READ_TYPE | AS_MSG_INFO3_SC_READ_RELAX;
		break;
	}
	attr->ttl = 0;
	attr->gen = 0;
	attr->has_write = false;
	attr->send_key = false;
}

static void
as_batch_attr_read_row(as_batch_attr* attr, const as_policy_batch_read* p)
{
	attr->read_attr = AS_MSG_INFO1_READ;

	if (p->read_mode_ap == AS_POLICY_READ_MODE_AP_ALL) {
		attr->read_attr |= AS_MSG_INFO1_READ_MODE_AP_ALL;
	}

	attr->write_attr = 0;

	switch (p->read_mode_sc) {
	default:
	case AS_POLICY_READ_MODE_SC_SESSION:
		attr->info_attr = 0;
		break;
	case AS_POLICY_READ_MODE_SC_LINEARIZE:
		attr->info_attr = AS_MSG_INFO3_SC_READ_TYPE;
		break;
	case AS_POLICY_READ_MODE_SC_ALLOW_REPLICA:
		attr->info_attr = AS_MSG_INFO3_SC_READ_RELAX;
		break;
	case AS_POLICY_READ_MODE_SC_ALLOW_UNAVAILABLE:
		attr->info_attr = AS_MSG_INFO3_SC_READ_TYPE | AS_MSG_INFO3_SC_READ_RELAX;
		break;
	}
	attr->ttl = 0;
	attr->gen = 0;
	attr->has_write = false;
	attr->send_key = false;
}

static inline void
as_batch_attr_read_adjust(as_batch_attr* attr, bool read_all_bins)
{
	if (read_all_bins) {
		attr->read_attr |= AS_MSG_INFO1_GET_ALL;
	}
	else {
		attr->read_attr |= AS_MSG_INFO1_GET_NOBINDATA;
	}
}

static void
as_batch_attr_write_header(as_batch_attr* attr, as_operations* ops)
{
	// TODO: Ask andy if it's ok to set read bit instead of checking all ops to see if there is a read.
	attr->read_attr = AS_MSG_INFO1_READ;
	attr->write_attr = AS_MSG_INFO2_WRITE | AS_MSG_INFO2_RESPOND_ALL_OPS;
	attr->info_attr = 0;
	attr->ttl = ops->ttl;
	attr->gen = 0;
	attr->has_write = true;
	attr->send_key = false;
}

static void
as_batch_attr_write_row(as_batch_attr* attr, const as_policy_batch_write* p, as_operations* ops)
{
	// TODO: Ask andy if it's ok to set read bit instead of checking all ops to see if there is a read.
	attr->read_attr = AS_MSG_INFO1_READ;
	attr->write_attr = AS_MSG_INFO2_WRITE | AS_MSG_INFO2_RESPOND_ALL_OPS;
	attr->info_attr = 0;
	attr->ttl = ops->ttl;
	attr->has_write = true;
	attr->send_key = (p->key == AS_POLICY_KEY_SEND);

	switch (p->gen) {
	default:
	case AS_POLICY_GEN_IGNORE:
		attr->gen = 0;
		break;
	case AS_POLICY_GEN_EQ:
		attr->gen = ops->gen;
		attr->write_attr |= AS_MSG_INFO2_GENERATION;
		break;
	case AS_POLICY_GEN_GT:
		attr->gen = ops->gen;
		attr->write_attr |= AS_MSG_INFO2_GENERATION_GT;
		break;
	}

	switch (p->exists) {
	case AS_POLICY_EXISTS_IGNORE:
		break;
	case AS_POLICY_EXISTS_UPDATE:
		attr->info_attr |= AS_MSG_INFO3_UPDATE_ONLY;
		break;
	case AS_POLICY_EXISTS_CREATE_OR_REPLACE:
		attr->info_attr |= AS_MSG_INFO3_CREATE_OR_REPLACE;
		break;
	case AS_POLICY_EXISTS_REPLACE:
		attr->info_attr |= AS_MSG_INFO3_REPLACE_ONLY;
		break;
	case AS_POLICY_EXISTS_CREATE:
		attr->write_attr |= AS_MSG_INFO2_CREATE_ONLY;
		break;
	}

	if (p->durable_delete) {
		attr->write_attr |= AS_MSG_INFO2_DURABLE_DELETE;
	}

	if (p->commit_level == AS_POLICY_COMMIT_LEVEL_MASTER) {
		attr->info_attr |= AS_MSG_INFO3_COMMIT_MASTER;
	}
}

static void
as_batch_attr_apply_header(as_batch_attr* attr)
{
	attr->read_attr = 0;
	attr->write_attr = AS_MSG_INFO2_WRITE;
	attr->info_attr = 0;
	attr->ttl = 0;
	attr->gen = 0;
	attr->has_write = true;
	attr->send_key = false;
}

static void
as_batch_attr_apply_row(as_batch_attr* attr, const as_policy_batch_apply* p)
{
	attr->read_attr = 0;
	attr->write_attr = AS_MSG_INFO2_WRITE;
	attr->info_attr = 0;
	attr->ttl = p->ttl;
	attr->gen = 0;
	attr->has_write = true;
	attr->send_key = (p->key == AS_POLICY_KEY_SEND);

	if (p->durable_delete) {
		attr->write_attr |= AS_MSG_INFO2_DURABLE_DELETE;
	}

	if (p->commit_level == AS_POLICY_COMMIT_LEVEL_MASTER) {
		attr->info_attr |= AS_MSG_INFO3_COMMIT_MASTER;
	}
}

static void
as_batch_attr_remove_header(as_batch_attr* attr)
{
	attr->read_attr = 0;
	attr->write_attr = AS_MSG_INFO2_WRITE | AS_MSG_INFO2_RESPOND_ALL_OPS | AS_MSG_INFO2_DELETE;
	attr->info_attr = 0;
	attr->ttl = 0;
	attr->gen = 0;
	attr->has_write = true;
	attr->send_key = false;
}

static void
as_batch_attr_remove_row(as_batch_attr* attr, const as_policy_batch_remove* p)
{
	attr->read_attr = 0;
	attr->write_attr = AS_MSG_INFO2_WRITE | AS_MSG_INFO2_RESPOND_ALL_OPS | AS_MSG_INFO2_DELETE;
	attr->info_attr = 0;
	attr->ttl = 0;
	attr->has_write = true;
	attr->send_key = (p->key == AS_POLICY_KEY_SEND);

	switch (p->gen) {
	default:
	case AS_POLICY_GEN_IGNORE:
		attr->gen = 0;
		break;
	case AS_POLICY_GEN_EQ:
		attr->gen = p->generation;
		attr->write_attr |= AS_MSG_INFO2_GENERATION;
		break;
	case AS_POLICY_GEN_GT:
		attr->gen = p->generation;
		attr->write_attr |= AS_MSG_INFO2_GENERATION_GT;
		break;
	}

	if (p->durable_delete) {
		attr->write_attr |= AS_MSG_INFO2_DURABLE_DELETE;
	}

	if (p->commit_level == AS_POLICY_COMMIT_LEVEL_MASTER) {
		attr->info_attr |= AS_MSG_INFO3_COMMIT_MASTER;
	}
}

static uint8_t*
as_batch_parse_fields(uint8_t* p, uint32_t n_fields)
{
	uint32_t len;
	
	for (uint32_t i = 0; i < n_fields; i++) {
		len = cf_swap_from_be32(*(uint32_t*)p);
		p += 4 + len;
	}
	return p;
}

static inline as_status
as_batch_parse_record(uint8_t** pp, as_error* err, as_msg* msg, as_record* rec, bool deserialize)
{
	as_record_init(rec, msg->n_ops);
	rec->gen = msg->generation;
	rec->ttl = cf_server_void_time_to_ttl(msg->record_ttl);
	return as_command_parse_bins(pp, err, rec, msg->n_ops, deserialize);
}

static void
as_batch_complete_async(as_event_executor* executor)
{
	if (executor->notify) {
		as_async_batch_executor* e = (as_async_batch_executor*)executor;

		if (e->error_row && ! executor->err) {
			as_error err;
			as_error_set_message(&err, AEROSPIKE_BATCH_FAILED, "One or more batch sub-commands failed");
			e->listener(&err, e->records, executor->udata, executor->event_loop);
		}
		else {
			e->listener(executor->err, e->records, executor->udata, executor->event_loop);
		}
	}
}

static bool
as_batch_async_skip_records(as_event_command* cmd, uint8_t* p, uint8_t* end)
{
	while (p < end) {
		as_msg* msg = (as_msg*)p;
		as_msg_swap_header_from_be(msg);
		p += sizeof(as_msg);
		
		if (msg->info3 & AS_MSG_INFO3_LAST) {
			if (msg->result_code != AEROSPIKE_OK) {
				as_error err;
				as_error_set_message(&err, msg->result_code, as_error_string(msg->result_code));
				as_event_response_error(cmd, &err);
				return true;
			}
			as_event_batch_complete(cmd);
			return true;
		}
		
		p = as_command_ignore_fields(p, msg->n_fields);
		p = as_command_ignore_bins(p, msg->n_ops);
	}
	return false;
}

static inline bool
as_batch_set_error_row(uint8_t res)
{
	return res != AEROSPIKE_ERR_RECORD_NOT_FOUND && res != AEROSPIKE_FILTERED_OUT;
}

static bool
as_batch_async_parse_records(as_event_command* cmd)
{
	uint8_t* p = cmd->buf + cmd->pos;
	uint8_t* end = cmd->buf + cmd->len;
	as_async_batch_executor* executor = cmd->udata;  // udata is overloaded to contain executor.

	if (! executor->executor.valid) {
		// An error has already been returned to the user and records have been deleted.
		// Skip over remaining socket data so it's fully read and can be reused.
		return as_batch_async_skip_records(cmd, p, end);
	}
	
	as_error err;
	as_vector* records = &executor->records->list;

	while (p < end) {
		as_msg* msg = (as_msg*)p;
		as_msg_swap_header_from_be(msg);
		p += sizeof(as_msg);
		
		if (msg->info3 & AS_MSG_INFO3_LAST) {
			if (msg->result_code != AEROSPIKE_OK) {
				as_error_set_message(&err, msg->result_code, as_error_string(msg->result_code));
				as_event_response_error(cmd, &err);
				return true;
			}
			as_event_batch_complete(cmd);
			return true;
		}
		
		uint32_t offset = msg->transaction_ttl; // overloaded to contain batch index
		
		if (offset >= records->size) {
			as_error_update(&err, AEROSPIKE_ERR_CLIENT, "Batch index %u >= batch size: %u",
							offset, records->size);
			as_event_response_error(cmd, &err);
			return true;
		}
		
		p = as_batch_parse_fields(p, msg->n_fields);
		
		as_batch_base_record* record = as_vector_get(records, offset);
		record->result = msg->result_code;

		if (msg->result_code == AEROSPIKE_OK) {
			as_status status = as_batch_parse_record(&p, &err, msg, &record->record,
													 cmd->flags2 & AS_ASYNC_FLAGS2_DESERIALIZE);

			if (status != AEROSPIKE_OK) {
				as_event_response_error(cmd, &err);
				return true;
			}
		}
		else if (msg->result_code == AEROSPIKE_ERR_UDF) {
			executor->error_row = true;

			// AEROSPIKE_ERR_UDF results in "FAILURE" bin that contains an error message.
			as_status status = as_batch_parse_record(&p, &err, msg, &record->record,
													 cmd->flags2 & AS_ASYNC_FLAGS2_DESERIALIZE);

			if (status != AEROSPIKE_OK) {
				as_event_response_error(cmd, &err);
				return true;
			}
		}
		else if (as_batch_set_error_row(msg->result_code)) {
			executor->error_row = true;
		}
	}
	return false;
}

static as_status
as_batch_parse_records(as_error* err, as_node* node, uint8_t* buf, size_t size, void* udata)
{
	as_batch_task* task = udata;
	bool deserialize = task->policy->deserialize;

	uint8_t* p = buf;
	uint8_t* end = buf + size;

	while (p < end) {
		as_msg* msg = (as_msg*)p;
		as_msg_swap_header_from_be(msg);
		p += sizeof(as_msg);
		
		if (msg->info3 & AS_MSG_INFO3_LAST) {
			if (msg->result_code != AEROSPIKE_OK) {
				return as_error_set_message(err, msg->result_code, as_error_string(msg->result_code));
			}
			return AEROSPIKE_NO_MORE_RECORDS;
		}

		uint32_t offset = msg->transaction_ttl;  // overloaded to contain batch index

		if (offset >= task->n_keys) {
			return as_error_update(err, AEROSPIKE_ERR_CLIENT, "Batch index %u >= batch size: %u",
								   offset, task->n_keys);
		}

		p = as_batch_parse_fields(p, msg->n_fields);
		
		if (task->use_batch_records) {
			as_batch_task_records* btr = (as_batch_task_records*)task;
			as_batch_base_record* record = as_vector_get(btr->records, offset);
			record->result = msg->result_code;

			if (msg->result_code == AEROSPIKE_OK) {
				as_status status = as_batch_parse_record(&p, err, msg, &record->record,
														 deserialize);

				if (status != AEROSPIKE_OK) {
					return status;
				}
			}
			else if (msg->result_code == AEROSPIKE_ERR_UDF) {
				*task->error_row = true;

				// AEROSPIKE_ERR_UDF results in "FAILURE" bin that contains an error message.
				as_status status = as_batch_parse_record(&p, err, msg, &record->record,
														 deserialize);

				if (status != AEROSPIKE_OK) {
					return status;
				}
			}
			else if (as_batch_set_error_row(msg->result_code)) {
				*task->error_row = true;
			}
		}
		else {
			as_batch_task_keys* btk = (as_batch_task_keys*)task;
			as_key* key = &btk->keys[offset];

			if (btk->callback_xdr) {
				if (msg->result_code == AEROSPIKE_OK) {
					as_record rec;
					as_status status = as_batch_parse_record(&p, err, msg, &rec, deserialize);

					if (status != AEROSPIKE_OK) {
						as_record_destroy(&rec);
						return status;
					}

					bool rv = btk->callback_xdr(key, &rec, btk->udata);
					as_record_destroy(&rec);
					
					if (!rv) {
						return AEROSPIKE_ERR_CLIENT_ABORT;
					}
				}
			}
			else {
				as_batch_result* result = &btk->results[offset];
				result->result = msg->result_code;

				if (msg->result_code == AEROSPIKE_OK || msg->result_code == AEROSPIKE_ERR_UDF) {
					// AEROSPIKE_ERR_UDF results in a "FAILURE" bin that contains an error message.
					as_status status = as_batch_parse_record(&p, err, msg, &result->record,
															 deserialize);

					if (status != AEROSPIKE_OK) {
						return status;
					}
				}
			}
		}
	}
	return AEROSPIKE_OK;
}

static inline uint8_t
as_batch_get_flags(const as_policy_batch* policy) {
	uint8_t flags = (policy->allow_inline)? 1 : 0;

	if (policy->allow_inline_ssd) {
		flags |= 0x2;
	}

	if (policy->respond_all_keys) {
		flags |= 0x4;
	}
	return flags;
}

static as_status
as_batch_estimate_ops(
	const as_operations* ops, as_error* err, as_queue* buffers, size_t* sp, bool allow_write
	)
{
	size_t size = 0;
	uint32_t n_operations = ops->binops.size;

	if (n_operations == 0) {
		return as_error_set_message(err, AEROSPIKE_ERR_PARAM, "No operations defined");
	}

	for (uint32_t i = 0; i < n_operations; i++) {
		as_binop* op = &ops->binops.entries[i];

		if (as_op_is_write[op->op]) {
			if (! allow_write) {
				return as_error_set_message(err, AEROSPIKE_ERR_PARAM,
											"Write operations not allowed in batch read");
			}
			size += 6; // Extra write specific fields.
		}
		size += as_command_bin_size(&op->bin, buffers);
	}
	*sp = size;
	return AEROSPIKE_OK;
}

static inline uint8_t*
as_batch_write_fields(
	uint8_t* p, as_key* key, uint16_t n_fields, uint16_t n_ops
	)
{
	n_fields += 2;
	*(uint16_t*)p = cf_swap_to_be16(n_fields);
	p += sizeof(uint16_t);
	*(uint16_t*)p = cf_swap_to_be16(n_ops);
	p += sizeof(uint16_t);
	p = as_command_write_field_string(p, AS_FIELD_NAMESPACE, key->ns);
	p = as_command_write_field_string(p, AS_FIELD_SETNAME, key->set);
	return p;
}

static inline uint8_t*
as_batch_write_ops(uint8_t* p, const as_operations* ops, as_queue* buffers)
{
	uint32_t n_operations = ops->binops.size;

	for (uint32_t i = 0; i < n_operations; i++) {
		as_binop* op = &ops->binops.entries[i];
		p = as_command_write_bin(p, op->op, &op->bin, buffers);
	}
	return p;
}

static size_t
as_batch_trailer_write(uint8_t* cmd, uint8_t* p, as_batch_builder* bb)
{
	// Write batch field size.
	size_t size = p - bb->batch_field - 4;
	*(uint32_t*)bb->batch_field = cf_swap_to_be32((uint32_t)size);
	return as_command_write_end(cmd, p);
}

//-----------------------------
// OLD BATCH PROTOCOL FUNCTIONS
//-----------------------------

static as_status
as_batch_read_record_size_old(
	as_key* key, as_batch_read_record* rec, as_batch_builder* bb, as_error* err
	)
{
	bb->size += 6;
	bb->size += as_command_string_field_size(key->ns);
	bb->size += as_command_string_field_size(key->set);

	if (rec->n_bin_names) {
		for (uint32_t i = 0; i < rec->n_bin_names; i++) {
			bb->size += as_command_string_operation_size(rec->bin_names[i]);
		}
	}
	else if (rec->ops) {
		size_t s = 0;
		as_status status = as_batch_estimate_ops(rec->ops, err, bb->buffers, &s, false);

		if (status != AEROSPIKE_OK) {
			return status;
		}
		bb->size += s;
	}
	return AEROSPIKE_OK;
}

static as_status
as_batch_records_size_old(
	as_vector* records, as_vector* offsets, as_batch_builder* bb, as_error* err
	)
{
	as_batch_read_record* prev = 0;
	uint32_t n_offsets = offsets->size;

	for (uint32_t i = 0; i < n_offsets; i++) {
		uint32_t offset = *(uint32_t*)as_vector_get(offsets, i);
		as_batch_read_record* rec = as_vector_get(records, offset);
		
		if (rec->type != AS_BATCH_READ) {
			return as_error_set_message(err, AEROSPIKE_ERR_PARAM,
										"Batch write operations not supported on older servers");
		}

		bb->size += AS_DIGEST_VALUE_SIZE + sizeof(uint32_t);

		if (prev && strcmp(prev->key.ns, rec->key.ns) == 0 &&
			strcmp(prev->key.set, rec->key.set) == 0 &&
			prev->bin_names == rec->bin_names && prev->read_all_bins == rec->read_all_bins &&
			prev->ops == rec->ops) {
			// Can set repeat flag to save space.
			bb->size++;
		}
		else {
			// Size full message.
			as_status status = as_batch_read_record_size_old(&rec->key, rec, bb, err);

			if (status != AEROSPIKE_OK) {
				return status;
			}
			prev = rec;
		}
	}
	return AEROSPIKE_OK;
}

static as_status
as_batch_keys_size_old(
	as_key* keys, as_vector* offsets, as_batch_read_record* rec, as_batch_builder* bb, as_error* err
	)
{
	as_key* prev = 0;
	uint32_t n_offsets = offsets->size;

	for (uint32_t i = 0; i < n_offsets; i++) {
		uint32_t offset = *(uint32_t*)as_vector_get(offsets, i);
		as_key* key = &keys[offset];

		bb->size += AS_DIGEST_VALUE_SIZE + sizeof(uint32_t);

		if (prev && strcmp(prev->ns, key->ns) == 0 && strcmp(prev->set, key->set) == 0) {
			// Can set repeat flag to save space.
			bb->size++;
		}
		else {
			// Size full message.
			as_status status = as_batch_read_record_size_old(key, rec, bb, err);

			if (status != AEROSPIKE_OK) {
				return status;
			}
			prev = key;
		}
	}
	return AEROSPIKE_OK;
}

static uint8_t*
as_batch_header_write_old(
	uint8_t* p, const as_policy_batch* policy, uint32_t n_offsets, as_batch_builder* bb
	)
{
	bb->read_attr = AS_MSG_INFO1_READ;

	if (policy->read_mode_ap == AS_POLICY_READ_MODE_AP_ALL) {
		bb->read_attr |= AS_MSG_INFO1_READ_MODE_AP_ALL;
	}

	p = as_command_write_header_read(p, &policy->base, policy->read_mode_ap,
		policy->read_mode_sc, policy->base.total_timeout, bb->field_count_header, 0,
<<<<<<< HEAD
		bb->read_attr | AS_MSG_INFO1_BATCH_INDEX);
=======
		read_attr | AS_MSG_INFO1_BATCH_INDEX, 0);
>>>>>>> 09baff83

	if (policy->base.filter_exp) {
		p = as_exp_write(policy->base.filter_exp, p);
	}
	else if (policy->base.predexp) {
		p = as_predexp_list_write(policy->base.predexp, bb->filter_size, p);
	}
	else if (bb->filter_field) {
		// filter_field is only set on async batch retry with filter expression.
		memcpy(p, bb->filter_field, bb->filter_size);
		p += bb->filter_size;
	}

	bb->batch_field = p;
	p = as_command_write_field_header(p, AS_FIELD_BATCH_INDEX, 0);
	*(uint32_t*)p = cf_swap_to_be32(n_offsets);
	p += sizeof(uint32_t);
	*p++ = policy->allow_inline? 1 : 0;
	return p;
}

static size_t
as_batch_records_write_old(
	const as_policy_batch* policy, as_vector* records, as_vector* offsets, as_batch_builder* bb,
	uint8_t* cmd
	)
{
	uint32_t n_offsets = offsets->size;
	uint8_t* p = as_batch_header_write_old(cmd, policy, n_offsets, bb);
	as_batch_read_record* prev = 0;

	for (uint32_t i = 0; i < n_offsets; i++) {
		uint32_t offset = *(uint32_t*)as_vector_get(offsets, i);
		*(uint32_t*)p = cf_swap_to_be32(offset);
		p += sizeof(uint32_t);
		
		as_batch_read_record* rec = as_vector_get(records, offset);
		memcpy(p, rec->key.digest.value, AS_DIGEST_VALUE_SIZE);
		p += AS_DIGEST_VALUE_SIZE;
		
		if (prev && strcmp(prev->key.ns, rec->key.ns) == 0 &&
			strcmp(prev->key.set, rec->key.set) == 0 &&
			prev->bin_names == rec->bin_names && prev->read_all_bins == rec->read_all_bins &&
			prev->ops == rec->ops) {
			// Can set repeat flag to save space.
			*p++ = BATCH_MSG_REPEAT;
		}
		else {
			// Write full message.
			*p++ = BATCH_MSG_READ;
			
			if (rec->bin_names) {
				*p++ = bb->read_attr;
				p = as_batch_write_fields(p, &rec->key, 0, (uint16_t)rec->n_bin_names);

				for (uint32_t i = 0; i < rec->n_bin_names; i++) {
					p = as_command_write_bin_name(p, rec->bin_names[i]);
				}
			}
			else if (rec->ops) {
				*p++ = bb->read_attr;
				p = as_batch_write_fields(p, &rec->key, 0, rec->ops->binops.size);
				p = as_batch_write_ops(p, rec->ops, bb->buffers);
			}
			else {
				*p++ = (bb->read_attr | (rec->read_all_bins? AS_MSG_INFO1_GET_ALL :
														 AS_MSG_INFO1_GET_NOBINDATA));

				p = as_batch_write_fields(p, &rec->key, 0, 0);
			}
			prev = rec;
		}
	}
	return as_batch_trailer_write(cmd, p, bb);
}

static size_t
as_batch_keys_write_old(
	const as_policy_batch* policy, as_key* keys, as_vector* offsets, as_batch_read_record* rec,
	as_batch_attr* attr, as_batch_builder* bb, uint8_t* cmd
	)
{
	uint32_t n_offsets = offsets->size;
	uint8_t* p = as_batch_header_write_old(cmd, policy, n_offsets, bb);
	as_key* prev = 0;

	for (uint32_t i = 0; i < n_offsets; i++) {
		uint32_t offset = *(uint32_t*)as_vector_get(offsets, i);
		*(uint32_t*)p = cf_swap_to_be32(offset);
		p += sizeof(uint32_t);

		as_key* key = &keys[offset];
		memcpy(p, key->digest.value, AS_DIGEST_VALUE_SIZE);
		p += AS_DIGEST_VALUE_SIZE;

		if (prev && strcmp(prev->ns, key->ns) == 0 && strcmp(prev->set, key->set) == 0) {
			// Can set repeat flag to save space.
			*p++ = BATCH_MSG_REPEAT;
		}
		else {
			// Write full message.
			*p++ = BATCH_MSG_READ;
			
			if (rec->bin_names) {
				*p++ = bb->read_attr;
				p = as_batch_write_fields(p, key, 0, (uint16_t)rec->n_bin_names);

				for (uint32_t i = 0; i < rec->n_bin_names; i++) {
					p = as_command_write_bin_name(p, rec->bin_names[i]);
				}
			}
			else if (rec->ops) {
				*p++ = bb->read_attr;
				p = as_batch_write_fields(p, key, 0, rec->ops->binops.size);
				p = as_batch_write_ops(p, rec->ops, bb->buffers);
			}
			else {
				*p++ = (bb->read_attr | attr->read_attr);
				p = as_batch_write_fields(p, key, 0, 0);
			}
			prev = key;
		}
	}
	return as_batch_trailer_write(cmd, p, bb);
}

//-----------------------------
// NEW BATCH PROTOCOL FUNCTIONS
//-----------------------------

static uint8_t*
as_batch_header_write_new(
	uint8_t* p, const as_policy_batch* policy, uint32_t n_offsets, as_batch_builder* bb
	)
{
	uint8_t read_attr = AS_MSG_INFO1_BATCH_INDEX;

	if (policy->base.compress) {
		read_attr |= AS_MSG_INFO1_COMPRESS_RESPONSE;
	}

	p += 8;
	*p++ = 22;
	*p++ = read_attr;
	memset(p, 0, 12);
	p += 12;
	*(uint32_t*)p = cf_swap_to_be32(policy->base.total_timeout);
	p += sizeof(uint32_t);
	*(uint16_t*)p = cf_swap_to_be16(bb->field_count_header);
	p += sizeof(uint16_t);
	*(uint16_t*)p = 0;
	p += sizeof(uint16_t);

	if (policy->base.filter_exp) {
		p = as_exp_write(policy->base.filter_exp, p);
	}
	else if (policy->base.predexp) {
		p = as_predexp_list_write(policy->base.predexp, bb->filter_size, p);
	}
	else if (bb->filter_field) {
		// filter_field is only set on async batch retry with filter expression.
		memcpy(p, bb->filter_field, bb->filter_size);
		p += bb->filter_size;
	}

	bb->batch_field = p;
	p = as_command_write_field_header(p, AS_FIELD_BATCH_INDEX, 0);
	*(uint32_t*)p = cf_swap_to_be32(n_offsets);
	p += sizeof(uint32_t);
	*p++ = as_batch_get_flags(policy);
	return p;
}

static inline bool
as_batch_equals_read(as_batch_read_record* prev, as_batch_read_record* rec)
{
	return prev->bin_names == rec->bin_names && prev->ops == rec->ops &&
		   prev->policy == rec->policy && prev->read_all_bins == rec->read_all_bins;
}

static inline bool
as_batch_equals_write(as_batch_write_record* prev, as_batch_write_record* rec)
{
	return prev->ops == rec->ops && prev->policy == rec->policy;
}

static inline bool
as_batch_equals_apply(as_batch_apply_record* prev, as_batch_apply_record* rec)
{
	return prev->function == rec->function && prev->arglist == rec->arglist &&
		   prev->module == rec->module && prev->policy == rec->policy;
}

static inline bool
as_batch_equals_remove(as_batch_remove_record* prev, as_batch_remove_record* rec)
{
	return prev->policy == rec->policy;
}

static bool
as_batch_equals(as_batch_base_record* prev, as_batch_base_record* rec, as_batch_builder* bb)
{
	if (! (prev && prev->type == rec->type && strcmp(prev->key.ns, rec->key.ns) == 0 &&
		strcmp(prev->key.set, rec->key.set) == 0)) {
		return false;
	}

	switch (rec->type) {
	case AS_BATCH_READ:
		return as_batch_equals_read((as_batch_read_record*)prev, (as_batch_read_record*)rec);

	case AS_BATCH_WRITE:
		return as_batch_equals_write((as_batch_write_record*)prev, (as_batch_write_record*)rec);

	case AS_BATCH_APPLY:
		return as_batch_equals_apply((as_batch_apply_record*)prev, (as_batch_apply_record*)rec);

	case AS_BATCH_REMOVE:
		return as_batch_equals_remove((as_batch_remove_record*)prev, (as_batch_remove_record*)rec);

	default:
		return false;
	}
}

static as_status
as_batch_read_record_size(
	as_key* key, as_batch_read_record* rec, as_batch_builder* bb, as_error* err
	)
{
	if (rec->policy) {
		if (rec->policy->filter_exp) {
			bb->size += rec->policy->filter_exp->packed_sz + AS_FIELD_HEADER_SIZE;
		}
	}

	if (rec->bin_names) {
		for (uint32_t j = 0; j < rec->n_bin_names; j++) {
			bb->size += as_command_string_operation_size(rec->bin_names[j]);
		}
	}
	else if (rec->ops) {
		size_t s = 0;
		as_status status = as_batch_estimate_ops(rec->ops, err, bb->buffers, &s, false);

		if (status != AEROSPIKE_OK) {
			return status;
		}
		bb->size += s;
	}
	return AEROSPIKE_OK;
}

static as_status
as_batch_write_record_size(
	as_key* key, as_batch_write_record* rec, as_batch_builder* bb, as_error* err
	)
{
	if (rec->policy) {
		if (rec->policy->filter_exp) {
			bb->size += rec->policy->filter_exp->packed_sz + AS_FIELD_HEADER_SIZE;
		}

		if (rec->policy->key == AS_POLICY_KEY_SEND) {
			bb->size += as_command_user_key_size(key);
		}
	}

	bool has_write = false;

	as_operations* ops = rec->ops;
	uint32_t n_operations = ops->binops.size;

	for (uint32_t i = 0; i < n_operations; i++) {
		as_binop* op = &ops->binops.entries[i];

		if (as_op_is_write[op->op]) {
			has_write = true;
		}
		bb->size += as_command_bin_size(&op->bin, bb->buffers);
	}

	if (! has_write) {
		return as_error_set_message(err, AEROSPIKE_ERR_PARAM,
									"Batch write operations do not contain a write");
	}
	return AEROSPIKE_OK;
}

static void
as_batch_apply_record_size(as_key* key, as_batch_apply_record* rec, as_batch_builder* bb)
{
	if (rec->policy) {
		if (rec->policy->filter_exp) {
			bb->size += rec->policy->filter_exp->packed_sz + AS_FIELD_HEADER_SIZE;
		}

		if (rec->policy->key == AS_POLICY_KEY_SEND) {
			bb->size += as_command_user_key_size(key);
		}
	}

	bb->size += as_command_string_field_size(rec->module);
	bb->size += as_command_string_field_size(rec->function);
	
	as_msgpack_init(&bb->ser);
	as_buffer_init(&bb->args);
	as_serializer_serialize(&bb->ser, (as_val*)rec->arglist, &bb->args);
	bb->size += as_command_field_size(bb->args.size);
}

static void
as_batch_remove_record_size(as_key* key, as_batch_remove_record* rec, as_batch_builder* bb)
{
	if (rec->policy) {
		if (rec->policy->filter_exp) {
			bb->size += rec->policy->filter_exp->packed_sz + AS_FIELD_HEADER_SIZE;
		}

		if (rec->policy->key == AS_POLICY_KEY_SEND) {
			bb->size += as_command_user_key_size(key);
		}
	}
}

static as_status
as_batch_record_size(
	as_key* key, as_batch_base_record* rec, as_batch_builder* bb, as_error* err
	)
{
	bb->size += 8;
	bb->size += as_command_string_field_size(key->ns);
	bb->size += as_command_string_field_size(key->set);

	switch (rec->type) {
	case AS_BATCH_READ:
		return as_batch_read_record_size(key, (as_batch_read_record*)rec, bb, err);
	case AS_BATCH_WRITE:
		return as_batch_write_record_size(key, (as_batch_write_record*)rec, bb, err);
	case AS_BATCH_APPLY:
		as_batch_apply_record_size(key, (as_batch_apply_record*)rec, bb);
		return AEROSPIKE_OK;
	case AS_BATCH_REMOVE:
		as_batch_remove_record_size(key, (as_batch_remove_record*)rec, bb);
		return AEROSPIKE_OK;
	default:
		return as_error_update(err, AEROSPIKE_ERR_PARAM, "Invalid batch rec type: %u", rec->type);
	}
}

static as_status
as_batch_records_size_new(
	as_vector* records, as_vector* offsets, as_batch_builder* bb, as_error* err
	)
{
	as_batch_base_record* prev = 0;
	as_status status;
	uint32_t n_offsets = offsets->size;

	for (uint32_t i = 0; i < n_offsets; i++) {
		uint32_t offset = *(uint32_t*)as_vector_get(offsets, i);
		as_batch_base_record* rec = as_vector_get(records, offset);
		
		bb->size += AS_DIGEST_VALUE_SIZE + sizeof(uint32_t);

		if (as_batch_equals(prev, rec, bb)) {
			// Can set repeat flag to save space.
			bb->size++;
		}
		else {
			// Size full message.
			status = as_batch_record_size(&rec->key, rec, bb, err);

			if (status != AEROSPIKE_OK) {
				return status;
			}
			prev = rec;
		}
	}
	return AEROSPIKE_OK;
}

static void
as_batch_init_size(const as_policy_batch* policy, as_batch_builder* bb)
{
	bb->size = AS_HEADER_SIZE + AS_FIELD_HEADER_SIZE + sizeof(uint32_t) + 1;

	if (policy->base.filter_exp) {
		bb->size += AS_FIELD_HEADER_SIZE + policy->base.filter_exp->packed_sz;
		bb->filter_size = (uint32_t)bb->size;
		bb->field_count_header = 2;
	}
	else if (policy->base.predexp) {
		bb->size += as_predexp_list_size(policy->base.predexp, &bb->filter_size);
		bb->field_count_header = 2;
	}
	else if (bb->filter_field) {
		// filter_field is only set on async batch retry with a filter expression.
		// filter_size is already set in this case.
		bb->size += bb->filter_size;
		bb->field_count_header = 2;
	}
	else {
		bb->filter_size = 0;
		bb->field_count_header = 1;
	}
}

static as_status
as_batch_records_size(
	const as_policy_batch* policy, as_vector* records, as_vector* offsets, as_batch_builder* bb,
	as_error* err
	)
{
	as_batch_init_size(policy, bb);

	if (bb->batch_any) {
		return as_batch_records_size_new(records, offsets, bb, err);
	}
	else {
		return as_batch_records_size_old(records, offsets, bb, err);
	}
}

static uint8_t*
as_batch_write_fields_filter(
	uint8_t* p, as_key* key, as_exp* filter, uint16_t n_fields, uint16_t n_ops
	)
{
	if (filter) {
		n_fields++;
		p = as_batch_write_fields(p, key, n_fields, n_ops);
		p = as_exp_write(filter, p);
	}
	else {
		p = as_batch_write_fields(p, key, n_fields, n_ops);
	}
	return p;
}

static uint8_t*
as_batch_write_read(
	uint8_t* p, as_key* key, as_batch_attr* attr, as_exp* filter, uint16_t n_ops
	)
{
	*p++ = BATCH_MSG_INFO;
	*p++ = attr->read_attr;
	*p++ = attr->write_attr;
	*p++ = attr->info_attr;
	p = as_batch_write_fields_filter(p, key, filter, 0, n_ops);
	return p;
}

static uint8_t*
as_batch_write_write(
	uint8_t* p, as_key* key, as_batch_attr* attr, as_exp* filter, uint16_t n_fields, uint16_t n_ops
	)
{
	*p++ = BATCH_MSG_WRITE;
	*p++ = attr->read_attr;
	*p++ = attr->write_attr;
	*p++ = attr->info_attr;
	*(uint16_t*)p = cf_swap_to_be16(attr->gen);
	p += sizeof(uint16_t);
	*(uint32_t*)p = cf_swap_to_be32(attr->ttl);
	p += sizeof(uint32_t);

	if (attr->send_key) {
		n_fields++;
		p = as_batch_write_fields_filter(p, key, filter, n_fields, n_ops);
		p = as_command_write_user_key(p, key);
	}
	else {
		p = as_batch_write_fields_filter(p, key, filter, n_fields, n_ops);
	}
	return p;
}

static uint8_t*
as_batch_write_bin_names(
	uint8_t* p, as_key* key, as_batch_attr* attr, as_exp* filter, const char** bins, uint16_t n_bins
	)
{
	p = as_batch_write_read(p, key, attr, filter, n_bins);

	for (uint32_t j = 0; j < n_bins; j++) {
		p = as_command_write_bin_name(p, bins[j]);
	}
	return p;
}

static uint8_t*
as_batch_write_operations(
	uint8_t* p, as_key* key, as_batch_attr* attr, as_exp* filter, const as_operations* ops,
	as_queue* buffers
	)
{
	uint16_t n_ops = (uint16_t)ops->binops.size;

	if (attr->has_write) {
		p = as_batch_write_write(p, key, attr, filter, 0, n_ops);
	}
	else {
		p = as_batch_write_read(p, key, attr, filter, n_ops);
	}
	p = as_batch_write_ops(p, ops, buffers);
	return p;
}

static size_t
as_batch_records_write_new(
	const as_policy_batch* policy, as_vector* records, as_vector* offsets, as_batch_builder* bb,
	uint8_t* cmd
	)
{
	uint32_t n_offsets = offsets->size;
	uint8_t* p = as_batch_header_write_new(cmd, policy, n_offsets, bb);
	as_batch_base_record* prev = 0;
	as_exp* filter;
	as_batch_attr attr;

	for (uint32_t i = 0; i < n_offsets; i++) {
		uint32_t offset = *(uint32_t*)as_vector_get(offsets, i);
		*(uint32_t*)p = cf_swap_to_be32(offset);
		p += sizeof(uint32_t);
		
		as_batch_base_record* rec = as_vector_get(records, offset);
		memcpy(p, rec->key.digest.value, AS_DIGEST_VALUE_SIZE);
		p += AS_DIGEST_VALUE_SIZE;
		
		if (as_batch_equals(prev, rec, bb)) {
			// Can set repeat flag to save space.
			*p++ = BATCH_MSG_REPEAT;
		}
		else {
			// Write full message.
			switch (rec->type) {
				case AS_BATCH_READ: {
					as_batch_read_record* br = (as_batch_read_record*)rec;

					if (br->policy) {
						filter = br->policy->filter_exp;
						as_batch_attr_read_row(&attr, br->policy);
					}
					else {
						filter = NULL;
						as_batch_attr_read_header(&attr, policy);
					}

					if (br->bin_names) {
						p = as_batch_write_bin_names(p, &br->key, &attr, filter,
							(const char**)br->bin_names, br->n_bin_names);
					}
					else if (br->ops) {
						p = as_batch_write_operations(p, &br->key, &attr, filter, br->ops,
							bb->buffers);
					}
					else {
						as_batch_attr_read_adjust(&attr, br->read_all_bins);
						p = as_batch_write_read(p, &br->key, &attr, filter, 0);
					}
					break;
				}

				case AS_BATCH_WRITE: {
					as_batch_write_record* bw = (as_batch_write_record*)rec;

					if (bw->policy) {
						filter = bw->policy->filter_exp;
						as_batch_attr_write_row(&attr, bw->policy, bw->ops);
					}
					else {
						filter = NULL;
						as_batch_attr_write_header(&attr, bw->ops);
					}
					p = as_batch_write_operations(p, &bw->key, &attr, filter, bw->ops, bb->buffers);
					break;
				}

				case AS_BATCH_APPLY: {
					as_batch_apply_record* ba = (as_batch_apply_record*)rec;

					if (ba->policy) {
						filter = ba->policy->filter_exp;
						as_batch_attr_apply_row(&attr, ba->policy);
					}
					else {
						filter = NULL;
						as_batch_attr_apply_header(&attr);
					}

					p = as_batch_write_write(p, &ba->key, &attr, filter, 3, 0);
					p = as_command_write_field_string(p, AS_FIELD_UDF_PACKAGE_NAME, ba->module);
					p = as_command_write_field_string(p, AS_FIELD_UDF_FUNCTION, ba->function);
					p = as_command_write_field_buffer(p, AS_FIELD_UDF_ARGLIST, &bb->args);
					as_buffer_destroy(&bb->args);
					as_serializer_destroy(&bb->ser);
					break;
				}

				case AS_BATCH_REMOVE: {
					as_batch_remove_record* brm = (as_batch_remove_record*)rec;

					if (brm->policy) {
						filter = brm->policy->filter_exp;
						as_batch_attr_remove_row(&attr, brm->policy);
					}
					else {
						filter = NULL;
						as_batch_attr_remove_header(&attr);
					}

					p = as_batch_write_write(p, &brm->key, &attr, filter, 0, 0);
					break;
				}
			}
			prev = rec;
		}
	}
	return as_batch_trailer_write(cmd, p, bb);
}

static inline size_t
as_batch_records_write(
	const as_policy_batch* policy, as_vector* records, as_vector* offsets, as_batch_builder* bb,
	uint8_t* cmd
	)
{
	if (bb->batch_any) {
		return as_batch_records_write_new(policy, records, offsets, bb, cmd);
	}
	else {
		return as_batch_records_write_old(policy, records, offsets, bb, cmd);
	}
}

static inline as_policy_replica
as_batch_get_replica_sc(const as_policy_batch* policy)
{
	switch (policy->read_mode_sc) {
		case AS_POLICY_READ_MODE_SC_SESSION:
			return AS_POLICY_REPLICA_MASTER;

		case AS_POLICY_READ_MODE_SC_LINEARIZE:
			return (policy->replica != AS_POLICY_REPLICA_PREFER_RACK) ?
					policy->replica : AS_POLICY_REPLICA_SEQUENCE;

		default:
			return policy->replica;
	}
}

static as_status
as_batch_read_get_node(
	as_cluster* cluster, const as_key* key, as_policy_replica replica, as_policy_replica replica_sc,
	bool master, bool master_sc, as_node* prev_node, as_node** node_pp
	)
{
	as_error err;
	as_partition_info pi;
	as_status status = as_partition_info_init(&pi, cluster, &err, key);

	if (status != AEROSPIKE_OK) {
		return status;
	}

	if (pi.sc_mode) {
		replica = replica_sc;
		master = master_sc;
	}

	as_node* node = as_partition_get_node(cluster, pi.ns, pi.partition, prev_node, replica, master);

	if (! node) {
		*node_pp = NULL;
		return AEROSPIKE_ERR_INVALID_NODE;
	}

	*node_pp = node;
	return AEROSPIKE_OK;
}

static as_status
as_batch_write_get_node(
	as_cluster* cluster, const as_key* key, as_policy_replica replica, bool master,
	as_node* prev_node, as_node** node_pp
	)
{
	as_error err;
	as_partition_info pi;
	as_status status = as_partition_info_init(&pi, cluster, &err, key);

	if (status != AEROSPIKE_OK) {
		return status;
	}

	as_node* node = as_partition_get_node(cluster, pi.ns, pi.partition, prev_node, replica, master);

	if (! node) {
		*node_pp = NULL;
		return AEROSPIKE_ERR_INVALID_NODE;
	}

	*node_pp = node;
	return AEROSPIKE_OK;
}

static inline void
as_batch_command_init(
	as_command* cmd, as_batch_task* task, const as_policy_batch* policy, uint8_t* buf, size_t size,
	const as_command* parent
	)
{
	cmd->cluster = task->cluster;
	cmd->policy = &policy->base;
	cmd->node = task->node;
	cmd->ns = NULL;        // Not referenced when node set.
	cmd->partition = NULL; // Not referenced when node set.
	cmd->parse_results_fn = as_batch_parse_records;
	cmd->udata = task;
	cmd->buf = buf;
	cmd->buf_size = size;
	cmd->partition_id = 0; // Not referenced when node set.
	cmd->replica = policy->replica;

	// Note: Do not set flags to AS_COMMAND_FLAGS_LINEARIZE because AP and SC replicas
	// are tracked separately for batch (cmd->master and cmd->master_sc).
	// SC master/replica switch is done in as_batch_retry().
	cmd->flags = AS_COMMAND_FLAGS_READ | AS_COMMAND_FLAGS_BATCH;

	if (! parent) {
		// Normal batch.
		cmd->master_sc = true;
		as_command_start_timer(cmd);
	}
	else {
		// Split retry mode.  Do not reset timer.
		cmd->master_sc = parent->master_sc;
		cmd->iteration = parent->iteration;
		cmd->master = parent->master;
		cmd->socket_timeout = parent->socket_timeout;
		cmd->total_timeout = parent->total_timeout;
		cmd->max_retries = parent->max_retries;
		cmd->deadline_ms = parent->deadline_ms;
	}
}

static inline void
as_batch_builder_init(
	as_batch_builder* bb, as_queue* buffers, uint8_t* filter_field, uint32_t filter_size
	)
{
	bb->buffers = buffers;
	bb->filter_field = filter_field;
	bb->filter_size = filter_size;
}

static inline void
as_batch_builder_set_node(as_batch_builder* bb, as_node* node)
{
	bb->batch_any = (node->features & AS_FEATURES_BATCH_ANY);
}

static inline void
as_batch_builder_destroy(as_batch_builder* bb)
{
	as_buffers_destroy(bb->buffers);
}

static as_status
as_batch_execute_records(as_batch_task_records* btr, as_error* err, as_command* parent)
{
	as_error_reset(err);

	as_batch_task* task = &btr->base;
	const as_policy_batch* policy = task->policy;

	as_queue buffers;
	as_queue_inita(&buffers, sizeof(as_buffer), 8);

	as_batch_builder bb;
	as_batch_builder_init(&bb, &buffers, NULL, 0);
	as_batch_builder_set_node(&bb, task->node);

	as_status status = as_batch_records_size(policy, btr->records, &task->offsets, &bb, err);

	if (status != AEROSPIKE_OK) {
		as_batch_builder_destroy(&bb);
		return status;
	}

	// Write command
	size_t capacity = bb.size;
	uint8_t* buf = as_command_buffer_init(capacity);
	size_t size = as_batch_records_write(policy, btr->records, &task->offsets, &bb, buf);
	as_batch_builder_destroy(&bb);

	if (policy->base.compress && size > AS_COMPRESS_THRESHOLD) {
		// Compress command.
		size_t comp_capacity = as_command_compress_max_size(size);
		size_t comp_size = comp_capacity;
		uint8_t* comp_buf = as_command_buffer_init(comp_capacity);
		status = as_command_compress(err, buf, size, comp_buf, &comp_size);
		as_command_buffer_free(buf, capacity);

		if (status != AEROSPIKE_OK) {
			as_command_buffer_free(comp_buf, comp_capacity);
			return status;
		}
		capacity = comp_capacity;
		buf = comp_buf;
		size = comp_size;
	}

	as_command cmd;

	as_batch_command_init(&cmd, task, policy, buf, size, parent);
	status = as_command_execute(&cmd, err);
	as_command_buffer_free(buf, capacity);
	return status;
}

static as_status
as_batch_keys_size_new(
	as_key* keys, as_vector* offsets, as_batch_base_record* rec, as_batch_builder* bb, as_error* err
	)
{
	as_key* prev = 0;
	uint32_t n_offsets = offsets->size;

	for (uint32_t i = 0; i < n_offsets; i++) {
		uint32_t offset = *(uint32_t*)as_vector_get(offsets, i);
		as_key* key = &keys[offset];

		bb->size += AS_DIGEST_VALUE_SIZE + sizeof(uint32_t);

		if (prev && strcmp(prev->ns, key->ns) == 0 && strcmp(prev->set, key->set) == 0) {
			// Can set repeat flag to save space.
			bb->size++;
		}
		else {
			// Size full message.
			as_status status = as_batch_record_size(key, rec, bb, err);

			if (status != AEROSPIKE_OK) {
				return status;
			}
			prev = key;
		}
	}
	return AEROSPIKE_OK;
}

<<<<<<< HEAD
static as_status
as_batch_keys_size(
	const as_policy_batch* policy, as_key* keys, as_vector* offsets, as_batch_base_record* rec,
	as_batch_builder* bb, as_error* err
	)
{
	as_batch_init_size(policy, bb);
=======
	if (policy->read_mode_ap == AS_POLICY_READ_MODE_AP_ALL) {
		btk->read_attr |= AS_MSG_INFO1_READ_MODE_AP_ALL;
	}

	// Write command
	size_t capacity = size;
	uint8_t* buf = as_command_buffer_init(capacity);

	uint8_t* p = as_command_write_header_read(buf, &policy->base, policy->read_mode_ap,
		policy->read_mode_sc, policy->base.total_timeout, field_count_header, 0,
		btk->read_attr | AS_MSG_INFO1_BATCH_INDEX, 0);
>>>>>>> 09baff83

	if (bb->batch_any) {
		return as_batch_keys_size_new(keys, offsets, rec, bb, err);
	}
	else {
		if (rec->type != AS_BATCH_READ) {
			return as_error_set_message(err, AEROSPIKE_ERR_PARAM,
										"Batch write operations not supported on older servers");
		}
		return as_batch_keys_size_old(keys, offsets, (as_batch_read_record*)rec, bb, err);
	}
}

static size_t
as_batch_keys_write_new(
	const as_policy_batch* policy, as_key* keys, as_vector* offsets, as_batch_base_record* rec,
	as_batch_attr* attr, as_batch_builder* bb, uint8_t* cmd
	)
{
	uint32_t n_offsets = offsets->size;
	uint8_t* p = as_batch_header_write_new(cmd, policy, n_offsets, bb);
	as_key* prev = 0;

	for (uint32_t i = 0; i < n_offsets; i++) {
		uint32_t offset = *(uint32_t*)as_vector_get(offsets, i);
		*(uint32_t*)p = cf_swap_to_be32(offset);
		p += sizeof(uint32_t);

		as_key* key = &keys[offset];
		memcpy(p, key->digest.value, AS_DIGEST_VALUE_SIZE);
		p += AS_DIGEST_VALUE_SIZE;

		if (prev && strcmp(prev->ns, key->ns) == 0 && strcmp(prev->set, key->set) == 0) {
			// Can set repeat flag to save space.
			*p++ = BATCH_MSG_REPEAT;
		}
		else {
			// Write full message.
			switch (rec->type) {
				case AS_BATCH_READ: {
					as_batch_read_record* br = (as_batch_read_record*)rec;

					if (br->bin_names) {
						p = as_batch_write_bin_names(p, key, attr, NULL,
							(const char**)br->bin_names, br->n_bin_names);
					}
					else if (br->ops) {
						p = as_batch_write_operations(p, key, attr, NULL, br->ops,
							bb->buffers);
					}
					else {
						p = as_batch_write_read(p, key, attr, NULL, 0);
					}
					break;
				}

				case AS_BATCH_WRITE: {
					as_batch_write_record* bw = (as_batch_write_record*)rec;
					p = as_batch_write_operations(p, key, attr, NULL, bw->ops, bb->buffers);
					break;
				}

				case AS_BATCH_APPLY: {
					as_batch_apply_record* ba = (as_batch_apply_record*)rec;
					p = as_batch_write_write(p, key, attr, NULL, 3, 0);
					p = as_command_write_field_string(p, AS_FIELD_UDF_PACKAGE_NAME, ba->module);
					p = as_command_write_field_string(p, AS_FIELD_UDF_FUNCTION, ba->function);
					p = as_command_write_field_buffer(p, AS_FIELD_UDF_ARGLIST, &bb->args);
					as_buffer_destroy(&bb->args);
					as_serializer_destroy(&bb->ser);
					break;
				}

				case AS_BATCH_REMOVE: {
					p = as_batch_write_write(p, key, attr, NULL, 0, 0);
					break;
				}
			}
			prev = key;
		}
	}
	return as_batch_trailer_write(cmd, p, bb);
}

static inline size_t
as_batch_keys_write(
	const as_policy_batch* policy, as_key* keys, as_vector* offsets, as_batch_base_record* rec,
	as_batch_attr* attr, as_batch_builder* bb, uint8_t* cmd
	)
{
	if (bb->batch_any) {
		return as_batch_keys_write_new(policy, keys, offsets, rec, attr, bb, cmd);
	}
	else {
		return as_batch_keys_write_old(policy, keys, offsets, (as_batch_read_record*)rec, attr, bb,
			cmd);
	}
}

static as_status
as_batch_execute_keys(as_batch_task_keys* btk, as_error* err, as_command* parent)
{
	as_error_reset(err);

	as_batch_task* task = &btk->base;
	const as_policy_batch* policy = task->policy;

	as_queue buffers;
	as_queue_inita(&buffers, sizeof(as_buffer), 8);

	as_batch_builder bb;
	as_batch_builder_init(&bb, &buffers, NULL, 0);
	as_batch_builder_set_node(&bb, task->node);

	as_status status = as_batch_keys_size(policy, btk->keys, &task->offsets, btk->rec, &bb, err);

	if (status != AEROSPIKE_OK) {
		as_batch_builder_destroy(&bb);
		return status;
	}

	size_t capacity = bb.size;
	uint8_t* buf = as_command_buffer_init(capacity);
	size_t size = as_batch_keys_write(policy, btk->keys, &task->offsets, btk->rec, btk->attr, &bb,
		buf);
	as_batch_builder_destroy(&bb);

	if (policy->base.compress && size > AS_COMPRESS_THRESHOLD) {
		// Compress command.
		size_t comp_capacity = as_command_compress_max_size(size);
		size_t comp_size = comp_capacity;
		uint8_t* comp_buf = as_command_buffer_init(comp_capacity);
		status = as_command_compress(err, buf, size, comp_buf, &comp_size);
		as_command_buffer_free(buf, capacity);

		if (status != AEROSPIKE_OK) {
			as_command_buffer_free(comp_buf, comp_capacity);
			return status;
		}
		capacity = comp_capacity;
		buf = comp_buf;
		size = comp_size;
	}

	as_command cmd;

	as_batch_command_init(&cmd, task, policy, buf, size, parent);
	status = as_command_execute(&cmd, err);
	as_command_buffer_free(buf, capacity);
	return status;
}

static void
as_batch_worker(void* data)
{
	as_batch_task* task = (as_batch_task*)data;
	
	as_batch_complete_task complete_task;
	complete_task.node = task->node;

	as_error err;

	if (task->use_batch_records) {
		// Execute batch referenced in aerospike_batch_read().
		complete_task.result = as_batch_execute_records((as_batch_task_records*)task, &err, NULL);
	}
	else {
		// Execute batch referenced in aerospike_batch_get(), aerospike_batch_get_bins()
		// and aerospike_batch_exists().
		complete_task.result = as_batch_execute_keys((as_batch_task_keys*)task, &err, NULL);
	}

	if (complete_task.result != AEROSPIKE_OK) {
		// Copy error to main error only once.
		if (as_fas_uint32(task->error_mutex, 1) == 0) {
			as_error_copy(task->err, &err);
		}
	}
	cf_queue_push(task->complete_q, &complete_task);
}

static as_batch_node*
as_batch_node_find(as_vector* batch_nodes, as_node* node)
{
	as_batch_node* batch_node = batch_nodes->list;
	uint32_t n_batch_nodes = batch_nodes->size;

	for (uint32_t i = 0; i < n_batch_nodes; i++) {
		if (batch_node->node == node) {
			return batch_node;
		}
		batch_node++;
	}
	return NULL;
}

static void
as_batch_release_nodes(as_vector* batch_nodes)
{
	as_batch_node* batch_node = batch_nodes->list;
	uint32_t n_batch_nodes = batch_nodes->size;
	
	for (uint32_t i = 0; i < n_batch_nodes; i++) {
		as_node_release(batch_node->node);
		as_vector_destroy(&batch_node->offsets);
		batch_node++;
	}
	as_vector_destroy(batch_nodes);
}

static inline void
as_batch_release_nodes_cancel_async(as_vector* batch_nodes, uint32_t start)
{
	as_batch_node* batch_node = batch_nodes->list;
	uint32_t n_batch_nodes = batch_nodes->size;

	// Release each node that was not processed.
	for (uint32_t i = start; i < n_batch_nodes; i++) {
		as_node_release(batch_node[i].node);
	}
}

static inline void
as_batch_release_nodes_after_async(as_vector* batch_nodes)
{
	// Do not release each node here because those nodes are released
	// after each async command completes.
	as_batch_node* batch_node = batch_nodes->list;
	uint32_t n_batch_nodes = batch_nodes->size;

	for (uint32_t i = 0; i < n_batch_nodes; i++) {
		as_vector_destroy(&batch_node->offsets);
		batch_node++;
	}
	as_vector_destroy(batch_nodes);
}

static as_status
as_batch_keys_execute(
	aerospike* as, as_error* err, const as_policy_batch* policy, const as_batch* batch,
	as_batch_base_record* rec, as_batch_attr* attr, aerospike_batch_read_callback callback,
	as_batch_callback_xdr callback_xdr, void* udata
	)
{
	uint32_t n_keys = batch->keys.size;
	
	if (n_keys == 0) {
		callback(0, 0, udata);
		return AEROSPIKE_OK;
	}
	
	as_cluster* cluster = as->cluster;
	as_nodes* nodes = as_nodes_reserve(cluster);
	uint32_t n_nodes = nodes->size;
	
	if (n_nodes == 0) {
		as_nodes_release(nodes);
		return as_error_set_message(err, AEROSPIKE_ERR_SERVER, cluster_empty_error);
	}
	
	// Allocate results array on stack.  May be an issue for huge batch.
	as_batch_result* results = (callback)? (as_batch_result*)alloca(sizeof(as_batch_read) * n_keys) : 0;

	as_vector batch_nodes;
	as_vector_inita(&batch_nodes, sizeof(as_batch_node), n_nodes);

	char* ns = batch->keys.entries[0].ns;
	as_status status = AEROSPIKE_OK;
	
	// Create initial key capacity for each node as average + 25%.
	uint32_t offsets_capacity = n_keys / n_nodes;
	offsets_capacity += offsets_capacity >> 2;

	// The minimum key capacity is 10.
	if (offsets_capacity < 10) {
		offsets_capacity = 10;
	}

	as_policy_replica replica = policy->replica;
	as_policy_replica replica_sc = as_batch_get_replica_sc(policy);

	// Map keys to server nodes.
	for (uint32_t i = 0; i < n_keys; i++) {
		as_key* key = &batch->keys.entries[i];
		
		if (callback) {
			as_batch_result* result = &results[i];
			result->key = key;
			result->result = AEROSPIKE_NO_RESPONSE;
			result->in_doubt = false;
			as_record_init(&result->record, 0);
		}
		
		status = as_key_set_digest(err, key);
		
		if (status != AEROSPIKE_OK) {
			as_batch_release_nodes(&batch_nodes);
			as_nodes_release(nodes);
			return status;
		}

		as_node* node;
		status = as_batch_read_get_node(cluster, key, replica, replica_sc, true, true,
										NULL, &node);

		// TODO: continue!
		if (status != AEROSPIKE_OK) {
			as_batch_release_nodes(&batch_nodes);
			as_nodes_release(nodes);
			return status;
		}

		as_batch_node* batch_node = as_batch_node_find(&batch_nodes, node);
		
		if (! batch_node) {
			// Add batch node.
			as_node_reserve(node);
			batch_node = as_vector_reserve(&batch_nodes);
			batch_node->node = node;  // Transfer node

			if (n_keys <= 5000) {
				// All keys and offsets should fit on stack.
				as_vector_inita(&batch_node->offsets, sizeof(uint32_t), offsets_capacity);
			}
			else {
				// Allocate vector on heap to avoid stack overflow.
				as_vector_init(&batch_node->offsets, sizeof(uint32_t), offsets_capacity);
			}
		}
		as_vector_append(&batch_node->offsets, &i);
	}
	as_nodes_release(nodes);
	
	uint32_t error_mutex = 0;
	bool error_row = false;
	
	// Initialize task.
	as_batch_task_keys btk;
	memset(&btk, 0, sizeof(as_batch_task_keys));
	btk.base.cluster = cluster;
	btk.base.policy = policy;
	btk.base.err = err;
	btk.base.error_mutex = &error_mutex;
	btk.base.error_row = &error_row;
	btk.base.n_keys = n_keys;
	btk.base.replica_sc = replica_sc;
	btk.base.use_batch_records = false;
	btk.ns = ns;
	btk.keys = batch->keys.entries;
	btk.batch = batch;
	btk.results = results;
	btk.callback = callback;
	btk.callback_xdr = callback_xdr;
	btk.udata = udata;
	btk.rec = rec;
	btk.attr = attr;

	if (policy->concurrent && batch_nodes.size > 1) {
		// Run batch requests in parallel in separate threads.
		btk.base.complete_q = cf_queue_create(sizeof(as_batch_complete_task), true);
		
		uint32_t n_wait_nodes = 0;
		
		// Run task for each node.
		for (uint32_t i = 0; i < batch_nodes.size; i++) {
			// Stack allocate task for each node.  It should be fine since the task
			// only needs to be valid within this function.
			as_batch_task_keys* btk_node = alloca(sizeof(as_batch_task_keys));
			memcpy(btk_node, &btk, sizeof(as_batch_task_keys));
			
			as_batch_node* batch_node = as_vector_get(&batch_nodes, i);
			btk_node->base.node = batch_node->node;
			memcpy(&btk_node->base.offsets, &batch_node->offsets, sizeof(as_vector));

			int rc = as_thread_pool_queue_task(&cluster->thread_pool, as_batch_worker, btk_node);
			
			if (rc == 0) {
				n_wait_nodes++;
			}
			else {
				// Thread could not be added.
				if (as_fas_uint32(btk.base.error_mutex, 1) == 0) {
					status = as_error_update(btk.base.err, AEROSPIKE_ERR_CLIENT,
											 "Failed to add batch thread: %d", rc);
				}
			}
		}
		
		// Wait for tasks to complete.
		for (uint32_t i = 0; i < n_wait_nodes; i++) {
			as_batch_complete_task complete;
			cf_queue_pop(btk.base.complete_q, &complete, CF_QUEUE_FOREVER);
			
			if (complete.result != AEROSPIKE_OK && status == AEROSPIKE_OK) {
				status = complete.result;
			}
		}
		
		// Release temporary queue.
		cf_queue_destroy(btk.base.complete_q);
	}
	else {
		// Run batch requests sequentially in same thread.
		for (uint32_t i = 0; status == AEROSPIKE_OK && i < batch_nodes.size; i++) {
			as_batch_node* batch_node = as_vector_get(&batch_nodes, i);
			
			btk.base.node = batch_node->node;
			memcpy(&btk.base.offsets, &batch_node->offsets, sizeof(as_vector));
			status = as_batch_execute_keys(&btk, err, NULL);
		}
	}
			
	// Release each node.
	as_batch_release_nodes(&batch_nodes);

	// Call user defined function with results.
	if (callback) {
		callback(btk.results, n_keys, udata);
		
		// Destroy records. User is responsible for destroying keys with as_batch_destroy().
		for (uint32_t i = 0; i < n_keys; i++) {
			as_batch_result* br = &btk.results[i];
			as_record_destroy(&br->record);
		}
	}
	return status;
}

static as_status
as_batch_execute_sync(
	as_cluster* cluster, as_error* err, const as_policy_batch* policy, as_policy_replica replica_sc,
	as_vector* records, uint32_t n_keys, as_vector* batch_nodes, as_command* parent, bool* error_row
	)
{
	as_status status = AEROSPIKE_OK;
	uint32_t error_mutex = 0;
	uint32_t n_batch_nodes = batch_nodes->size;

	// Initialize task.
	as_batch_task_records btr;
	memset(&btr, 0, sizeof(as_batch_task_records));
	btr.base.cluster = cluster;
	btr.base.policy = policy;
	btr.base.err = err;
	btr.base.error_mutex = &error_mutex;
	btr.base.error_row = error_row;
	btr.base.n_keys = n_keys;
	btr.base.replica_sc = replica_sc;
	btr.base.use_batch_records = true;
	btr.records = records;

	if (policy->concurrent && n_batch_nodes > 1 && parent == NULL) {
		// Run batch requests in parallel in separate threads.
		btr.base.complete_q = cf_queue_create(sizeof(as_batch_complete_task), true);
		
		uint32_t n_wait_nodes = 0;
		
		// Run task for each node.
		for (uint32_t i = 0; i < n_batch_nodes; i++) {
			// Stack allocate task for each node.  It should be fine since the task
			// only needs to be valid within this function.
			as_batch_task_records* btr_node = alloca(sizeof(as_batch_task_records));
			memcpy(btr_node, &btr, sizeof(as_batch_task_records));
			
			as_batch_node* batch_node = as_vector_get(batch_nodes, i);
			btr_node->base.node = batch_node->node;
			memcpy(&btr_node->base.offsets, &batch_node->offsets, sizeof(as_vector));

			int rc = as_thread_pool_queue_task(&cluster->thread_pool, as_batch_worker, btr_node);

			if (rc == 0) {
				n_wait_nodes++;
			}
			else {
				// Thread could not be added.
				if (as_fas_uint32(btr.base.error_mutex, 1) == 0) {
					status = as_error_update(btr.base.err, AEROSPIKE_ERR_CLIENT,
											 "Failed to add batch thread: %d", rc);
				}
			}
		}
		
		// Wait for tasks to complete.
		for (uint32_t i = 0; i < n_wait_nodes; i++) {
			as_batch_complete_task complete;
			cf_queue_pop(btr.base.complete_q, &complete, CF_QUEUE_FOREVER);
			
			if (complete.result != AEROSPIKE_OK && status == AEROSPIKE_OK) {
				status = complete.result;
			}
		}
		
		// Release temporary queue.
		cf_queue_destroy(btr.base.complete_q);
	}
	else {
		// Run batch requests sequentially in same thread.
		as_error e;

		for (uint32_t i = 0; i < n_batch_nodes; i++) {
			as_batch_node* batch_node = as_vector_get(batch_nodes, i);

			btr.base.node = batch_node->node;
			memcpy(&btr.base.offsets, &batch_node->offsets, sizeof(as_vector));
			as_status s = as_batch_execute_records(&btr, &e, parent);

			if (s != AEROSPIKE_OK) {
				if (policy->respond_all_keys) {
					if (status == AEROSPIKE_OK) {
						as_error_copy(err, &e);
						status = s;
					}
				}
				else {
					as_error_copy(err, &e);
					status = s;
					break;
				}
			}
		}
	}
	
	// Release each node.
	as_batch_release_nodes(batch_nodes);
	return status;
}

static inline as_event_command*
as_batch_command_create(
	as_cluster* cluster, const as_policy_batch* policy, as_node* node,
	as_async_batch_executor* executor, size_t size, uint8_t flags
	)
{
	// Allocate enough memory to cover, then, round up memory size in 8KB increments to reduce
	// fragmentation and to allow socket read to reuse buffer.
	size_t s = (sizeof(as_async_batch_command) + size + AS_AUTHENTICATION_MAX_SIZE + 8191) & ~8191;
	as_event_command* cmd = cf_malloc(s);
	cmd->total_deadline = policy->base.total_timeout;
	cmd->socket_timeout = policy->base.socket_timeout;
	cmd->max_retries = policy->base.max_retries;
	cmd->iteration = 0;
	cmd->replica = policy->replica;
	cmd->event_loop = executor->executor.event_loop;
	cmd->cluster = cluster;
	cmd->node = node;
	cmd->ns = NULL;
	cmd->partition = NULL;
	cmd->udata = executor;  // Overload udata to be the executor.
	cmd->parse_results = as_batch_async_parse_records;
	cmd->pipe_listener = NULL;
	cmd->buf = ((as_async_batch_command*)cmd)->space;
	cmd->read_capacity = (uint32_t)(s - size - sizeof(as_async_batch_command));
	cmd->type = AS_ASYNC_TYPE_BATCH;
	cmd->proto_type = AS_MESSAGE_TYPE;
	cmd->state = AS_ASYNC_STATE_UNREGISTERED;
	cmd->flags = flags;
	cmd->flags2 = policy->deserialize ? AS_ASYNC_FLAGS2_DESERIALIZE : 0;
	return cmd;
}

static as_status
as_batch_execute_async(
	as_cluster* cluster, as_error* err, const as_policy_batch* policy, as_policy_replica replica_sc,
	as_vector* records, as_vector* batch_nodes, as_async_batch_executor* executor
	)
{
	uint32_t n_batch_nodes = batch_nodes->size;
	as_event_executor* exec = &executor->executor;
	exec->max_concurrent = exec->max = exec->queued = n_batch_nodes;
	executor->replica_sc = replica_sc;

	// Note: Do not set flags to AS_ASYNC_FLAGS_LINEARIZE because AP and SC replicas
	// are tracked separately for batch (AS_ASYNC_FLAGS_MASTER and AS_ASYNC_FLAGS_MASTER_SC).
	// SC master/replica switch is done in as_batch_retry_async().
	uint8_t flags = AS_ASYNC_FLAGS_READ | AS_ASYNC_FLAGS_MASTER | AS_ASYNC_FLAGS_MASTER_SC;

	as_queue buffers;
	as_queue_inita(&buffers, sizeof(as_buffer), 8);

	as_batch_builder bb;
	as_batch_builder_init(&bb, &buffers, NULL, 0);

	as_status status = AEROSPIKE_OK;

	for (uint32_t i = 0; i < n_batch_nodes; i++) {
		as_batch_node* batch_node = as_vector_get(batch_nodes, i);
		as_batch_builder_set_node(&bb, batch_node->node);

		// Estimate buffer size.
		status = as_batch_records_size(policy, records, &batch_node->offsets, &bb, err);

		if (status != AEROSPIKE_OK) {
			as_event_executor_cancel(exec, i);
			as_batch_release_nodes_cancel_async(batch_nodes, i);
			break;
		}

		if (! (policy->base.compress && bb.size > AS_COMPRESS_THRESHOLD)) {
			// Send uncompressed command.
			as_event_command* cmd = as_batch_command_create(cluster, policy, batch_node->node,
				executor, bb.size, flags);

			cmd->write_len = (uint32_t)as_batch_records_write(policy, records, &batch_node->offsets,
				&bb, cmd->buf);

			status = as_event_command_execute(cmd, err);
		}
		else {
			// Send compressed command.
			// First write uncompressed buffer.
			size_t capacity = bb.size;
			uint8_t* buf = as_command_buffer_init(capacity);
			size_t size = as_batch_records_write(policy, records, &batch_node->offsets, &bb, buf);

			// Allocate command with compressed upper bound.
			size_t comp_size = as_command_compress_max_size(size);

			as_event_command* cmd = as_batch_command_create(cluster, policy, batch_node->node,
				executor, comp_size, flags);

			// Compress buffer and execute.
			status = as_command_compress(err, buf, size, cmd->buf, &comp_size);
			as_command_buffer_free(buf, capacity);

			if (status != AEROSPIKE_OK) {
				as_event_executor_cancel(exec, i);
				// Current node not released, so start at current node.
				as_batch_release_nodes_cancel_async(batch_nodes, i);
				cf_free(cmd);
				break;
			}
			cmd->write_len = (uint32_t)comp_size;
			status = as_event_command_execute(cmd, err);
		}

		if (status != AEROSPIKE_OK) {
			as_event_executor_cancel(exec, i);
			// Current node was released in as_event_command_execute(), so start at current node + 1.
			as_batch_release_nodes_cancel_async(batch_nodes, i + 1);
			break;
		}
	}
	as_batch_builder_destroy(&bb);
	as_batch_release_nodes_after_async(batch_nodes);
	return status;
}

static void
as_batch_records_cleanup(
	as_async_batch_executor* async_executor, as_nodes* nodes, as_vector* batch_nodes
	)
{
	if (batch_nodes) {
		as_batch_release_nodes(batch_nodes);
	}

	as_nodes_release(nodes);
	
	if (async_executor) {
		// Destroy batch async resources.
		// Assume no async commands have been queued.
		cf_free(async_executor);
	}
}

static as_status
as_batch_records_execute(
	aerospike* as, as_error* err, const as_policy_batch* policy, as_batch_records* records,
	as_async_batch_executor* async_executor
	)
{
	as_vector* list = &records->list;
	uint32_t n_keys = records->list.size;
	
	if (n_keys == 0) {
		return AEROSPIKE_OK;
	}
	
	as_cluster* cluster = as->cluster;
	as_nodes* nodes = as_nodes_reserve(cluster);
	uint32_t n_nodes = nodes->size;
	
	if (n_nodes == 0) {
		as_batch_records_cleanup(async_executor, nodes, NULL);
		return as_error_set_message(err, AEROSPIKE_ERR_SERVER, cluster_empty_error);
	}
	
	as_vector batch_nodes;
	as_vector_inita(&batch_nodes, sizeof(as_batch_node), n_nodes);

	as_status status = AEROSPIKE_OK;
	
	// Create initial key capacity for each node as average + 25%.
	uint32_t offsets_capacity = n_keys / n_nodes;
	offsets_capacity += offsets_capacity >> 2;
	
	// The minimum key capacity is 10.
	if (offsets_capacity < 10) {
		offsets_capacity = 10;
	}
	
	as_policy_replica replica = policy->replica;
	as_policy_replica replica_sc = as_batch_get_replica_sc(policy);
	bool error_row = false;

	// Map keys to server nodes.
	for (uint32_t i = 0; i < n_keys; i++) {
		as_batch_base_record* record = as_vector_get(list, i);
		as_key* key = &record->key;
		
		record->result = AEROSPIKE_NO_RESPONSE;
		as_record_init(&record->record, 0);
		
		status = as_key_set_digest(err, key);
		
		if (status != AEROSPIKE_OK) {
			as_batch_records_cleanup(async_executor, nodes, &batch_nodes);
			return status;
		}
		
		as_node* node;

		if (record->has_write) {
			status = as_batch_write_get_node(cluster, key, replica, true, NULL, &node);
		}
		else {
			status = as_batch_read_get_node(cluster, key, replica, replica_sc, true, true,
									   NULL, &node);
		}

		if (status != AEROSPIKE_OK) {
			record->result = status;
			error_row = true;
			continue;
		}

		as_batch_node* batch_node = as_batch_node_find(&batch_nodes, node);
		
		if (! batch_node) {
			// Add batch node.
			as_node_reserve(node);
			batch_node = as_vector_reserve(&batch_nodes);
			batch_node->node = node;  // Transfer node
			
			if (n_keys <= 5000) {
				// All keys and offsets should fit on stack.
				as_vector_inita(&batch_node->offsets, sizeof(uint32_t), offsets_capacity);
			}
			else {
				// Allocate vector on heap to avoid stack overflow.
				as_vector_init(&batch_node->offsets, sizeof(uint32_t), offsets_capacity);
			}
		}
		as_vector_append(&batch_node->offsets, &i);
	}
	as_nodes_release(nodes);

	// Fatal if no key requests were generated on initialization.
	if (batch_nodes.size == 0) {
		if (async_executor) {
			// Destroy batch async resources.
			cf_free(async_executor);
		}
		return as_error_set_message(err, AEROSPIKE_BATCH_FAILED, "Nodes not found");
	}

	if (async_executor) {
		async_executor->error_row = error_row;
		return as_batch_execute_async(cluster, err, policy, replica_sc, list,
										&batch_nodes, async_executor);
	}
	else {
		status = as_batch_execute_sync(cluster, err, policy, replica_sc, list, n_keys,
									   &batch_nodes, NULL, &error_row);

		if (status != AEROSPIKE_OK) {
			return status;
		}

		if (error_row) {
			return as_error_set_message(err, AEROSPIKE_BATCH_FAILED,
				"One or more batch sub-commands failed");
		}
		return AEROSPIKE_OK;
	}
}

static as_status
as_batch_records_execute_async(
	aerospike* as, as_error* err, const as_policy_batch* policy, as_batch_records* records,
	as_async_batch_listener listener, void* udata, as_event_loop* event_loop
	)
{
	// Check for empty batch.
	if (records->list.size == 0) {
		listener(0, records, udata, event_loop);
		return AEROSPIKE_OK;
	}
	
	// Batch will be split up into a command for each node.
	// Allocate batch data shared by each command.
	as_async_batch_executor* executor = cf_malloc(sizeof(as_async_batch_executor));
	as_event_executor* exec = &executor->executor;
	pthread_mutex_init(&exec->lock, NULL);
	exec->commands = 0;
	exec->event_loop = as_event_assign(event_loop);
	exec->complete_fn = as_batch_complete_async;
	exec->udata = udata;
	exec->err = NULL;
	exec->ns = NULL;
	exec->cluster_key = 0;
	exec->max_concurrent = 0;
	exec->max = 0;
	exec->count = 0;
	exec->queued = 0;
	exec->notify = true;
	exec->valid = true;
	executor->records = records;
	executor->listener = listener;
	executor->error_row = false;

	return as_batch_records_execute(as, err, policy, records, executor);
}

/******************************************************************************
 * RETRY FUNCTIONS
 *****************************************************************************/

static as_status
as_batch_retry_records(
	as_batch_task_records* btr, as_command* parent, as_error* err, uint32_t sent_counter
	)
{
	as_batch_task* task = &btr->base;
	as_vector* list = btr->records;
	as_cluster* cluster = task->cluster;
	as_nodes* nodes = as_nodes_reserve(cluster);
	uint32_t n_nodes = nodes->size;

	if (n_nodes == 0) {
		as_nodes_release(nodes);
		return as_error_set_message(err, AEROSPIKE_ERR_SERVER, cluster_empty_error);
	}

	as_vector batch_nodes;
	as_vector_inita(&batch_nodes, sizeof(as_batch_node), n_nodes);

	// Create initial key capacity for each node as average + 25%.
	uint32_t offsets_size = task->offsets.size;
	uint32_t offsets_capacity = offsets_size / n_nodes;
	offsets_capacity += offsets_capacity >> 2;

	// The minimum key capacity is 10.
	if (offsets_capacity < 10) {
		offsets_capacity = 10;
	}

	as_policy_replica replica = task->policy->replica;
	as_policy_replica replica_sc = task->replica_sc;

	// Map keys to server nodes.
	for (uint32_t i = 0; i < offsets_size; i++) {
		uint32_t offset = *(uint32_t*)as_vector_get(&task->offsets, i);
		as_batch_read_record* record = as_vector_get(btr->records, offset);
		as_key* key = &record->key;

		if (sent_counter > 0 && record->has_write && !record->in_doubt) {
			record->in_doubt = true;
		}

		as_node* node;
		as_status status;

		if (record->has_write) {
			status = as_batch_write_get_node(cluster, key, replica, parent->master, parent->node,
				&node);
		}
		else {
			status = as_batch_read_get_node(cluster, key, replica, replica_sc, parent->master,
				parent->master_sc, parent->node, &node);
		}

		if (status != AEROSPIKE_OK) {
			record->result = status;
			*task->error_row = true;
			continue;
		}

		as_batch_node* batch_node = as_batch_node_find(&batch_nodes, node);

		if (! batch_node) {
			// Add batch node.
			as_node_reserve(node);
			batch_node = as_vector_reserve(&batch_nodes);
			batch_node->node = node;  // Transfer node

			// Allocate vector on heap to avoid stack overflow.
			as_vector_init(&batch_node->offsets, sizeof(uint32_t), offsets_capacity);
		}
		as_vector_append(&batch_node->offsets, &offset);
	}
	as_nodes_release(nodes);

	if (batch_nodes.size == 0) {
		return AEROSPIKE_USE_NORMAL_RETRY;
	}

	if (batch_nodes.size == 1) {
		as_batch_node* batch_node = as_vector_get(&batch_nodes, 0);

		if (batch_node->node == task->node) {
			// Batch node is the same.
			as_batch_release_nodes(&batch_nodes);
			return AEROSPIKE_USE_NORMAL_RETRY;
		}
	}

	return as_batch_execute_sync(cluster, err, task->policy, task->replica_sc, list,
									  task->n_keys, &batch_nodes, parent, task->error_row);
}

static as_status
as_batch_retry_keys(
	as_batch_task_keys* btk, as_command* parent, as_error* err, uint32_t sent_counter
	)
{
	as_batch_task* task = &btk->base;
	as_cluster* cluster = task->cluster;
	as_nodes* nodes = as_nodes_reserve(cluster);
	uint32_t n_nodes = nodes->size;

	if (n_nodes == 0) {
		as_nodes_release(nodes);
		return as_error_set_message(err, AEROSPIKE_ERR_SERVER, cluster_empty_error);
	}

	as_vector batch_nodes;
	as_vector_inita(&batch_nodes, sizeof(as_batch_node), n_nodes);

	as_status status = AEROSPIKE_OK;

	// Create initial key capacity for each node as average + 25%.
	uint32_t offsets_size = task->offsets.size;
	uint32_t offsets_capacity = offsets_size / n_nodes;
	offsets_capacity += offsets_capacity >> 2;

	// The minimum key capacity is 10.
	if (offsets_capacity < 10) {
		offsets_capacity = 10;
	}

	as_batch_base_record* rec = btk->rec;

	// Map keys to server nodes.
	for (uint32_t i = 0; i < offsets_size; i++) {
		uint32_t offset = *(uint32_t*)as_vector_get(&task->offsets, i);
		as_key* key = &btk->batch->keys.entries[offset];

		if (sent_counter > 0 && rec->has_write && btk->callback) {
			as_batch_result* result = &btk->results[offset];

			if (!result->in_doubt) {
				result->in_doubt = true;
			}
		}

		as_node* node;
		status = as_batch_read_get_node(cluster, key, task->policy->replica, task->replica_sc,
								   parent->master, parent->master_sc, parent->node, &node);

		// TODO: continue!
		if (status != AEROSPIKE_OK) {
			as_batch_release_nodes(&batch_nodes);
			as_nodes_release(nodes);
			return status;
		}

		as_batch_node* batch_node = as_batch_node_find(&batch_nodes, node);

		if (! batch_node) {
			// Add batch node.
			as_node_reserve(node);
			batch_node = as_vector_reserve(&batch_nodes);
			batch_node->node = node;  // Transfer node

			// Allocate vector on heap to avoid stack overflow.
			as_vector_init(&batch_node->offsets, sizeof(uint32_t), offsets_capacity);
		}
		as_vector_append(&batch_node->offsets, &offset);
	}
	as_nodes_release(nodes);

	if (batch_nodes.size == 1) {
		as_batch_node* batch_node = as_vector_get(&batch_nodes, 0);

		if (batch_node->node == task->node) {
			// Batch node is the same.
			as_batch_release_nodes(&batch_nodes);
			return AEROSPIKE_USE_NORMAL_RETRY;
		}
	}

	// Run batch retries sequentially in same thread.
	for (uint32_t i = 0; status == AEROSPIKE_OK && i < batch_nodes.size; i++) {
		as_batch_node* batch_node = as_vector_get(&batch_nodes, i);

		task->node = batch_node->node;
		memcpy(&task->offsets, &batch_node->offsets, sizeof(as_vector));
		status = as_batch_execute_keys(btk, err, parent);
	}

	// Release each node.
	as_batch_release_nodes(&batch_nodes);
	return status;
}

static void
as_batch_set_in_doubt(as_batch_task* task, uint32_t sent_counter)
{
	if (sent_counter == 0) {
		return;
	}

	if (task->use_batch_records) {
		as_batch_task_records* btr = (as_batch_task_records*)task;
		uint32_t offsets_size = task->offsets.size;

		// Map keys to server nodes.
		for (uint32_t i = 0; i < offsets_size; i++) {
			uint32_t offset = *(uint32_t*)as_vector_get(&task->offsets, i);
			as_batch_base_record* rec = as_vector_get(btr->records, offset);

			if (rec->has_write && !rec->in_doubt) {
				rec->in_doubt = true;
			}
		}
	}
	else {
		as_batch_task_keys* btk = (as_batch_task_keys*)task;

		if (!(btk->rec->has_write && btk->callback)) {
			return;
		}

		uint32_t offsets_size = task->offsets.size;

		// Map keys to server nodes.
		for (uint32_t i = 0; i < offsets_size; i++) {
			uint32_t offset = *(uint32_t*)as_vector_get(&task->offsets, i);
			as_batch_result* result = &btk->results[offset];

			if (!result->in_doubt) {
				result->in_doubt = true;
			}
		}
	}
}

as_status
as_batch_retry(as_command* parent, as_error* err, uint32_t sent_counter)
{
	// Retry requires keys for this node to be split among other nodes.
	// This is both recursive and exponential.
	as_batch_task* task = parent->udata;
	const as_policy_batch* policy = task->policy;
	as_policy_replica replica = policy->replica;

	if (!(replica == AS_POLICY_REPLICA_SEQUENCE || replica == AS_POLICY_REPLICA_PREFER_RACK)) {
		// Node assignment will not change.
		as_batch_set_in_doubt(task, sent_counter);
		return AEROSPIKE_USE_NORMAL_RETRY;
	}

	if (err->code != AEROSPIKE_ERR_TIMEOUT ||
		policy->read_mode_sc != AS_POLICY_READ_MODE_SC_LINEARIZE) {
		parent->master_sc = ! parent->master_sc;
	}

	if (task->use_batch_records) {
		return as_batch_retry_records((as_batch_task_records*)task, parent, err, sent_counter);
	}
	else {
		return as_batch_retry_keys((as_batch_task_keys*)task, parent, err, sent_counter);
	}
}

static inline as_event_command*
as_batch_retry_command_create(
	as_event_command* parent, as_node* node, size_t size, uint64_t deadline, uint8_t flags
	)
{
	// Allocate enough memory to cover, then, round up memory size in 8KB increments to reduce
	// fragmentation and to allow socket read to reuse buffer.
	size_t s = (sizeof(as_async_batch_command) + size + AS_AUTHENTICATION_MAX_SIZE + 8191) & ~8191;
	as_event_command* cmd = cf_malloc(s);
	cmd->total_deadline = deadline;
	cmd->socket_timeout = parent->socket_timeout;
	cmd->max_retries = parent->max_retries;
	cmd->iteration = parent->iteration;
	cmd->replica = parent->replica;
	cmd->event_loop = parent->event_loop;
	cmd->cluster = parent->cluster;
	cmd->node = node;
	cmd->ns = NULL;
	cmd->partition = NULL;
	cmd->udata = parent->udata;  // Overload udata to be the executor.
	cmd->parse_results = parent->parse_results;
	cmd->pipe_listener = parent->pipe_listener;
	cmd->buf = ((as_async_batch_command*)cmd)->space;
	cmd->write_len = (uint32_t)size;
	cmd->read_capacity = (uint32_t)(s - size - sizeof(as_async_batch_command));
	cmd->type = AS_ASYNC_TYPE_BATCH;
	cmd->proto_type = AS_MESSAGE_TYPE;
	cmd->state = AS_ASYNC_STATE_UNREGISTERED;
	cmd->flags = flags;
	cmd->flags2 = parent->flags2;
	return cmd;
}

int
as_batch_retry_async(as_event_command* parent, bool timeout)
{
	as_async_batch_executor* executor = parent->udata; // udata is overloaded to contain executor.

	if (! executor->executor.valid) {
		return -2;  // Defer to original error.
	}

	if (!(parent->replica == AS_POLICY_REPLICA_SEQUENCE ||
		  parent->replica == AS_POLICY_REPLICA_PREFER_RACK)) {
		return 1;  // Go through normal retry.
	}

	as_vector* records = &executor->records->list;
	as_cluster* cluster = parent->cluster;
	as_nodes* nodes = as_nodes_reserve(cluster);
	uint32_t n_nodes = nodes->size;

	if (n_nodes == 0) {
		as_nodes_release(nodes);
		return 1;  // Go through normal retry.
	}

	as_status status;
	as_error err;

	// Batch policy and offsets are out of scope, so they
	// must be parsed from the parent command's send buffer.
	as_policy_batch policy;
	as_policy_batch_init(&policy);
	policy.replica = parent->replica;

	uint8_t* p = (uint8_t*)parent + parent->write_offset;
	uint8_t* ubuf = NULL;
	uint8_t type = (uint8_t)((as_proto*)p)->type;

	if (type == AS_MESSAGE_TYPE) {
		// Buffer already uncompressed.
		p += 9;
	}
	else if (type == AS_COMPRESSED_MESSAGE_TYPE) {
		// Uncompress. Be careful not to modify original compressed buffer.
		uint64_t cproto = cf_swap_from_be64(*(uint64_t*)p);
		size_t csize = (size_t)(cproto & 0xFFFFFFFFFFFFUL);
		p += sizeof(uint64_t);
		size_t usize = (size_t)cf_swap_from_be64(*(uint64_t*)p);
		ubuf = cf_malloc(usize);

		if (as_proto_decompress(&err, ubuf, usize, p, csize) != AEROSPIKE_OK) {
			as_log_warn("Batch retry as_proto_decompress failed: %d:%s", err.code, err.message)
			as_nodes_release(nodes);
			cf_free(ubuf);
			return 1;  // Go through normal retry.
		}
		p = ubuf + 9;
	}
	else {
		as_proto_type_error(&err, (as_proto*)p, AS_MESSAGE_TYPE);
		as_log_warn("Batch retry failed: %d:%s", err.code, err.message)
		as_nodes_release(nodes);
		return 1;  // Go through normal retry.
	}

	uint8_t read_attr = *p;
	p += 2;

	if (read_attr & AS_MSG_INFO1_READ_MODE_AP_ALL) {
		policy.read_mode_ap = AS_POLICY_READ_MODE_AP_ALL;
	}

	if (read_attr & AS_MSG_INFO1_COMPRESS_RESPONSE) {
		policy.base.compress = true;
	}

	uint8_t info3 = *p;

	if (info3 & AS_MSG_INFO3_SC_READ_TYPE) {
		if (info3 & AS_MSG_INFO3_SC_READ_RELAX) {
			policy.read_mode_sc = AS_POLICY_READ_MODE_SC_ALLOW_UNAVAILABLE;
		}
		else {
			policy.read_mode_sc = AS_POLICY_READ_MODE_SC_LINEARIZE;
		}
	}
	else {
		if (info3 & AS_MSG_INFO3_SC_READ_RELAX) {
			policy.read_mode_sc = AS_POLICY_READ_MODE_SC_ALLOW_REPLICA;
		}
		else {
			policy.read_mode_sc = AS_POLICY_READ_MODE_SC_SESSION;
		}
	}

	p += 19;
	uint8_t* filter_field = p;
	p += sizeof(uint32_t);
	uint32_t filter_size;

	if (*p == AS_FIELD_FILTER) {
		// filter_size defined as full field size (including header) in this special case.
		filter_size = cf_swap_from_be32(*(uint32_t*)filter_field) + sizeof(uint32_t);
		p += filter_size;
	}
	else {
		filter_field = NULL;
		filter_size = 0;
	}

	uint32_t offsets_size = cf_swap_from_be32(*(uint32_t*)p);
	p += sizeof(uint32_t);

	uint8_t attr = *p++;
	policy.allow_inline = (attr & 0x1);
	policy.allow_inline_ssd = (attr & 0x2);
	policy.respond_all_keys = (attr & 0x4);

	// Create initial key capacity for each node as average + 25%.
	uint32_t offsets_capacity = offsets_size / n_nodes;
	offsets_capacity += offsets_capacity >> 2;

	// The minimum key capacity is 10.
	if (offsets_capacity < 10) {
		offsets_capacity = 10;
	}

	if (! timeout || policy.read_mode_sc != AS_POLICY_READ_MODE_SC_LINEARIZE) {
		parent->flags ^= AS_ASYNC_FLAGS_MASTER_SC;  // Alternate between SC master and prole.
	}

	as_vector batch_nodes;
	as_vector_inita(&batch_nodes, sizeof(as_batch_node), n_nodes);

	as_policy_replica replica = policy.replica;
	as_policy_replica replica_sc = executor->replica_sc;

	// Map keys to server nodes.
	for (uint32_t i = 0; i < offsets_size; i++) {
		uint32_t offset = cf_swap_from_be32(*(uint32_t*)p);
		p += sizeof(uint32_t);

		as_batch_base_record* record = as_vector_get(records, offset);
		as_key* key = &record->key;

		as_node* node;

		if (record->has_write) {
			status = as_batch_write_get_node(cluster, key, replica,
				parent->flags & AS_ASYNC_FLAGS_MASTER, parent->node, &node);
		}
		else {
			status = as_batch_read_get_node(cluster, key, replica, replica_sc,
				parent->flags & AS_ASYNC_FLAGS_MASTER, parent->flags & AS_ASYNC_FLAGS_MASTER_SC,
				parent->node, &node);
		}

		if (status != AEROSPIKE_OK) {
			record->result = status;
			executor->error_row = true;
			continue;
		}

		as_batch_node* batch_node = as_batch_node_find(&batch_nodes, node);

		if (! batch_node) {
			// Add batch node.
			as_node_reserve(node);
			batch_node = as_vector_reserve(&batch_nodes);
			batch_node->node = node;  // Transfer node

			// Allocate vector on heap to avoid stack overflow.
			as_vector_init(&batch_node->offsets, sizeof(uint32_t), offsets_capacity);
		}
		as_vector_append(&batch_node->offsets, &offset);

		p += AS_DIGEST_VALUE_SIZE;

		if (*p++ == 0) {
			p++;  // read_attr
			uint16_t n_fields = cf_swap_from_be16(*(uint16_t*)p);
			p += sizeof(uint16_t);
			uint16_t n_bins = cf_swap_from_be16(*(uint16_t*)p);
			p += sizeof(uint16_t);

			for (uint16_t j = 0; j < n_fields; j++) {
				uint32_t sz = cf_swap_from_be32(*(uint32_t*)p);
				p += sizeof(uint32_t) + sz;
			}

			for (uint32_t j = 0; j < n_bins; j++) {
				uint32_t sz = cf_swap_from_be32(*(uint32_t*)p);
				p += sizeof(uint32_t) + sz;
			}
		}
	}
	as_nodes_release(nodes);

	if (batch_nodes.size == 0) {
		if (ubuf) {
			cf_free(ubuf);
		}
		return 1;  // Go through normal retry.
	}

	if (batch_nodes.size == 1) {
		as_batch_node* batch_node = as_vector_get(&batch_nodes, 0);

		if (batch_node->node == parent->node) {
			// Batch node is the same.  Go through normal retry.
			as_batch_release_nodes(&batch_nodes);

			if (ubuf) {
				cf_free(ubuf);
			}
			return 1;  // Go through normal retry.
		}
	}

	uint64_t deadline = parent->total_deadline;

	if (deadline > 0) {
		// Convert deadline back to timeout.
		uint64_t now = cf_getms();

		if (deadline > now) {
			deadline -= now;
		}
		else {
			// Timeout occurred.
			as_batch_release_nodes(&batch_nodes);

			if (ubuf) {
				cf_free(ubuf);
			}
			return -2;  // Timeout occurred, defer to original error.
		}
	}

	as_event_executor* e = &executor->executor;
	pthread_mutex_lock(&e->lock);
	e->max += batch_nodes.size - 1;
	e->max_concurrent = e->max;
	e->queued = e->max;
	pthread_mutex_unlock(&e->lock);

	uint8_t flags = AS_ASYNC_FLAGS_READ | (parent->flags & AS_ASYNC_FLAGS_MASTER) |
					(parent->flags & AS_ASYNC_FLAGS_MASTER_SC);

	as_queue buffers;
	as_queue_inita(&buffers, sizeof(as_buffer), 8);

	as_batch_builder bb;
	as_batch_builder_init(&bb, &buffers, filter_field, filter_size);

	for (uint32_t i = 0; i < batch_nodes.size; i++) {
		as_batch_node* batch_node = as_vector_get(&batch_nodes, i);
		as_batch_builder_set_node(&bb, batch_node->node);

		// Estimate buffer size.
		status = as_batch_records_size(&policy, records, &batch_node->offsets, &bb, &err);

		if (status != AEROSPIKE_OK) {
			as_event_executor_error(e, &err, batch_nodes.size - i);
			as_batch_release_nodes_cancel_async(&batch_nodes, i);
			break;
		}

		if (! (policy.base.compress && bb.size > AS_COMPRESS_THRESHOLD)) {
			as_event_command* cmd = as_batch_retry_command_create(parent, batch_node->node, bb.size,
									deadline, flags);

			cmd->write_len = (uint32_t)as_batch_records_write(&policy, records,
				&batch_node->offsets, &bb, cmd->buf);

			// Retry command at the end of the queue so other commands have a chance to run first.
			as_event_command_schedule(cmd);
		}
		else {
			// Send compressed command.
			// First write uncompressed buffer.
			size_t capacity = bb.size;
			uint8_t* buf = as_command_buffer_init(capacity);
			size_t size = as_batch_records_write(&policy, records, &batch_node->offsets, &bb, buf);

			// Allocate command with compressed upper bound.
			size_t comp_size = as_command_compress_max_size(size);

			as_event_command* cmd = as_batch_retry_command_create(parent, batch_node->node,
									comp_size, deadline, flags);

			// Compress buffer and execute.
			status = as_command_compress(&err, buf, size, cmd->buf, &comp_size);
			as_command_buffer_free(buf, capacity);

			if (status != AEROSPIKE_OK) {
				as_event_executor_error(e, &err, batch_nodes.size - i);
				// Current node not released, so start at current node.
				as_batch_release_nodes_cancel_async(&batch_nodes, i);
				cf_free(cmd);
				break;
			}

			cmd->write_len = (uint32_t)comp_size;

			// Retry command at the end of the queue so other commands have a chance to run first.
			as_event_command_schedule(cmd);
		}
	}

	as_batch_builder_destroy(&bb);
	as_batch_release_nodes_after_async(&batch_nodes);

	// Close parent command.
	as_event_timer_stop(parent);
	as_event_command_release(parent);

	if (ubuf) {
		cf_free(ubuf);
	}
	return 0;  // Split retry was initiated.
}

/******************************************************************************
 * PUBLIC FUNCTIONS
 *****************************************************************************/

as_status
aerospike_batch_read(
	aerospike* as, as_error* err, const as_policy_batch* policy, as_batch_read_records* records
	)
{
	as_error_reset(err);

	if (! policy) {
		policy = &as->config.policies.batch;
	}

	return as_batch_records_execute(as, err, policy, records, 0);
}

as_status
aerospike_batch_read_async(
	aerospike* as, as_error* err, const as_policy_batch* policy, as_batch_read_records* records,
	as_async_batch_listener listener, void* udata, as_event_loop* event_loop
	)
{
	as_error_reset(err);
	
	if (! policy) {
		policy = &as->config.policies.batch;
	}

	return as_batch_records_execute_async(as, err, policy, records, listener, udata, event_loop);
}

void
as_batch_records_destroy(as_batch_records* records)
{
	as_vector* list = &records->list;
	
	for (uint32_t i = 0; i < list->size; i++) {
		as_batch_base_record* record = as_vector_get(list, i);
		
		as_key_destroy(&record->key);
		as_record_destroy(&record->record);
	}
	as_vector_destroy(list);
}

as_status
aerospike_batch_get(
	aerospike* as, as_error* err, const as_policy_batch* policy, const as_batch* batch,
	aerospike_batch_read_callback callback, void* udata
	)
{
	as_error_reset(err);
	
	if (! policy) {
		policy = &as->config.policies.batch;
	}
	
	as_batch_read_record rec = {
		.type = AS_BATCH_READ,
		.read_all_bins = true
	};

	as_batch_attr attr;
	as_batch_attr_read_header(&attr, policy);
	attr.read_attr |= AS_MSG_INFO1_GET_ALL;

	return as_batch_keys_execute(as, err, policy, batch, (as_batch_base_record*)&rec, &attr,
		callback, NULL, udata);
}

as_status
aerospike_batch_get_xdr(
	aerospike* as, as_error* err, const as_policy_batch* policy, const as_batch* batch,
	as_batch_callback_xdr callback, void* udata
	)
{
	as_error_reset(err);
	
	if (! policy) {
		policy = &as->config.policies.batch;
	}
	
	as_batch_read_record rec = {
		.type = AS_BATCH_READ,
		.read_all_bins = true
	};

	as_batch_attr attr;
	as_batch_attr_read_header(&attr, policy);
	attr.read_attr |= AS_MSG_INFO1_GET_ALL;

	return as_batch_keys_execute(as, err, policy, batch, (as_batch_base_record*)&rec, &attr, NULL,
		callback, udata);
}

as_status
aerospike_batch_get_bins(
	aerospike* as, as_error* err, const as_policy_batch* policy, const as_batch* batch,
	const char** bins, uint32_t n_bins, aerospike_batch_read_callback callback, void* udata
	)
{
	as_error_reset(err);
	
	if (! policy) {
		policy = &as->config.policies.batch;
	}
	
	as_batch_read_record rec = {
		.type = AS_BATCH_READ,
		// Cast to maintain backwards compatibility. Field is not really modified.
		.bin_names = (char**)bins,
		.n_bin_names = n_bins
	};

	as_batch_attr attr;
	as_batch_attr_read_header(&attr, policy);

	return as_batch_keys_execute(as, err, policy, batch, (as_batch_base_record*)&rec, &attr,
		callback, NULL, udata);
}

as_status
aerospike_batch_get_ops(
	aerospike* as, as_error* err, const as_policy_batch* policy, const as_batch* batch,
	as_operations* ops, aerospike_batch_read_callback callback, void* udata
	)
{
	as_error_reset(err);
	
	if (! policy) {
		policy = &as->config.policies.batch;
	}
	
	as_batch_read_record rec = {
		.type = AS_BATCH_READ,
		.ops = ops
	};

	as_batch_attr attr;
	as_batch_attr_read_header(&attr, policy);

	return as_batch_keys_execute(as, err, policy, batch, (as_batch_base_record*)&rec, &attr,
		callback, NULL, udata);
}

as_status
aerospike_batch_exists(
	aerospike* as, as_error* err, const as_policy_batch* policy, const as_batch* batch,
	aerospike_batch_read_callback callback, void* udata
	)
{
	as_error_reset(err);
	
	if (! policy) {
		policy = &as->config.policies.batch;
	}
	
	as_batch_read_record rec = {
		.type = AS_BATCH_READ
	};

	as_batch_attr attr;
	as_batch_attr_read_header(&attr, policy);
	attr.read_attr |= AS_MSG_INFO1_GET_NOBINDATA;

	return as_batch_keys_execute(as, err, policy, batch, (as_batch_base_record*)&rec, &attr,
		callback, NULL, udata);
}

as_status
aerospike_batch_operate(
	aerospike* as, as_error* err, const as_policy_batch* policy, as_batch_records* records
	)
{
	as_error_reset(err);

	if (! policy) {
		policy = &as->config.policies.batch_parent_write;
	}

	return as_batch_records_execute(as, err, policy, records, 0);
}

as_status
aerospike_batch_operate_async(
	aerospike* as, as_error* err, const as_policy_batch* policy, as_batch_records* records,
	as_async_batch_listener listener, void* udata, as_event_loop* event_loop
	)
{
	as_error_reset(err);
	
	if (! policy) {
		policy = &as->config.policies.batch_parent_write;
	}

	return as_batch_records_execute_async(as, err, policy, records, listener, udata, event_loop);
}<|MERGE_RESOLUTION|>--- conflicted
+++ resolved
@@ -818,11 +818,7 @@
 
 	p = as_command_write_header_read(p, &policy->base, policy->read_mode_ap,
 		policy->read_mode_sc, policy->base.total_timeout, bb->field_count_header, 0,
-<<<<<<< HEAD
-		bb->read_attr | AS_MSG_INFO1_BATCH_INDEX);
-=======
-		read_attr | AS_MSG_INFO1_BATCH_INDEX, 0);
->>>>>>> 09baff83
+		bb->read_attr | AS_MSG_INFO1_BATCH_INDEX, 0);
 
 	if (policy->base.filter_exp) {
 		p = as_exp_write(policy->base.filter_exp, p);
@@ -1676,7 +1672,6 @@
 	return AEROSPIKE_OK;
 }
 
-<<<<<<< HEAD
 static as_status
 as_batch_keys_size(
 	const as_policy_batch* policy, as_key* keys, as_vector* offsets, as_batch_base_record* rec,
@@ -1684,19 +1679,6 @@
 	)
 {
 	as_batch_init_size(policy, bb);
-=======
-	if (policy->read_mode_ap == AS_POLICY_READ_MODE_AP_ALL) {
-		btk->read_attr |= AS_MSG_INFO1_READ_MODE_AP_ALL;
-	}
-
-	// Write command
-	size_t capacity = size;
-	uint8_t* buf = as_command_buffer_init(capacity);
-
-	uint8_t* p = as_command_write_header_read(buf, &policy->base, policy->read_mode_ap,
-		policy->read_mode_sc, policy->base.total_timeout, field_count_header, 0,
-		btk->read_attr | AS_MSG_INFO1_BATCH_INDEX, 0);
->>>>>>> 09baff83
 
 	if (bb->batch_any) {
 		return as_batch_keys_size_new(keys, offsets, rec, bb, err);
