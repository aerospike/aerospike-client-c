/*
 * Copyright 2008-2022 Aerospike, Inc.
 *
 * Portions may be licensed to Aerospike, Inc. under one or more contributor
 * license agreements.
 *
 * Licensed under the Apache License, Version 2.0 (the "License"); you may not
 * use this file except in compliance with the License. You may obtain a copy of
 * the License at http://www.apache.org/licenses/LICENSE-2.0
 *
 * Unless required by applicable law or agreed to in writing, software
 * distributed under the License is distributed on an "AS IS" BASIS, WITHOUT
 * WARRANTIES OR CONDITIONS OF ANY KIND, either express or implied. See the
 * License for the specific language governing permissions and limitations under
 * the License.
 */
#include <aerospike/aerospike.h>
#include <aerospike/aerospike_batch.h>
#include <aerospike/as_async.h>
#include <aerospike/as_command.h>
#include <aerospike/as_error.h>
#include <aerospike/as_exp.h>
#include <aerospike/as_key.h>
#include <aerospike/as_list.h>
#include <aerospike/as_log_macros.h>
#include <aerospike/as_msgpack.h>
#include <aerospike/as_operations.h>
#include <aerospike/as_policy.h>
#include <aerospike/as_record.h>
#include <aerospike/as_socket.h>
#include <aerospike/as_status.h>
#include <aerospike/as_thread_pool.h>
#include <aerospike/as_val.h>
#include <citrusleaf/cf_clock.h>
#include <citrusleaf/cf_digest.h>

//---------------------------------
// Constants
//---------------------------------

 #define BATCH_MSG_READ 0x0
 #define BATCH_MSG_REPEAT 0x1
 #define BATCH_MSG_INFO 0x2
 #define BATCH_MSG_WRITE 0xe

 #define BATCH_TYPE_RECORDS 0
 #define BATCH_TYPE_KEYS 1
 #define BATCH_TYPE_KEYS_NO_CALLBACK 2

//---------------------------------
// Types
//---------------------------------

typedef struct {
	size_t size;
	as_exp* filter_exp;
	as_predexp_list* predexp; // TODO: remove when old predexp removed
	as_queue* buffers;
	uint16_t field_count_header;
	uint8_t read_attr; // old batch only
	bool batch_any;
} as_batch_builder;

typedef struct {
	int ttl;
	uint16_t gen;
	uint8_t read_attr;
	uint8_t write_attr;
	uint8_t info_attr;
	bool has_write;
	bool send_key;
} as_batch_attr;

typedef struct as_batch_node_s {
	as_node* node;
	as_vector offsets;
} as_batch_node;

typedef struct as_batch_task_s {
	as_node* node;
	as_vector offsets;
	as_cluster* cluster;
	const as_policy_batch* policy;
	as_error* err;
	uint32_t* error_mutex;
	bool* error_row;
	cf_queue* complete_q;
	uint32_t n_keys;
	as_policy_replica replica_sc;
	uint8_t type;
	bool has_write;
} as_batch_task;

typedef struct as_batch_task_records_s {
	as_batch_task base;
	as_vector* records;
} as_batch_task_records;

typedef struct as_batch_task_keys_s {
	as_batch_task base;
	const char* ns;
	as_key* keys;
	const as_batch* batch;
	as_batch_result* results;
	as_batch_listener listener;
	void* udata;
	as_batch_base_record* rec;
	as_batch_attr* attr;
	as_exp* filter_exp;
} as_batch_task_keys;

typedef struct as_batch_complete_task_s {
	as_node* node;
	as_status result;
} as_batch_complete_task;

typedef struct {
	as_event_executor executor;
	as_batch_records* records;
	as_async_batch_listener listener;
	as_policy_replica replica;
	as_policy_replica replica_sc;
	as_policy_read_mode_sc read_mode_sc;
	bool has_write;
	bool error_row;
} as_async_batch_executor;

typedef struct as_async_batch_command {
	as_event_command command;
	uint8_t* ubuf;
	uint32_t ubuf_size;
	uint32_t pad;
	uint8_t space[];
} as_async_batch_command;

typedef struct {
	as_node* node;
	as_vector offsets;
	uint32_t size;
	bool can_repeat;
} as_batch_retry_node;

typedef struct {
	uint8_t* begin;
	uint8_t* copy;
	uint32_t size;
} as_batch_retry_offset;

//---------------------------------
// Static Variables
//---------------------------------

// These values must line up with as_operator enum.
static bool as_op_is_write[] = {
	false,
	true,
	false,
	true,
	false,
	true,
	true,
	false,
	true,
	true,
	true,
	true,
	false,
	true,
	true,
	false,
	true
};

static const char cluster_empty_error[] = "Batch command failed because cluster is empty.";

//---------------------------------
// Static Functions
//---------------------------------

static uint8_t*
as_batch_parse_fields(uint8_t* p, uint32_t n_fields)
{
	uint32_t len;
	
	for (uint32_t i = 0; i < n_fields; i++) {
		len = cf_swap_from_be32(*(uint32_t*)p);
		p += 4 + len;
	}
	return p;
}

static inline as_status
as_batch_parse_record(uint8_t** pp, as_error* err, as_msg* msg, as_record* rec, bool deserialize)
{
	as_record_init(rec, msg->n_ops);
	rec->gen = msg->generation;
	rec->ttl = cf_server_void_time_to_ttl(msg->record_ttl);

	as_status status = as_command_parse_bins(pp, err, rec, msg->n_ops, deserialize);

	if (status != AEROSPIKE_OK) {
		as_record_destroy(rec);
		return status;
	}
	return AEROSPIKE_OK;
}

static void
as_batch_complete_async(as_event_executor* executor)
{
	if (executor->notify) {
		as_async_batch_executor* e = (as_async_batch_executor*)executor;

		if (e->error_row && ! executor->err) {
			as_error err;
			as_error_set_message(&err, AEROSPIKE_BATCH_FAILED, "One or more batch sub-commands failed");
			e->listener(&err, e->records, executor->udata, executor->event_loop);
		}
		else {
			e->listener(executor->err, e->records, executor->udata, executor->event_loop);
		}
	}
}

static inline bool
as_batch_set_error_row(uint8_t res)
{
	return res != AEROSPIKE_ERR_RECORD_NOT_FOUND && res != AEROSPIKE_FILTERED_OUT;
}

static inline void
as_batch_destroy_ubuf(as_async_batch_command* bc)
{
	if (bc->ubuf) {
		cf_free(bc->ubuf);
		bc->ubuf = NULL;
	}
}

static inline bool
as_batch_in_doubt(bool has_write, uint32_t sent)
{
	return has_write && sent > 1;
}

static bool
as_batch_async_parse_records(as_event_command* cmd)
{
	as_error err;
	uint8_t* p = cmd->buf + cmd->pos;
	uint8_t* end = cmd->buf + cmd->len;
	as_async_batch_executor* executor = cmd->udata;  // udata is overloaded to contain executor.
	as_vector* records = &executor->records->list;

	while (p < end) {
		as_msg* msg = (as_msg*)p;
		as_msg_swap_header_from_be(msg);
		p += sizeof(as_msg);
		
		if (msg->info3 & AS_MSG_INFO3_LAST) {
			if (msg->result_code != AEROSPIKE_OK) {
				as_error_set_message(&err, msg->result_code, as_error_string(msg->result_code));
				as_event_response_error(cmd, &err);
				return true;
			}
			as_batch_destroy_ubuf((as_async_batch_command*)cmd);
			as_event_batch_complete(cmd);
			return true;
		}
		
		uint32_t offset = msg->transaction_ttl; // overloaded to contain batch index
		
		if (offset >= records->size) {
			as_error_update(&err, AEROSPIKE_ERR_CLIENT, "Batch index %u >= batch size: %u",
							offset, records->size);
			as_event_response_error(cmd, &err);
			return true;
		}
		
		p = as_batch_parse_fields(p, msg->n_fields);
		
		as_batch_base_record* rec = as_vector_get(records, offset);
		rec->result = msg->result_code;

		if (msg->result_code == AEROSPIKE_OK) {
			as_status status = as_batch_parse_record(&p, &err, msg, &rec->record,
													 cmd->flags2 & AS_ASYNC_FLAGS2_DESERIALIZE);

			if (status != AEROSPIKE_OK) {
				as_event_response_error(cmd, &err);
				return true;
			}
		}
		else if (msg->result_code == AEROSPIKE_ERR_UDF) {
			rec->in_doubt = as_batch_in_doubt(rec->has_write, cmd->command_sent_counter);
			executor->error_row = true;

			// AEROSPIKE_ERR_UDF results in "FAILURE" bin that contains an error message.
			as_status status = as_batch_parse_record(&p, &err, msg, &rec->record,
													 cmd->flags2 & AS_ASYNC_FLAGS2_DESERIALIZE);

			if (status != AEROSPIKE_OK) {
				as_event_response_error(cmd, &err);
				return true;
			}
		}
		else if (as_batch_set_error_row(msg->result_code)) {
			rec->in_doubt = as_batch_in_doubt(rec->has_write, cmd->command_sent_counter);
			executor->error_row = true;
		}
	}
	return false;
}

static as_status
as_batch_parse_records(as_error* err, as_command* cmd, as_node* node, uint8_t* buf, size_t size)
{
	as_batch_task* task = cmd->udata;
	bool deserialize = task->policy->deserialize;

	uint8_t* p = buf;
	uint8_t* end = buf + size;

	while (p < end) {
		as_msg* msg = (as_msg*)p;
		as_msg_swap_header_from_be(msg);
		p += sizeof(as_msg);
		
		if (msg->info3 & AS_MSG_INFO3_LAST) {
			if (msg->result_code != AEROSPIKE_OK) {
				return as_error_set_message(err, msg->result_code, as_error_string(msg->result_code));
			}
			return AEROSPIKE_NO_MORE_RECORDS;
		}

		uint32_t offset = msg->transaction_ttl;  // overloaded to contain batch index

		if (offset >= task->n_keys) {
			return as_error_update(err, AEROSPIKE_ERR_CLIENT, "Batch index %u >= batch size: %u",
								   offset, task->n_keys);
		}

		p = as_batch_parse_fields(p, msg->n_fields);

		switch (task->type)
		{
			case BATCH_TYPE_RECORDS: {
				as_batch_task_records* btr = (as_batch_task_records*)task;
				as_batch_base_record* rec = as_vector_get(btr->records, offset);
				rec->result = msg->result_code;

				if (msg->result_code == AEROSPIKE_OK) {
					as_status status = as_batch_parse_record(&p, err, msg, &rec->record, deserialize);

					if (status != AEROSPIKE_OK) {
						return status;
					}
				}
				else if (msg->result_code == AEROSPIKE_ERR_UDF) {
					rec->in_doubt = as_batch_in_doubt(rec->has_write, cmd->sent);
					*task->error_row = true;

					// AEROSPIKE_ERR_UDF results in "FAILURE" bin that contains an error message.
					as_status status = as_batch_parse_record(&p, err, msg, &rec->record, deserialize);

					if (status != AEROSPIKE_OK) {
						return status;
					}
				}
				else if (as_batch_set_error_row(msg->result_code)) {
					rec->in_doubt = as_batch_in_doubt(rec->has_write, cmd->sent);
					*task->error_row = true;
				}
				break;
			}

			case BATCH_TYPE_KEYS: {
				as_batch_task_keys* btk = (as_batch_task_keys*)task;
				as_batch_result* res = &btk->results[offset];
				res->result = msg->result_code;

				if (msg->result_code == AEROSPIKE_OK) {
					as_status status = as_batch_parse_record(&p, err, msg, &res->record, deserialize);

					if (status != AEROSPIKE_OK) {
						return status;
					}
				}
				else if (msg->result_code == AEROSPIKE_ERR_UDF) {
					res->in_doubt = as_batch_in_doubt(task->has_write, cmd->sent);
					*task->error_row = true;
					as_status status = as_batch_parse_record(&p, err, msg, &res->record, deserialize);

					if (status != AEROSPIKE_OK) {
						return status;
					}
				}
				else if (as_batch_set_error_row(msg->result_code)) {
					res->in_doubt = as_batch_in_doubt(task->has_write, cmd->sent);
					*task->error_row = true;
				}
				break;
			}

			case BATCH_TYPE_KEYS_NO_CALLBACK: {
				as_record rec;

				if (msg->result_code == AEROSPIKE_OK) {
					as_status status = as_batch_parse_record(&p, err, msg, &rec, deserialize);

					if (status != AEROSPIKE_OK) {
						return status;
					}
				}
				else if (msg->result_code == AEROSPIKE_ERR_UDF) {
					*task->error_row = true;
					as_status status = as_batch_parse_record(&p, err, msg, &rec, deserialize);

					if (status != AEROSPIKE_OK) {
						return status;
					}
				}
				else if (as_batch_set_error_row(msg->result_code)) {
					*task->error_row = true;
				}
				as_record_destroy(&rec);
				break;
			}
		}
	}
	return AEROSPIKE_OK;
}

static inline uint8_t
as_batch_get_flags(const as_policy_batch* policy) {
	uint8_t flags = (policy->allow_inline)? 1 : 0;

	if (policy->allow_inline_ssd) {
		flags |= 0x2;
	}

	if (policy->respond_all_keys) {
		flags |= 0x4;
	}
	return flags;
}

static as_status
as_batch_estimate_ops(
	const as_operations* ops, as_error* err, as_queue* buffers, size_t* sp, bool allow_write
	)
{
	size_t size = 0;
	uint32_t n_operations = ops->binops.size;

	if (n_operations == 0) {
		return as_error_set_message(err, AEROSPIKE_ERR_PARAM, "No operations defined");
	}

	for (uint32_t i = 0; i < n_operations; i++) {
		as_binop* op = &ops->binops.entries[i];

		if (as_op_is_write[op->op]) {
			if (! allow_write) {
				return as_error_set_message(err, AEROSPIKE_ERR_PARAM,
											"Write operations not allowed in batch read");
			}
			size += 6; // Extra write specific fields.
		}
		size += as_command_bin_size(&op->bin, buffers);
	}
	*sp = size;
	return AEROSPIKE_OK;
}

static inline uint8_t*
as_batch_write_fields(
	uint8_t* p, as_key* key, uint16_t n_fields, uint16_t n_ops
	)
{
	n_fields += 2;
	*(uint16_t*)p = cf_swap_to_be16(n_fields);
	p += sizeof(uint16_t);
	*(uint16_t*)p = cf_swap_to_be16(n_ops);
	p += sizeof(uint16_t);
	p = as_command_write_field_string(p, AS_FIELD_NAMESPACE, key->ns);
	p = as_command_write_field_string(p, AS_FIELD_SETNAME, key->set);
	return p;
}

static inline uint8_t*
as_batch_write_ops(uint8_t* p, const as_operations* ops, as_queue* buffers)
{
	uint32_t n_operations = ops->binops.size;

	for (uint32_t i = 0; i < n_operations; i++) {
		as_binop* op = &ops->binops.entries[i];
		p = as_command_write_bin(p, op->op, &op->bin, buffers);
	}
	return p;
}

static size_t
as_batch_trailer_write(uint8_t* cmd, uint8_t* p, uint8_t* batch_field)
{
	// Write batch field size.
	size_t size = p - batch_field - 4;
	*(uint32_t*)batch_field = cf_swap_to_be32((uint32_t)size);
	return as_command_write_end(cmd, p);
}

//-----------------------------
// Old Batch Protocol Functions
//-----------------------------

static as_status
as_batch_read_record_size_old(
	as_key* key, as_batch_read_record* rec, as_batch_builder* bb, as_error* err
	)
{
	bb->size += 6;
	bb->size += as_command_string_field_size(key->ns);
	bb->size += as_command_string_field_size(key->set);

	if (rec->n_bin_names) {
		for (uint32_t i = 0; i < rec->n_bin_names; i++) {
			bb->size += as_command_string_operation_size(rec->bin_names[i]);
		}
	}
	else if (rec->ops) {
		size_t s = 0;
		as_status status = as_batch_estimate_ops(rec->ops, err, bb->buffers, &s, false);

		if (status != AEROSPIKE_OK) {
			return status;
		}
		bb->size += s;
	}
	return AEROSPIKE_OK;
}

static as_status
as_batch_records_size_old(
	as_vector* records, as_vector* offsets, as_batch_builder* bb, as_error* err
	)
{
	as_batch_read_record* prev = 0;
	uint32_t n_offsets = offsets->size;

	for (uint32_t i = 0; i < n_offsets; i++) {
		uint32_t offset = *(uint32_t*)as_vector_get(offsets, i);
		as_batch_read_record* rec = as_vector_get(records, offset);
		
		if (rec->type != AS_BATCH_READ) {
			return as_error_set_message(err, AEROSPIKE_ERR_PARAM,
										"Batch write operations not supported on older servers");
		}

		bb->size += AS_DIGEST_VALUE_SIZE + sizeof(uint32_t);

		if (prev && strcmp(prev->key.ns, rec->key.ns) == 0 &&
			strcmp(prev->key.set, rec->key.set) == 0 &&
			prev->bin_names == rec->bin_names && prev->read_all_bins == rec->read_all_bins &&
			prev->ops == rec->ops) {
			// Can set repeat flag to save space.
			bb->size++;
		}
		else {
			// Size full message.
			as_status status = as_batch_read_record_size_old(&rec->key, rec, bb, err);

			if (status != AEROSPIKE_OK) {
				return status;
			}
			prev = rec;
		}
	}
	return AEROSPIKE_OK;
}

static as_status
as_batch_keys_size_old(
	as_key* keys, as_vector* offsets, as_batch_read_record* rec, as_batch_builder* bb, as_error* err
	)
{
	as_key* prev = 0;
	uint32_t n_offsets = offsets->size;

	for (uint32_t i = 0; i < n_offsets; i++) {
		uint32_t offset = *(uint32_t*)as_vector_get(offsets, i);
		as_key* key = &keys[offset];

		bb->size += AS_DIGEST_VALUE_SIZE + sizeof(uint32_t);

		if (prev && strcmp(prev->ns, key->ns) == 0 && strcmp(prev->set, key->set) == 0) {
			// Can set repeat flag to save space.
			bb->size++;
		}
		else {
			// Size full message.
			as_status status = as_batch_read_record_size_old(key, rec, bb, err);

			if (status != AEROSPIKE_OK) {
				return status;
			}
			prev = key;
		}
	}
	return AEROSPIKE_OK;
}

static uint8_t*
as_batch_header_write_old(
	uint8_t* p, const as_policy_batch* policy, uint32_t n_offsets, as_batch_builder* bb
	)
{
	bb->read_attr = AS_MSG_INFO1_READ;

	if (policy->read_mode_ap == AS_POLICY_READ_MODE_AP_ALL) {
		bb->read_attr |= AS_MSG_INFO1_READ_MODE_AP_ALL;
	}

	p = as_command_write_header_read(p, &policy->base, policy->read_mode_ap,
		policy->read_mode_sc, policy->base.total_timeout, bb->field_count_header, 0,
		bb->read_attr | AS_MSG_INFO1_BATCH_INDEX, 0);

	if (bb->filter_exp) {
		p = as_exp_write(bb->filter_exp, p);
	}
<<<<<<< HEAD
=======
	else if (bb->predexp) {
		p = as_predexp_list_write(bb->predexp, bb->filter_size, p);
	}
>>>>>>> ddaea282
	return p;
}

static size_t
as_batch_records_write_old(
	const as_policy_batch* policy, as_vector* records, as_vector* offsets, as_batch_builder* bb,
	uint8_t* cmd
	)
{
	uint32_t n_offsets = offsets->size;
	uint8_t* p = as_batch_header_write_old(cmd, policy, n_offsets, bb);

	uint8_t* batch_field = p;
	p = as_command_write_field_header(p, AS_FIELD_BATCH_INDEX, 0);
	*(uint32_t*)p = cf_swap_to_be32(n_offsets);
	p += sizeof(uint32_t);
	*p++ = policy->allow_inline? 1 : 0;

	as_batch_read_record* prev = 0;

	for (uint32_t i = 0; i < n_offsets; i++) {
		uint32_t offset = *(uint32_t*)as_vector_get(offsets, i);
		*(uint32_t*)p = cf_swap_to_be32(offset);
		p += sizeof(uint32_t);
		
		as_batch_read_record* rec = as_vector_get(records, offset);
		memcpy(p, rec->key.digest.value, AS_DIGEST_VALUE_SIZE);
		p += AS_DIGEST_VALUE_SIZE;
		
		if (prev && strcmp(prev->key.ns, rec->key.ns) == 0 &&
			strcmp(prev->key.set, rec->key.set) == 0 &&
			prev->bin_names == rec->bin_names && prev->read_all_bins == rec->read_all_bins &&
			prev->ops == rec->ops) {
			// Can set repeat flag to save space.
			*p++ = BATCH_MSG_REPEAT;
		}
		else {
			// Write full message.
			*p++ = BATCH_MSG_READ;
			
			if (rec->bin_names) {
				*p++ = bb->read_attr;
				p = as_batch_write_fields(p, &rec->key, 0, (uint16_t)rec->n_bin_names);

				for (uint32_t i = 0; i < rec->n_bin_names; i++) {
					p = as_command_write_bin_name(p, rec->bin_names[i]);
				}
			}
			else if (rec->ops) {
				*p++ = bb->read_attr;
				p = as_batch_write_fields(p, &rec->key, 0, rec->ops->binops.size);
				p = as_batch_write_ops(p, rec->ops, bb->buffers);
			}
			else {
				*p++ = (bb->read_attr | (rec->read_all_bins? AS_MSG_INFO1_GET_ALL :
														 AS_MSG_INFO1_GET_NOBINDATA));

				p = as_batch_write_fields(p, &rec->key, 0, 0);
			}
			prev = rec;
		}
	}
	return as_batch_trailer_write(cmd, p, batch_field);
}

static size_t
as_batch_keys_write_old(
	const as_policy_batch* policy, as_key* keys, as_vector* offsets, as_batch_read_record* rec,
	as_batch_attr* attr, as_batch_builder* bb, uint8_t* cmd
	)
{
	uint32_t n_offsets = offsets->size;
	uint8_t* p = as_batch_header_write_old(cmd, policy, n_offsets, bb);

	uint8_t* batch_field = p;
	p = as_command_write_field_header(p, AS_FIELD_BATCH_INDEX, 0);
	*(uint32_t*)p = cf_swap_to_be32(n_offsets);
	p += sizeof(uint32_t);
	*p++ = policy->allow_inline? 1 : 0;

	as_key* prev = 0;

	for (uint32_t i = 0; i < n_offsets; i++) {
		uint32_t offset = *(uint32_t*)as_vector_get(offsets, i);
		*(uint32_t*)p = cf_swap_to_be32(offset);
		p += sizeof(uint32_t);

		as_key* key = &keys[offset];
		memcpy(p, key->digest.value, AS_DIGEST_VALUE_SIZE);
		p += AS_DIGEST_VALUE_SIZE;

		if (prev && strcmp(prev->ns, key->ns) == 0 && strcmp(prev->set, key->set) == 0) {
			// Can set repeat flag to save space.
			*p++ = BATCH_MSG_REPEAT;
		}
		else {
			// Write full message.
			*p++ = BATCH_MSG_READ;
			
			if (rec->bin_names) {
				*p++ = bb->read_attr;
				p = as_batch_write_fields(p, key, 0, (uint16_t)rec->n_bin_names);

				for (uint32_t i = 0; i < rec->n_bin_names; i++) {
					p = as_command_write_bin_name(p, rec->bin_names[i]);
				}
			}
			else if (rec->ops) {
				*p++ = bb->read_attr;
				p = as_batch_write_fields(p, key, 0, rec->ops->binops.size);
				p = as_batch_write_ops(p, rec->ops, bb->buffers);
			}
			else {
				*p++ = (bb->read_attr | attr->read_attr);
				p = as_batch_write_fields(p, key, 0, 0);
			}
			prev = key;
		}
	}
	return as_batch_trailer_write(cmd, p, batch_field);
}

//-----------------------------
// New Batch Protocol Functions
//-----------------------------

static uint8_t*
as_batch_header_write_new(
	uint8_t* p, const as_policy_batch* policy, uint32_t n_offsets, as_batch_builder* bb
	)
{
	uint8_t read_attr = AS_MSG_INFO1_BATCH_INDEX;

	if (policy->base.compress) {
		read_attr |= AS_MSG_INFO1_COMPRESS_RESPONSE;
	}

	p += 8;
	*p++ = 22;
	*p++ = read_attr;
	memset(p, 0, 12);
	p += 12;
	*(uint32_t*)p = cf_swap_to_be32(policy->base.total_timeout);
	p += sizeof(uint32_t);
	*(uint16_t*)p = cf_swap_to_be16(bb->field_count_header);
	p += sizeof(uint16_t);
	*(uint16_t*)p = 0;
	p += sizeof(uint16_t);

	if (bb->filter_exp) {
		p = as_exp_write(bb->filter_exp, p);
	}
<<<<<<< HEAD
=======
	else if (bb->predexp) {
		p = as_predexp_list_write(bb->predexp, bb->filter_size, p);
	}
>>>>>>> ddaea282
	return p;
}

static inline bool
as_batch_equals_read(as_batch_read_record* prev, as_batch_read_record* rec)
{
	return prev->bin_names == rec->bin_names && prev->ops == rec->ops &&
		   prev->policy == rec->policy && prev->read_all_bins == rec->read_all_bins;
}

static inline bool
as_batch_equals_write(as_batch_write_record* prev, as_batch_write_record* rec)
{
	return prev->ops == rec->ops && prev->policy == rec->policy;
}

static inline bool
as_batch_equals_apply(as_batch_apply_record* prev, as_batch_apply_record* rec)
{
	return prev->function == rec->function && prev->arglist == rec->arglist &&
		   prev->module == rec->module && prev->policy == rec->policy;
}

static inline bool
as_batch_equals_remove(as_batch_remove_record* prev, as_batch_remove_record* rec)
{
	return prev->policy == rec->policy;
}

static bool
as_batch_equals(as_batch_base_record* prev, as_batch_base_record* rec, as_batch_builder* bb)
{
	if (! (prev && prev->type == rec->type && strcmp(prev->key.ns, rec->key.ns) == 0 &&
		strcmp(prev->key.set, rec->key.set) == 0)) {
		return false;
	}

	switch (rec->type) {
	case AS_BATCH_READ:
		return as_batch_equals_read((as_batch_read_record*)prev, (as_batch_read_record*)rec);

	case AS_BATCH_WRITE:
		return as_batch_equals_write((as_batch_write_record*)prev, (as_batch_write_record*)rec);

	case AS_BATCH_APPLY:
		return as_batch_equals_apply((as_batch_apply_record*)prev, (as_batch_apply_record*)rec);

	case AS_BATCH_REMOVE:
		return as_batch_equals_remove((as_batch_remove_record*)prev, (as_batch_remove_record*)rec);

	default:
		return false;
	}
}

static as_status
as_batch_read_record_size(
	as_key* key, as_batch_read_record* rec, as_batch_builder* bb, as_error* err
	)
{
	if (rec->policy) {
		if (rec->policy->filter_exp) {
			bb->size += rec->policy->filter_exp->packed_sz + AS_FIELD_HEADER_SIZE;
		}
	}

	if (rec->bin_names) {
		for (uint32_t j = 0; j < rec->n_bin_names; j++) {
			bb->size += as_command_string_operation_size(rec->bin_names[j]);
		}
	}
	else if (rec->ops) {
		size_t s = 0;
		as_status status = as_batch_estimate_ops(rec->ops, err, bb->buffers, &s, false);

		if (status != AEROSPIKE_OK) {
			return status;
		}
		bb->size += s;
	}
	return AEROSPIKE_OK;
}

static as_status
as_batch_write_record_size(
	as_key* key, as_batch_write_record* rec, as_batch_builder* bb, as_error* err
	)
{
	bb->size += 6; // gen(2) + ttl(4) = 6

	if (rec->policy) {
		if (rec->policy->filter_exp) {
			bb->size += rec->policy->filter_exp->packed_sz + AS_FIELD_HEADER_SIZE;
		}

		if (rec->policy->key == AS_POLICY_KEY_SEND) {
			bb->size += as_command_user_key_size(key);
		}
	}

	bool has_write = false;

	as_operations* ops = rec->ops;
	uint32_t n_operations = ops->binops.size;

	for (uint32_t i = 0; i < n_operations; i++) {
		as_binop* op = &ops->binops.entries[i];

		if (as_op_is_write[op->op]) {
			has_write = true;
		}
		bb->size += as_command_bin_size(&op->bin, bb->buffers);
	}

	if (! has_write) {
		return as_error_set_message(err, AEROSPIKE_ERR_PARAM,
									"Batch write operations do not contain a write");
	}
	return AEROSPIKE_OK;
}

static void
as_batch_apply_record_size(as_key* key, as_batch_apply_record* rec, as_batch_builder* bb)
{
	bb->size += 6; // gen(2) + ttl(4) = 6

	if (rec->policy) {
		if (rec->policy->filter_exp) {
			bb->size += rec->policy->filter_exp->packed_sz + AS_FIELD_HEADER_SIZE;
		}

		if (rec->policy->key == AS_POLICY_KEY_SEND) {
			bb->size += as_command_user_key_size(key);
		}
	}

	bb->size += as_command_string_field_size(rec->module);
	bb->size += as_command_string_field_size(rec->function);

	as_buffer buffer;
	as_serializer ser;
	as_msgpack_init(&ser);
	as_serializer_serialize(&ser, (as_val*)rec->arglist, &buffer);
	as_serializer_destroy(&ser);
	as_queue_push(bb->buffers, &buffer);
	bb->size += as_command_field_size(buffer.size);
}

static void
as_batch_remove_record_size(as_key* key, as_batch_remove_record* rec, as_batch_builder* bb)
{
	bb->size += 6; // gen(2) + ttl(4) = 6

	if (rec->policy) {
		if (rec->policy->filter_exp) {
			bb->size += rec->policy->filter_exp->packed_sz + AS_FIELD_HEADER_SIZE;
		}

		if (rec->policy->key == AS_POLICY_KEY_SEND) {
			bb->size += as_command_user_key_size(key);
		}
	}
}

static as_status
as_batch_record_size(
	as_key* key, as_batch_base_record* rec, as_batch_builder* bb, as_error* err
	)
{
	bb->size += 8;
	bb->size += as_command_string_field_size(key->ns);
	bb->size += as_command_string_field_size(key->set);

	switch (rec->type) {
	case AS_BATCH_READ:
		return as_batch_read_record_size(key, (as_batch_read_record*)rec, bb, err);
	case AS_BATCH_WRITE:
		return as_batch_write_record_size(key, (as_batch_write_record*)rec, bb, err);
	case AS_BATCH_APPLY:
		as_batch_apply_record_size(key, (as_batch_apply_record*)rec, bb);
		return AEROSPIKE_OK;
	case AS_BATCH_REMOVE:
		as_batch_remove_record_size(key, (as_batch_remove_record*)rec, bb);
		return AEROSPIKE_OK;
	default:
		return as_error_update(err, AEROSPIKE_ERR_PARAM, "Invalid batch rec type: %u", rec->type);
	}
}

static as_status
as_batch_records_size_new(
	as_vector* records, as_vector* offsets, as_batch_builder* bb, as_error* err
	)
{
	as_batch_base_record* prev = 0;
	as_status status;
	uint32_t n_offsets = offsets->size;

	for (uint32_t i = 0; i < n_offsets; i++) {
		uint32_t offset = *(uint32_t*)as_vector_get(offsets, i);
		as_batch_base_record* rec = as_vector_get(records, offset);
		
		bb->size += AS_DIGEST_VALUE_SIZE + sizeof(uint32_t);

		if (as_batch_equals(prev, rec, bb)) {
			// Can set repeat flag to save space.
			bb->size++;
		}
		else {
			// Size full message.
			status = as_batch_record_size(&rec->key, rec, bb, err);

			if (status != AEROSPIKE_OK) {
				return status;
			}
			prev = rec;
		}
	}
	return AEROSPIKE_OK;
}

static void
as_batch_init_size(as_batch_builder* bb)
{
	bb->size = AS_HEADER_SIZE + AS_FIELD_HEADER_SIZE + sizeof(uint32_t) + 1;

<<<<<<< HEAD
	if (policy->base.filter_exp) {
		bb->size += AS_FIELD_HEADER_SIZE + policy->base.filter_exp->packed_sz;
=======
	if (bb->filter_exp) {
		bb->size += AS_FIELD_HEADER_SIZE + bb->filter_exp->packed_sz;
		bb->filter_size = (uint32_t)bb->size;
		bb->field_count_header = 2;
	}
	else if (bb->predexp) {
		bb->size += as_predexp_list_size(bb->predexp, &bb->filter_size);
>>>>>>> ddaea282
		bb->field_count_header = 2;
	}
	else {
		bb->field_count_header = 1;
	}
}

static as_status
as_batch_records_size(as_vector* records, as_vector* offsets, as_batch_builder* bb, as_error* err)
{
	as_batch_init_size(bb);

	if (bb->batch_any) {
		return as_batch_records_size_new(records, offsets, bb, err);
	}
	else {
		return as_batch_records_size_old(records, offsets, bb, err);
	}
}

static void
as_batch_attr_read_header(as_batch_attr* attr, const as_policy_batch* p)
{
	attr->read_attr = AS_MSG_INFO1_READ;

	if (p->read_mode_ap == AS_POLICY_READ_MODE_AP_ALL) {
		attr->read_attr |= AS_MSG_INFO1_READ_MODE_AP_ALL;
	}

	attr->write_attr = 0;

	switch (p->read_mode_sc) {
	default:
	case AS_POLICY_READ_MODE_SC_SESSION:
		attr->info_attr = 0;
		break;
	case AS_POLICY_READ_MODE_SC_LINEARIZE:
		attr->info_attr = AS_MSG_INFO3_SC_READ_TYPE;
		break;
	case AS_POLICY_READ_MODE_SC_ALLOW_REPLICA:
		attr->info_attr = AS_MSG_INFO3_SC_READ_RELAX;
		break;
	case AS_POLICY_READ_MODE_SC_ALLOW_UNAVAILABLE:
		attr->info_attr = AS_MSG_INFO3_SC_READ_TYPE | AS_MSG_INFO3_SC_READ_RELAX;
		break;
	}
	attr->ttl = 0;
	attr->gen = 0;
	attr->has_write = false;
	attr->send_key = false;
}

static void
as_batch_attr_read_row(as_batch_attr* attr, const as_policy_batch_read* p)
{
	attr->read_attr = AS_MSG_INFO1_READ;

	if (p->read_mode_ap == AS_POLICY_READ_MODE_AP_ALL) {
		attr->read_attr |= AS_MSG_INFO1_READ_MODE_AP_ALL;
	}

	attr->write_attr = 0;

	switch (p->read_mode_sc) {
	default:
	case AS_POLICY_READ_MODE_SC_SESSION:
		attr->info_attr = 0;
		break;
	case AS_POLICY_READ_MODE_SC_LINEARIZE:
		attr->info_attr = AS_MSG_INFO3_SC_READ_TYPE;
		break;
	case AS_POLICY_READ_MODE_SC_ALLOW_REPLICA:
		attr->info_attr = AS_MSG_INFO3_SC_READ_RELAX;
		break;
	case AS_POLICY_READ_MODE_SC_ALLOW_UNAVAILABLE:
		attr->info_attr = AS_MSG_INFO3_SC_READ_TYPE | AS_MSG_INFO3_SC_READ_RELAX;
		break;
	}
	attr->ttl = 0;
	attr->gen = 0;
	attr->has_write = false;
	attr->send_key = false;
}

static inline void
as_batch_attr_read_adjust(as_batch_attr* attr, bool read_all_bins)
{
	if (read_all_bins) {
		attr->read_attr |= AS_MSG_INFO1_GET_ALL;
	}
	else {
		attr->read_attr |= AS_MSG_INFO1_GET_NOBINDATA;
	}
}

static void
as_batch_attr_write_header(as_batch_attr* attr, as_operations* ops)
{
	attr->read_attr = 0;

	for (uint16_t i = 0; i < ops->binops.size; i++) {
		as_binop* op = &ops->binops.entries[i];

		if (! as_op_is_write[op->op]) {
			attr->read_attr = AS_MSG_INFO1_READ;
			break;
		}
	}

	attr->write_attr = AS_MSG_INFO2_WRITE | AS_MSG_INFO2_RESPOND_ALL_OPS;
	attr->info_attr = 0;
	attr->ttl = ops->ttl;
	attr->gen = 0;
	attr->has_write = true;
	attr->send_key = false;
}

static void
as_batch_attr_write_row(as_batch_attr* attr, const as_policy_batch_write* p, as_operations* ops)
{
	as_batch_attr_write_header(attr, ops);
	attr->send_key = (p->key == AS_POLICY_KEY_SEND);

	switch (p->gen) {
	default:
	case AS_POLICY_GEN_IGNORE:
		break;
	case AS_POLICY_GEN_EQ:
		attr->gen = ops->gen;
		attr->write_attr |= AS_MSG_INFO2_GENERATION;
		break;
	case AS_POLICY_GEN_GT:
		attr->gen = ops->gen;
		attr->write_attr |= AS_MSG_INFO2_GENERATION_GT;
		break;
	}

	switch (p->exists) {
	case AS_POLICY_EXISTS_IGNORE:
		break;
	case AS_POLICY_EXISTS_UPDATE:
		attr->info_attr |= AS_MSG_INFO3_UPDATE_ONLY;
		break;
	case AS_POLICY_EXISTS_CREATE_OR_REPLACE:
		attr->info_attr |= AS_MSG_INFO3_CREATE_OR_REPLACE;
		break;
	case AS_POLICY_EXISTS_REPLACE:
		attr->info_attr |= AS_MSG_INFO3_REPLACE_ONLY;
		break;
	case AS_POLICY_EXISTS_CREATE:
		attr->write_attr |= AS_MSG_INFO2_CREATE_ONLY;
		break;
	}

	if (p->durable_delete) {
		attr->write_attr |= AS_MSG_INFO2_DURABLE_DELETE;
	}

	if (p->commit_level == AS_POLICY_COMMIT_LEVEL_MASTER) {
		attr->info_attr |= AS_MSG_INFO3_COMMIT_MASTER;
	}
}

static void
as_batch_attr_apply_header(as_batch_attr* attr)
{
	attr->read_attr = 0;
	attr->write_attr = AS_MSG_INFO2_WRITE;
	attr->info_attr = 0;
	attr->ttl = 0;
	attr->gen = 0;
	attr->has_write = true;
	attr->send_key = false;
}

static void
as_batch_attr_apply_row(as_batch_attr* attr, const as_policy_batch_apply* p)
{
	attr->read_attr = 0;
	attr->write_attr = AS_MSG_INFO2_WRITE;
	attr->info_attr = 0;
	attr->ttl = p->ttl;
	attr->gen = 0;
	attr->has_write = true;
	attr->send_key = (p->key == AS_POLICY_KEY_SEND);

	if (p->durable_delete) {
		attr->write_attr |= AS_MSG_INFO2_DURABLE_DELETE;
	}

	if (p->commit_level == AS_POLICY_COMMIT_LEVEL_MASTER) {
		attr->info_attr |= AS_MSG_INFO3_COMMIT_MASTER;
	}
}

static void
as_batch_attr_remove_header(as_batch_attr* attr)
{
	attr->read_attr = 0;
	attr->write_attr = AS_MSG_INFO2_WRITE | AS_MSG_INFO2_RESPOND_ALL_OPS | AS_MSG_INFO2_DELETE;
	attr->info_attr = 0;
	attr->ttl = 0;
	attr->gen = 0;
	attr->has_write = true;
	attr->send_key = false;
}

static void
as_batch_attr_remove_row(as_batch_attr* attr, const as_policy_batch_remove* p)
{
	attr->read_attr = 0;
	attr->write_attr = AS_MSG_INFO2_WRITE | AS_MSG_INFO2_RESPOND_ALL_OPS | AS_MSG_INFO2_DELETE;
	attr->info_attr = 0;
	attr->ttl = 0;
	attr->gen = 0;
	attr->has_write = true;
	attr->send_key = (p->key == AS_POLICY_KEY_SEND);

	switch (p->gen) {
	default:
	case AS_POLICY_GEN_IGNORE:
		break;
	case AS_POLICY_GEN_EQ:
		attr->gen = p->generation;
		attr->write_attr |= AS_MSG_INFO2_GENERATION;
		break;
	case AS_POLICY_GEN_GT:
		attr->gen = p->generation;
		attr->write_attr |= AS_MSG_INFO2_GENERATION_GT;
		break;
	}

	if (p->durable_delete) {
		attr->write_attr |= AS_MSG_INFO2_DURABLE_DELETE;
	}

	if (p->commit_level == AS_POLICY_COMMIT_LEVEL_MASTER) {
		attr->info_attr |= AS_MSG_INFO3_COMMIT_MASTER;
	}
}

static uint8_t*
as_batch_write_fields_filter(
	uint8_t* p, as_key* key, as_exp* filter, uint16_t n_fields, uint16_t n_ops
	)
{
	if (filter) {
		n_fields++;
		p = as_batch_write_fields(p, key, n_fields, n_ops);
		p = as_exp_write(filter, p);
	}
	else {
		p = as_batch_write_fields(p, key, n_fields, n_ops);
	}
	return p;
}

static uint8_t*
as_batch_write_read(
	uint8_t* p, as_key* key, as_batch_attr* attr, as_exp* filter, uint16_t n_ops
	)
{
	*p++ = BATCH_MSG_INFO;
	*p++ = attr->read_attr;
	*p++ = attr->write_attr;
	*p++ = attr->info_attr;
	p = as_batch_write_fields_filter(p, key, filter, 0, n_ops);
	return p;
}

static uint8_t*
as_batch_write_write(
	uint8_t* p, as_key* key, as_batch_attr* attr, as_exp* filter, uint16_t n_fields, uint16_t n_ops
	)
{
	*p++ = BATCH_MSG_WRITE;
	*p++ = attr->read_attr;
	*p++ = attr->write_attr;
	*p++ = attr->info_attr;
	*(uint16_t*)p = cf_swap_to_be16(attr->gen);
	p += sizeof(uint16_t);
	*(uint32_t*)p = cf_swap_to_be32(attr->ttl);
	p += sizeof(uint32_t);

	if (attr->send_key) {
		n_fields++;
		p = as_batch_write_fields_filter(p, key, filter, n_fields, n_ops);
		p = as_command_write_user_key(p, key);
	}
	else {
		p = as_batch_write_fields_filter(p, key, filter, n_fields, n_ops);
	}
	return p;
}

static uint8_t*
as_batch_write_bin_names(
	uint8_t* p, as_key* key, as_batch_attr* attr, as_exp* filter, const char** bins, uint16_t n_bins
	)
{
	p = as_batch_write_read(p, key, attr, filter, n_bins);

	for (uint32_t j = 0; j < n_bins; j++) {
		p = as_command_write_bin_name(p, bins[j]);
	}
	return p;
}

static uint8_t*
as_batch_write_operations(
	uint8_t* p, as_key* key, as_batch_attr* attr, as_exp* filter, const as_operations* ops,
	as_queue* buffers
	)
{
	uint16_t n_ops = (uint16_t)ops->binops.size;

	if (attr->has_write) {
		p = as_batch_write_write(p, key, attr, filter, 0, n_ops);
	}
	else {
		p = as_batch_write_read(p, key, attr, filter, n_ops);
	}
	p = as_batch_write_ops(p, ops, buffers);
	return p;
}

static uint8_t*
as_batch_write_udf(
	uint8_t* p, as_key* key, as_batch_apply_record* rec, as_batch_attr* attr, as_exp* filter,
	as_queue* buffers
	)
{
	p = as_batch_write_write(p, key, attr, filter, 3, 0);
	p = as_command_write_field_string(p, AS_FIELD_UDF_PACKAGE_NAME, rec->module);
	p = as_command_write_field_string(p, AS_FIELD_UDF_FUNCTION, rec->function);

	as_buffer buffer;
	as_queue_pop(buffers, &buffer);
	p = as_command_write_field_buffer(p, AS_FIELD_UDF_ARGLIST, &buffer);
	as_buffer_destroy(&buffer);
	return p;
}

static size_t
as_batch_records_write_new(
	const as_policy_batch* policy, as_vector* records, as_vector* offsets, as_batch_builder* bb,
	uint8_t* cmd
	)
{
	uint32_t n_offsets = offsets->size;
	uint8_t* p = as_batch_header_write_new(cmd, policy, n_offsets, bb);

	uint8_t* batch_field = p;
	p = as_command_write_field_header(p, AS_FIELD_BATCH_INDEX, 0);
	*(uint32_t*)p = cf_swap_to_be32(n_offsets);
	p += sizeof(uint32_t);
	*p++ = as_batch_get_flags(policy);

	as_batch_base_record* prev = 0;
	as_exp* filter;
	as_batch_attr attr;

	for (uint32_t i = 0; i < n_offsets; i++) {
		uint32_t offset = *(uint32_t*)as_vector_get(offsets, i);
		*(uint32_t*)p = cf_swap_to_be32(offset);
		p += sizeof(uint32_t);
		
		as_batch_base_record* rec = as_vector_get(records, offset);
		memcpy(p, rec->key.digest.value, AS_DIGEST_VALUE_SIZE);
		p += AS_DIGEST_VALUE_SIZE;
		
		if (as_batch_equals(prev, rec, bb)) {
			// Can set repeat flag to save space.
			*p++ = BATCH_MSG_REPEAT;
		}
		else {
			// Write full message.
			switch (rec->type) {
				case AS_BATCH_READ: {
					as_batch_read_record* br = (as_batch_read_record*)rec;

					if (br->policy) {
						filter = br->policy->filter_exp;
						as_batch_attr_read_row(&attr, br->policy);
					}
					else {
						filter = NULL;
						as_batch_attr_read_header(&attr, policy);
					}

					if (br->bin_names) {
						p = as_batch_write_bin_names(p, &br->key, &attr, filter,
							(const char**)br->bin_names, br->n_bin_names);
					}
					else if (br->ops) {
						p = as_batch_write_operations(p, &br->key, &attr, filter, br->ops,
							bb->buffers);
					}
					else {
						as_batch_attr_read_adjust(&attr, br->read_all_bins);
						p = as_batch_write_read(p, &br->key, &attr, filter, 0);
					}
					break;
				}

				case AS_BATCH_WRITE: {
					as_batch_write_record* bw = (as_batch_write_record*)rec;

					if (bw->policy) {
						filter = bw->policy->filter_exp;
						as_batch_attr_write_row(&attr, bw->policy, bw->ops);
					}
					else {
						filter = NULL;
						as_batch_attr_write_header(&attr, bw->ops);
					}
					p = as_batch_write_operations(p, &bw->key, &attr, filter, bw->ops, bb->buffers);
					break;
				}

				case AS_BATCH_APPLY: {
					as_batch_apply_record* ba = (as_batch_apply_record*)rec;

					if (ba->policy) {
						filter = ba->policy->filter_exp;
						as_batch_attr_apply_row(&attr, ba->policy);
					}
					else {
						filter = NULL;
						as_batch_attr_apply_header(&attr);
					}
					p = as_batch_write_udf(p, &ba->key, ba, &attr, filter, bb->buffers);
					break;
				}

				case AS_BATCH_REMOVE: {
					as_batch_remove_record* brm = (as_batch_remove_record*)rec;

					if (brm->policy) {
						filter = brm->policy->filter_exp;
						as_batch_attr_remove_row(&attr, brm->policy);
					}
					else {
						filter = NULL;
						as_batch_attr_remove_header(&attr);
					}
					p = as_batch_write_write(p, &brm->key, &attr, filter, 0, 0);
					break;
				}
			}
			prev = rec;
		}
	}
	return as_batch_trailer_write(cmd, p, batch_field);
}

static inline size_t
as_batch_records_write(
	const as_policy_batch* policy, as_vector* records, as_vector* offsets, as_batch_builder* bb,
	uint8_t* cmd
	)
{
	if (bb->batch_any) {
		return as_batch_records_write_new(policy, records, offsets, bb, cmd);
	}
	else {
		return as_batch_records_write_old(policy, records, offsets, bb, cmd);
	}
}

static inline as_policy_replica
as_batch_get_replica_sc(const as_policy_batch* policy)
{
	switch (policy->read_mode_sc) {
		case AS_POLICY_READ_MODE_SC_SESSION:
			return AS_POLICY_REPLICA_MASTER;

		case AS_POLICY_READ_MODE_SC_LINEARIZE:
			return (policy->replica != AS_POLICY_REPLICA_PREFER_RACK) ?
					policy->replica : AS_POLICY_REPLICA_SEQUENCE;

		default:
			return policy->replica;
	}
}

static as_status
as_batch_get_node(
	as_cluster* cluster, const as_key* key, as_policy_replica replica, as_policy_replica replica_sc,
	bool master, bool master_sc, bool has_write, as_node* prev_node, as_node** node_pp
	)
{
	as_error err;
	as_partition_info pi;
	as_status status = as_partition_info_init(&pi, cluster, &err, key);

	if (status != AEROSPIKE_OK) {
		return status;
	}

	if (!has_write && pi.sc_mode) {
		replica = replica_sc;
		master = master_sc;
	}

	as_node* node = as_partition_get_node(cluster, pi.ns, pi.partition, prev_node, replica, master);

	if (! node) {
		*node_pp = NULL;
		return AEROSPIKE_ERR_INVALID_NODE;
	}

	*node_pp = node;
	return AEROSPIKE_OK;
}

static inline void
as_batch_command_init(
	as_command* cmd, as_batch_task* task, const as_policy_batch* policy, uint8_t* buf, size_t size,
	const as_command* parent
	)
{
	cmd->cluster = task->cluster;
	cmd->policy = &policy->base;
	cmd->node = task->node;
	cmd->ns = NULL;        // Not referenced when node set.
	cmd->partition = NULL; // Not referenced when node set.
	cmd->parse_results_fn = as_batch_parse_records;
	cmd->udata = task;
	cmd->buf = buf;
	cmd->buf_size = size;
	cmd->partition_id = 0; // Not referenced when node set.
	cmd->replica = policy->replica;
	cmd->split_retry = false;

	// Note: Do not set flags to AS_COMMAND_FLAGS_LINEARIZE because AP and SC replicas
	// are tracked separately for batch (cmd->master and cmd->master_sc).
	// SC master/replica switch is done in as_batch_retry().
	cmd->flags = AS_COMMAND_FLAGS_BATCH;

	if (! task->has_write) {
		cmd->flags |= AS_COMMAND_FLAGS_READ;
	}

	if (! parent) {
		// Normal batch.
		cmd->master_sc = true;
		as_command_start_timer(cmd);
	}
	else {
		// Split retry mode.  Do not reset timer.
		cmd->master_sc = parent->master_sc;
		cmd->iteration = parent->iteration;
		cmd->master = parent->master;
		cmd->socket_timeout = parent->socket_timeout;
		cmd->total_timeout = parent->total_timeout;
		cmd->max_retries = parent->max_retries;
		cmd->deadline_ms = parent->deadline_ms;
		cmd->sent = parent->sent;
	}
}

static inline void
as_batch_builder_set_node(as_batch_builder* bb, as_node* node)
{
	bb->batch_any = (node->features & AS_FEATURES_BATCH_ANY);
}

static inline void
as_batch_builder_destroy(as_batch_builder* bb)
{
	as_buffers_destroy(bb->buffers);
}

static void
as_batch_set_error_records(as_batch_task_records* btr, as_error* err)
{
	uint32_t offsets_size = btr->base.offsets.size;

	for (uint32_t i = 0; i < offsets_size; i++) {
		uint32_t offset = *(uint32_t*)as_vector_get(&btr->base.offsets, i);
		as_batch_base_record* rec = as_vector_get(btr->records, offset);

		if (rec->result == AEROSPIKE_NO_RESPONSE) {
			rec->result = err->code;

			if (rec->has_write) {
				rec->in_doubt = err->in_doubt;
			}
		}
	}
}

static void
as_batch_set_error_keys(as_batch_task_keys* btk, as_error* err)
{
	uint32_t offsets_size = btk->base.offsets.size;
	bool has_write = btk->rec->has_write;

	for (uint32_t i = 0; i < offsets_size; i++) {
		uint32_t offset = *(uint32_t*)as_vector_get(&btk->base.offsets, i);
		as_batch_result* res = &btk->results[offset];

		if (res->result == AEROSPIKE_NO_RESPONSE) {
			res->result = err->code;

			if (has_write) {
				res->in_doubt = err->in_doubt;
			}
		}
	}
}

static as_status
as_batch_execute_records(as_batch_task_records* btr, as_error* err, as_command* parent)
{
	as_batch_task* task = &btr->base;
	const as_policy_batch* policy = task->policy;

	as_queue buffers;
	as_queue_inita(&buffers, sizeof(as_buffer), 8);

	as_batch_builder bb = {
		.filter_exp = policy->base.filter_exp,
		.predexp = policy->base.predexp,
		.buffers = &buffers
	};

	as_batch_builder_set_node(&bb, task->node);

	as_status status = as_batch_records_size(btr->records, &task->offsets, &bb, err);

	if (status != AEROSPIKE_OK) {
		as_batch_builder_destroy(&bb);
		return status;
	}

	// Write command
	size_t capacity = bb.size;
	uint8_t* buf = as_command_buffer_init(capacity);
	size_t size = as_batch_records_write(policy, btr->records, &task->offsets, &bb, buf);
	as_batch_builder_destroy(&bb);

	if (policy->base.compress && size > AS_COMPRESS_THRESHOLD) {
		// Compress command.
		size_t comp_capacity = as_command_compress_max_size(size);
		size_t comp_size = comp_capacity;
		uint8_t* comp_buf = as_command_buffer_init(comp_capacity);
		status = as_command_compress(err, buf, size, comp_buf, &comp_size);
		as_command_buffer_free(buf, capacity);

		if (status != AEROSPIKE_OK) {
			as_command_buffer_free(comp_buf, comp_capacity);
			return status;
		}
		capacity = comp_capacity;
		buf = comp_buf;
		size = comp_size;
	}

	as_command cmd;
	as_batch_command_init(&cmd, task, policy, buf, size, parent);

	status = as_command_execute(&cmd, err);

	// Set error/in_doubt for keys associated this batch command when
	// the command was not retried and split. If a split retry occurred,
	// those new subcommands have already set error/in_doubt on the affected
	// subset of keys.
	if (status != AEROSPIKE_OK && !cmd.split_retry) {
		as_batch_set_error_records(btr, err);
	}

	as_command_buffer_free(buf, capacity);
	return status;
}

static as_status
as_batch_keys_size_new(
	as_key* keys, as_vector* offsets, as_batch_base_record* rec, as_batch_builder* bb, as_error* err
	)
{
	as_key* prev = 0;
	uint32_t n_offsets = offsets->size;

	for (uint32_t i = 0; i < n_offsets; i++) {
		uint32_t offset = *(uint32_t*)as_vector_get(offsets, i);
		as_key* key = &keys[offset];

		bb->size += AS_DIGEST_VALUE_SIZE + sizeof(uint32_t);

		if (prev && strcmp(prev->ns, key->ns) == 0 && strcmp(prev->set, key->set) == 0) {
			// Can set repeat flag to save space.
			bb->size++;
		}
		else {
			// Size full message.
			as_status status = as_batch_record_size(key, rec, bb, err);

			if (status != AEROSPIKE_OK) {
				return status;
			}
			prev = key;
		}
	}
	return AEROSPIKE_OK;
}

static as_status
as_batch_keys_size(
	as_key* keys, as_vector* offsets, as_batch_base_record* rec, as_batch_builder* bb,
	as_error* err
	)
{
	as_batch_init_size(bb);

	if (bb->batch_any) {
		return as_batch_keys_size_new(keys, offsets, rec, bb, err);
	}
	else {
		if (rec->type != AS_BATCH_READ) {
			return as_error_set_message(err, AEROSPIKE_ERR_PARAM,
										"Batch write operations not supported on older servers");
		}
		return as_batch_keys_size_old(keys, offsets, (as_batch_read_record*)rec, bb, err);
	}
}

static size_t
as_batch_keys_write_new(
	const as_policy_batch* policy, as_key* keys, as_vector* offsets, as_batch_base_record* rec,
	as_batch_attr* attr, as_batch_builder* bb, uint8_t* cmd
	)
{
	uint32_t n_offsets = offsets->size;
	uint8_t* p = as_batch_header_write_new(cmd, policy, n_offsets, bb);

	uint8_t* batch_field = p;
	p = as_command_write_field_header(p, AS_FIELD_BATCH_INDEX, 0);
	*(uint32_t*)p = cf_swap_to_be32(n_offsets);
	p += sizeof(uint32_t);
	*p++ = as_batch_get_flags(policy);

	as_key* prev = 0;

	for (uint32_t i = 0; i < n_offsets; i++) {
		uint32_t offset = *(uint32_t*)as_vector_get(offsets, i);
		*(uint32_t*)p = cf_swap_to_be32(offset);
		p += sizeof(uint32_t);

		as_key* key = &keys[offset];
		memcpy(p, key->digest.value, AS_DIGEST_VALUE_SIZE);
		p += AS_DIGEST_VALUE_SIZE;

		if (prev && strcmp(prev->ns, key->ns) == 0 && strcmp(prev->set, key->set) == 0) {
			// Can set repeat flag to save space.
			*p++ = BATCH_MSG_REPEAT;
		}
		else {
			// Write full message.
			switch (rec->type) {
				case AS_BATCH_READ: {
					as_batch_read_record* br = (as_batch_read_record*)rec;

					if (br->bin_names) {
						p = as_batch_write_bin_names(p, key, attr, NULL,
							(const char**)br->bin_names, br->n_bin_names);
					}
					else if (br->ops) {
						p = as_batch_write_operations(p, key, attr, NULL, br->ops,
							bb->buffers);
					}
					else {
						p = as_batch_write_read(p, key, attr, NULL, 0);
					}
					break;
				}

				case AS_BATCH_WRITE: {
					as_batch_write_record* bw = (as_batch_write_record*)rec;
					p = as_batch_write_operations(p, key, attr, NULL, bw->ops, bb->buffers);
					break;
				}

				case AS_BATCH_APPLY: {
					as_batch_apply_record* ba = (as_batch_apply_record*)rec;
					p = as_batch_write_udf(p, key, ba, attr, NULL, bb->buffers);
					break;
				}

				case AS_BATCH_REMOVE: {
					p = as_batch_write_write(p, key, attr, NULL, 0, 0);
					break;
				}
			}
			prev = key;
		}
	}
	return as_batch_trailer_write(cmd, p, batch_field);
}

static inline size_t
as_batch_keys_write(
	const as_policy_batch* policy, as_key* keys, as_vector* offsets, as_batch_base_record* rec,
	as_batch_attr* attr, as_batch_builder* bb, uint8_t* cmd
	)
{
	if (bb->batch_any) {
		return as_batch_keys_write_new(policy, keys, offsets, rec, attr, bb, cmd);
	}
	else {
		return as_batch_keys_write_old(policy, keys, offsets, (as_batch_read_record*)rec, attr, bb,
			cmd);
	}
}

static as_status
as_batch_execute_keys(as_batch_task_keys* btk, as_error* err, as_command* parent)
{
	as_batch_task* task = &btk->base;
	const as_policy_batch* policy = task->policy;

	as_queue buffers;
	as_queue_inita(&buffers, sizeof(as_buffer), 8);

	as_batch_builder bb = {
		.buffers = &buffers
	};

	if (btk->filter_exp) {
		bb.filter_exp = btk->filter_exp;
	}
	else if (policy->base.filter_exp) {
		bb.filter_exp = policy->base.filter_exp;
	}
	else if (policy->base.predexp) {
		bb.predexp = policy->base.predexp;
	}

	as_batch_builder_set_node(&bb, task->node);

	as_status status = as_batch_keys_size(btk->keys, &task->offsets, btk->rec, &bb, err);

	if (status != AEROSPIKE_OK) {
		as_batch_builder_destroy(&bb);
		return status;
	}

	size_t capacity = bb.size;
	uint8_t* buf = as_command_buffer_init(capacity);
	size_t size = as_batch_keys_write(policy, btk->keys, &task->offsets, btk->rec, btk->attr, &bb,
		buf);
	as_batch_builder_destroy(&bb);

	if (policy->base.compress && size > AS_COMPRESS_THRESHOLD) {
		// Compress command.
		size_t comp_capacity = as_command_compress_max_size(size);
		size_t comp_size = comp_capacity;
		uint8_t* comp_buf = as_command_buffer_init(comp_capacity);
		status = as_command_compress(err, buf, size, comp_buf, &comp_size);
		as_command_buffer_free(buf, capacity);

		if (status != AEROSPIKE_OK) {
			as_command_buffer_free(comp_buf, comp_capacity);
			return status;
		}
		capacity = comp_capacity;
		buf = comp_buf;
		size = comp_size;
	}

	as_command cmd;
	as_batch_command_init(&cmd, task, policy, buf, size, parent);

	status = as_command_execute(&cmd, err);

	// Set error/in_doubt for keys associated this batch command when
	// the command was not retried and split. If a split retry occurred,
	// those new subcommands have already set error/in_doubt on the affected
	// subset of keys.
	if (btk->listener && status != AEROSPIKE_OK && !cmd.split_retry) {
		as_batch_set_error_keys(btk, err);
	}

	as_command_buffer_free(buf, capacity);
	return status;
}

static void
as_batch_worker(void* data)
{
	as_batch_task* task = (as_batch_task*)data;
	
	as_batch_complete_task complete_task;
	complete_task.node = task->node;

	as_error err;
	as_error_init(&err);

	if (task->type == BATCH_TYPE_RECORDS) {
		// Execute batch referenced in aerospike_batch_read().
		complete_task.result = as_batch_execute_records((as_batch_task_records*)task, &err, NULL);
	}
	else {
		// Execute batch referenced in aerospike_batch_get(), aerospike_batch_get_bins()
		// and aerospike_batch_exists().
		complete_task.result = as_batch_execute_keys((as_batch_task_keys*)task, &err, NULL);
	}

	if (complete_task.result != AEROSPIKE_OK) {
		// Copy error to main error only once.
		if (as_fas_uint32(task->error_mutex, 1) == 0) {
			as_error_copy(task->err, &err);
		}
	}
	cf_queue_push(task->complete_q, &complete_task);
}

static as_batch_node*
as_batch_node_find(as_vector* batch_nodes, as_node* node)
{
	as_batch_node* batch_node = batch_nodes->list;
	uint32_t n_batch_nodes = batch_nodes->size;

	for (uint32_t i = 0; i < n_batch_nodes; i++) {
		if (batch_node->node == node) {
			return batch_node;
		}
		batch_node++;
	}
	return NULL;
}

static void
as_batch_release_nodes(as_vector* batch_nodes)
{
	as_batch_node* batch_node = batch_nodes->list;
	uint32_t n_batch_nodes = batch_nodes->size;
	
	for (uint32_t i = 0; i < n_batch_nodes; i++) {
		as_node_release(batch_node->node);
		as_vector_destroy(&batch_node->offsets);
		batch_node++;
	}
	as_vector_destroy(batch_nodes);
}

static inline void
as_batch_release_nodes_cancel_async(as_vector* batch_nodes, uint32_t start)
{
	as_batch_node* batch_node = batch_nodes->list;
	uint32_t n_batch_nodes = batch_nodes->size;

	// Release each node that was not processed.
	for (uint32_t i = start; i < n_batch_nodes; i++) {
		as_node_release(batch_node[i].node);
	}
}

static inline void
as_batch_release_nodes_after_async(as_vector* batch_nodes)
{
	// Do not release each node here because those nodes are released
	// after each async command completes.
	as_batch_node* batch_node = batch_nodes->list;
	uint32_t n_batch_nodes = batch_nodes->size;

	for (uint32_t i = 0; i < n_batch_nodes; i++) {
		as_vector_destroy(&batch_node->offsets);
		batch_node++;
	}
	as_vector_destroy(batch_nodes);
}

static as_status
as_batch_keys_execute(
	aerospike* as, as_error* err, const as_policy_batch* policy, const as_batch* batch,
	as_batch_base_record* rec, as_batch_attr* attr, as_exp* filter_exp, as_batch_listener listener,
	void* udata
	)
{
	uint32_t n_keys = batch->keys.size;
	
	if (n_keys == 0) {
		if (listener) {
			listener(0, 0, udata);
		}
		return AEROSPIKE_OK;
	}
	
	as_cluster* cluster = as->cluster;
	as_nodes* nodes = as_nodes_reserve(cluster);
	uint32_t n_nodes = nodes->size;
	
	if (n_nodes == 0) {
		as_nodes_release(nodes);
		return as_error_set_message(err, AEROSPIKE_ERR_SERVER, cluster_empty_error);
	}
	
	// Allocate results array on stack.  May be an issue for huge batch.
	as_batch_result* results = (listener)? (as_batch_result*)alloca(sizeof(as_batch_read) * n_keys) : 0;

	as_vector batch_nodes;
	as_vector_inita(&batch_nodes, sizeof(as_batch_node), n_nodes);

	char* ns = batch->keys.entries[0].ns;
	as_status status = AEROSPIKE_OK;
	
	// Create initial key capacity for each node as average + 25%.
	uint32_t offsets_capacity = n_keys / n_nodes;
	offsets_capacity += offsets_capacity >> 2;

	// The minimum key capacity is 10.
	if (offsets_capacity < 10) {
		offsets_capacity = 10;
	}

	as_policy_replica replica = policy->replica;
	as_policy_replica replica_sc = as_batch_get_replica_sc(policy);
	bool error_row = false;

	// Map keys to server nodes.
	for (uint32_t i = 0; i < n_keys; i++) {
		as_key* key = &batch->keys.entries[i];
		
		if (listener) {
			as_batch_result* result = &results[i];
			result->key = key;
			result->result = AEROSPIKE_NO_RESPONSE;
			result->in_doubt = false;
			as_record_init(&result->record, 0);
		}
		
		status = as_key_set_digest(err, key);
		
		if (status != AEROSPIKE_OK) {
			as_batch_release_nodes(&batch_nodes);
			as_nodes_release(nodes);
			return status;
		}

		as_node* node;
		status = as_batch_get_node(cluster, key, replica, replica_sc, true, true, rec->has_write,
			NULL, &node);

		if (status != AEROSPIKE_OK) {
			rec->result = status;
			error_row = true;
			continue;
		}

		as_batch_node* batch_node = as_batch_node_find(&batch_nodes, node);
		
		if (! batch_node) {
			// Add batch node.
			as_node_reserve(node);
			batch_node = as_vector_reserve(&batch_nodes);
			batch_node->node = node;  // Transfer node

			if (n_keys <= 5000) {
				// All keys and offsets should fit on stack.
				as_vector_inita(&batch_node->offsets, sizeof(uint32_t), offsets_capacity);
			}
			else {
				// Allocate vector on heap to avoid stack overflow.
				as_vector_init(&batch_node->offsets, sizeof(uint32_t), offsets_capacity);
			}
		}
		as_vector_append(&batch_node->offsets, &i);
	}
	as_nodes_release(nodes);

	// Fatal if no key requests were generated on initialization.
	if (batch_nodes.size == 0) {
		return as_error_set_message(err, AEROSPIKE_BATCH_FAILED, "Nodes not found");
	}

	uint8_t type;

	if (listener) {
		type = BATCH_TYPE_KEYS;
	}
	else {
		type = BATCH_TYPE_KEYS_NO_CALLBACK;
	}

	uint32_t error_mutex = 0;

	// Initialize task.
	as_batch_task_keys btk;
	memset(&btk, 0, sizeof(as_batch_task_keys));
	btk.base.cluster = cluster;
	btk.base.policy = policy;
	btk.base.err = err;
	btk.base.error_mutex = &error_mutex;
	btk.base.error_row = &error_row;
	btk.base.n_keys = n_keys;
	btk.base.replica_sc = replica_sc;
	btk.base.type = type;
	btk.base.has_write = rec->has_write;
	btk.ns = ns;
	btk.keys = batch->keys.entries;
	btk.batch = batch;
	btk.results = results;
	btk.listener = listener;
	btk.udata = udata;
	btk.rec = rec;
	btk.attr = attr;
	btk.filter_exp = filter_exp;

	if (policy->concurrent && batch_nodes.size > 1) {
		// Run batch requests in parallel in separate threads.
		btk.base.complete_q = cf_queue_create(sizeof(as_batch_complete_task), true);
		
		uint32_t n_wait_nodes = 0;
		
		// Run task for each node.
		for (uint32_t i = 0; i < batch_nodes.size; i++) {
			// Stack allocate task for each node.  It should be fine since the task
			// only needs to be valid within this function.
			as_batch_task_keys* btk_node = alloca(sizeof(as_batch_task_keys));
			memcpy(btk_node, &btk, sizeof(as_batch_task_keys));
			
			as_batch_node* batch_node = as_vector_get(&batch_nodes, i);
			btk_node->base.node = batch_node->node;
			memcpy(&btk_node->base.offsets, &batch_node->offsets, sizeof(as_vector));

			int rc = as_thread_pool_queue_task(&cluster->thread_pool, as_batch_worker, btk_node);
			
			if (rc == 0) {
				n_wait_nodes++;
			}
			else {
				// Thread could not be added.
				if (as_fas_uint32(btk.base.error_mutex, 1) == 0) {
					status = as_error_update(btk.base.err, AEROSPIKE_ERR_CLIENT,
											 "Failed to add batch thread: %d", rc);
				}
			}
		}
		
		// Wait for tasks to complete.
		for (uint32_t i = 0; i < n_wait_nodes; i++) {
			as_batch_complete_task complete;
			cf_queue_pop(btk.base.complete_q, &complete, CF_QUEUE_FOREVER);
			
			if (complete.result != AEROSPIKE_OK && status == AEROSPIKE_OK) {
				status = complete.result;
			}
		}
		
		// Release temporary queue.
		cf_queue_destroy(btk.base.complete_q);
	}
	else {
		// Run batch requests sequentially in same thread.
		as_error e;

		for (uint32_t i = 0; status == AEROSPIKE_OK && i < batch_nodes.size; i++) {
			as_batch_node* batch_node = as_vector_get(&batch_nodes, i);
			
			btk.base.node = batch_node->node;
			memcpy(&btk.base.offsets, &batch_node->offsets, sizeof(as_vector));
			as_error_init(&e);

			as_status s = as_batch_execute_keys(&btk, err, NULL);

			if (s != AEROSPIKE_OK) {
				if (policy->respond_all_keys) {
					if (status == AEROSPIKE_OK) {
						as_error_copy(err, &e);
						status = s;
					}
				}
				else {
					as_error_copy(err, &e);
					status = s;
					break;
				}
			}
		}
	}

	// Release each node.
	as_batch_release_nodes(&batch_nodes);

	// Call user defined function with results.
	if (listener) {
		listener(btk.results, n_keys, udata);
		
		// Destroy records. User is responsible for destroying keys with as_batch_destroy().
		for (uint32_t i = 0; i < n_keys; i++) {
			as_batch_result* br = &btk.results[i];
			as_record_destroy(&br->record);
		}
	}

	if (status == AEROSPIKE_OK && error_row) {
		return as_error_set_message(err, AEROSPIKE_BATCH_FAILED,
			"One or more batch sub-commands failed");
	}
	return status;
}

static as_status
as_batch_execute_sync(
	as_cluster* cluster, as_error* err, const as_policy_batch* policy, bool has_write,
	as_policy_replica replica_sc, as_vector* records, uint32_t n_keys, as_vector* batch_nodes,
	as_command* parent, bool* error_row
	)
{
	as_status status = AEROSPIKE_OK;
	uint32_t error_mutex = 0;
	uint32_t n_batch_nodes = batch_nodes->size;

	// Initialize task.
	as_batch_task_records btr;
	memset(&btr, 0, sizeof(as_batch_task_records));
	btr.base.cluster = cluster;
	btr.base.policy = policy;
	btr.base.err = err;
	btr.base.error_mutex = &error_mutex;
	btr.base.error_row = error_row;
	btr.base.n_keys = n_keys;
	btr.base.replica_sc = replica_sc;
	btr.base.type = BATCH_TYPE_RECORDS;
	btr.base.has_write = has_write;
	btr.records = records;

	if (policy->concurrent && n_batch_nodes > 1 && parent == NULL) {
		// Run batch requests in parallel in separate threads.
		btr.base.complete_q = cf_queue_create(sizeof(as_batch_complete_task), true);
		
		uint32_t n_wait_nodes = 0;
		
		// Run task for each node.
		for (uint32_t i = 0; i < n_batch_nodes; i++) {
			// Stack allocate task for each node.  It should be fine since the task
			// only needs to be valid within this function.
			as_batch_task_records* btr_node = alloca(sizeof(as_batch_task_records));
			memcpy(btr_node, &btr, sizeof(as_batch_task_records));
			
			as_batch_node* batch_node = as_vector_get(batch_nodes, i);
			btr_node->base.node = batch_node->node;
			memcpy(&btr_node->base.offsets, &batch_node->offsets, sizeof(as_vector));

			int rc = as_thread_pool_queue_task(&cluster->thread_pool, as_batch_worker, btr_node);

			if (rc == 0) {
				n_wait_nodes++;
			}
			else {
				// Thread could not be added.
				if (as_fas_uint32(btr.base.error_mutex, 1) == 0) {
					status = as_error_update(btr.base.err, AEROSPIKE_ERR_CLIENT,
											 "Failed to add batch thread: %d", rc);
				}
			}
		}
		
		// Wait for tasks to complete.
		for (uint32_t i = 0; i < n_wait_nodes; i++) {
			as_batch_complete_task complete;
			cf_queue_pop(btr.base.complete_q, &complete, CF_QUEUE_FOREVER);
			
			if (complete.result != AEROSPIKE_OK && status == AEROSPIKE_OK) {
				status = complete.result;
			}
		}
		
		// Release temporary queue.
		cf_queue_destroy(btr.base.complete_q);
	}
	else {
		// Run batch requests sequentially in same thread.
		as_error e;

		for (uint32_t i = 0; i < n_batch_nodes; i++) {
			as_batch_node* batch_node = as_vector_get(batch_nodes, i);

			btr.base.node = batch_node->node;
			memcpy(&btr.base.offsets, &batch_node->offsets, sizeof(as_vector));
			as_error_init(&e);

			as_status s = as_batch_execute_records(&btr, &e, parent);

			if (s != AEROSPIKE_OK) {
				if (policy->respond_all_keys) {
					if (status == AEROSPIKE_OK) {
						as_error_copy(err, &e);
						status = s;
					}
				}
				else {
					as_error_copy(err, &e);
					status = s;
					break;
				}
			}
		}
	}
	
	// Release each node.
	as_batch_release_nodes(batch_nodes);
	return status;
}

static inline as_async_batch_command*
as_batch_command_create(
	as_cluster* cluster, const as_policy_batch* policy, as_node* node,
	as_async_batch_executor* executor, size_t size, uint8_t flags, uint8_t* ubuf, uint32_t ubuf_size
	)
{
	// Allocate enough memory to cover, then, round up memory size in 8KB increments to reduce
	// fragmentation and to allow socket read to reuse buffer.
	size_t s = (sizeof(as_async_batch_command) + size + AS_AUTHENTICATION_MAX_SIZE + 8191) & ~8191;

	as_async_batch_command* bc = cf_malloc(s);
	bc->ubuf = ubuf;
	bc->ubuf_size = ubuf_size;

	as_event_command* cmd = &bc->command;
	cmd->total_deadline = policy->base.total_timeout;
	cmd->socket_timeout = policy->base.socket_timeout;
	cmd->max_retries = policy->base.max_retries;
	cmd->iteration = 0;
	cmd->replica = policy->replica;
	cmd->event_loop = executor->executor.event_loop;
	cmd->cluster = cluster;
	cmd->node = node;
	cmd->ns = NULL;
	cmd->partition = NULL;
	cmd->udata = executor;  // Overload udata to be the executor.
	cmd->parse_results = as_batch_async_parse_records;
	cmd->pipe_listener = NULL;
	cmd->buf = ((as_async_batch_command*)cmd)->space;
	cmd->read_capacity = (uint32_t)(s - size - sizeof(as_async_batch_command));
	cmd->type = AS_ASYNC_TYPE_BATCH;
	cmd->proto_type = AS_MESSAGE_TYPE;
	cmd->state = AS_ASYNC_STATE_UNREGISTERED;
	cmd->flags = flags;
	cmd->flags2 = policy->deserialize ? AS_ASYNC_FLAGS2_DESERIALIZE : 0;
	return bc;
}

static as_status
as_batch_execute_async(
	as_cluster* cluster, as_error* err, const as_policy_batch* policy, as_policy_replica replica_sc,
	as_vector* records, as_vector* batch_nodes, as_async_batch_executor* executor
	)
{
	uint32_t n_batch_nodes = batch_nodes->size;
	as_event_executor* exec = &executor->executor;
	exec->max_concurrent = exec->max = exec->queued = n_batch_nodes;
	executor->replica_sc = replica_sc;

	// Note: Do not set flags to AS_ASYNC_FLAGS_LINEARIZE because AP and SC replicas
	// are tracked separately for batch (AS_ASYNC_FLAGS_MASTER and AS_ASYNC_FLAGS_MASTER_SC).
	// SC master/replica switch is done in as_batch_retry_async().
	uint8_t flags = AS_ASYNC_FLAGS_MASTER | AS_ASYNC_FLAGS_MASTER_SC;

	if (! executor->has_write) {
		flags |= AS_ASYNC_FLAGS_READ;
	}

	as_queue buffers;
	as_queue_inita(&buffers, sizeof(as_buffer), 8);

	as_batch_builder bb = {
		.filter_exp = policy->base.filter_exp,
		.predexp = policy->base.predexp,
		.buffers = &buffers
	};

	as_status status = AEROSPIKE_OK;

	for (uint32_t i = 0; i < n_batch_nodes; i++) {
		as_batch_node* batch_node = as_vector_get(batch_nodes, i);
		as_batch_builder_set_node(&bb, batch_node->node);

		// Estimate buffer size.
		status = as_batch_records_size(records, &batch_node->offsets, &bb, err);

		if (status != AEROSPIKE_OK) {
			as_event_executor_cancel(exec, i);
			as_batch_release_nodes_cancel_async(batch_nodes, i);
			break;
		}

		if (! (policy->base.compress && bb.size > AS_COMPRESS_THRESHOLD)) {
			// Send uncompressed command.
			as_async_batch_command* bc = as_batch_command_create(cluster, policy, batch_node->node,
				executor, bb.size, flags, NULL, 0);

			as_event_command* cmd = &bc->command;

			cmd->write_len = (uint32_t)as_batch_records_write(policy, records, &batch_node->offsets,
				&bb, cmd->buf);

			status = as_event_command_execute(cmd, err);
		}
		else {
			// Send compressed command.
			// First write uncompressed buffer.
			size_t capacity = bb.size;
			uint8_t* ubuf = cf_malloc(capacity);
			size_t size = as_batch_records_write(policy, records, &batch_node->offsets, &bb, ubuf);

			// Allocate command with compressed upper bound.
			size_t comp_size = as_command_compress_max_size(size);

			as_async_batch_command* bc = as_batch_command_create(cluster, policy, batch_node->node,
				executor, comp_size, flags, ubuf, (uint32_t)size);

			as_event_command* cmd = &bc->command;

			// Compress buffer and execute.
			status = as_command_compress(err, ubuf, size, cmd->buf, &comp_size);

			if (status != AEROSPIKE_OK) {
				as_event_executor_cancel(exec, i);
				// Current node not released, so start at current node.
				as_batch_release_nodes_cancel_async(batch_nodes, i);
				cf_free(ubuf);
				cf_free(cmd);
				break;
			}
			cmd->write_len = (uint32_t)comp_size;
			status = as_event_command_execute(cmd, err);
		}

		if (status != AEROSPIKE_OK) {
			as_event_executor_cancel(exec, i);
			// Current node was released in as_event_command_execute(), so start at current node + 1.
			as_batch_release_nodes_cancel_async(batch_nodes, i + 1);
			break;
		}
	}
	as_batch_builder_destroy(&bb);
	as_batch_release_nodes_after_async(batch_nodes);
	return status;
}

static void
as_batch_records_cleanup(
	as_async_batch_executor* async_executor, as_nodes* nodes, as_vector* batch_nodes
	)
{
	if (batch_nodes) {
		as_batch_release_nodes(batch_nodes);
	}

	as_nodes_release(nodes);
	
	if (async_executor) {
		// Destroy batch async resources.
		// Assume no async commands have been queued.
		cf_free(async_executor);
	}
}

static as_status
as_batch_records_execute(
	aerospike* as, as_error* err, const as_policy_batch* policy, as_batch_records* records,
	as_async_batch_executor* async_executor, bool has_write
	)
{
	as_vector* list = &records->list;
	uint32_t n_keys = records->list.size;
	
	if (n_keys == 0) {
		return AEROSPIKE_OK;
	}
	
	as_cluster* cluster = as->cluster;
	as_nodes* nodes = as_nodes_reserve(cluster);
	uint32_t n_nodes = nodes->size;
	
	if (n_nodes == 0) {
		as_batch_records_cleanup(async_executor, nodes, NULL);
		return as_error_set_message(err, AEROSPIKE_ERR_SERVER, cluster_empty_error);
	}
	
	as_vector batch_nodes;
	as_vector_inita(&batch_nodes, sizeof(as_batch_node), n_nodes);

	as_status status = AEROSPIKE_OK;
	
	// Create initial key capacity for each node as average + 25%.
	uint32_t offsets_capacity = n_keys / n_nodes;
	offsets_capacity += offsets_capacity >> 2;
	
	// The minimum key capacity is 10.
	if (offsets_capacity < 10) {
		offsets_capacity = 10;
	}
	
	as_policy_replica replica = policy->replica;
	as_policy_replica replica_sc = as_batch_get_replica_sc(policy);
	bool error_row = false;

	// Map keys to server nodes.
	for (uint32_t i = 0; i < n_keys; i++) {
		as_batch_base_record* rec = as_vector_get(list, i);
		as_key* key = &rec->key;
		
		rec->result = AEROSPIKE_NO_RESPONSE;
		as_record_init(&rec->record, 0);
		
		status = as_key_set_digest(err, key);
		
		if (status != AEROSPIKE_OK) {
			as_batch_records_cleanup(async_executor, nodes, &batch_nodes);
			return status;
		}
		
		as_node* node;
		status = as_batch_get_node(cluster, key, replica, replica_sc, true, true, rec->has_write,
			NULL, &node);

		if (status != AEROSPIKE_OK) {
			rec->result = status;
			error_row = true;
			continue;
		}

		as_batch_node* batch_node = as_batch_node_find(&batch_nodes, node);
		
		if (! batch_node) {
			// Add batch node.
			as_node_reserve(node);
			batch_node = as_vector_reserve(&batch_nodes);
			batch_node->node = node;  // Transfer node
			
			if (n_keys <= 5000) {
				// All keys and offsets should fit on stack.
				as_vector_inita(&batch_node->offsets, sizeof(uint32_t), offsets_capacity);
			}
			else {
				// Allocate vector on heap to avoid stack overflow.
				as_vector_init(&batch_node->offsets, sizeof(uint32_t), offsets_capacity);
			}
		}
		as_vector_append(&batch_node->offsets, &i);
	}
	as_nodes_release(nodes);

	// Fatal if no key requests were generated on initialization.
	if (batch_nodes.size == 0) {
		if (async_executor) {
			// Destroy batch async resources.
			cf_free(async_executor);
		}
		return as_error_set_message(err, AEROSPIKE_BATCH_FAILED, "Nodes not found");
	}

	if (async_executor) {
		async_executor->error_row = error_row;
		return as_batch_execute_async(cluster, err, policy, replica_sc, list, &batch_nodes,
			async_executor);
	}
	else {
		status = as_batch_execute_sync(cluster, err, policy, has_write, replica_sc, list, n_keys,
			&batch_nodes, NULL, &error_row);

		if (status != AEROSPIKE_OK) {
			return status;
		}

		if (error_row) {
			return as_error_set_message(err, AEROSPIKE_BATCH_FAILED,
				"One or more batch sub-commands failed");
		}
		return AEROSPIKE_OK;
	}
}

static as_status
as_batch_records_execute_async(
	aerospike* as, as_error* err, const as_policy_batch* policy, as_batch_records* records,
	as_async_batch_listener listener, void* udata, as_event_loop* event_loop, bool has_write
	)
{
	// Check for empty batch.
	if (records->list.size == 0) {
		listener(0, records, udata, event_loop);
		return AEROSPIKE_OK;
	}
	
	// Batch will be split up into a command for each node.
	// Allocate batch data shared by each command.
	as_async_batch_executor* be = cf_malloc(sizeof(as_async_batch_executor));
	be->records = records;
	be->listener = listener;
	be->replica = policy->replica;
	// replica_sc is set later in as_batch_execute_async().
	// be->replica_sc = as_batch_get_replica_sc(policy);
	be->read_mode_sc = policy->read_mode_sc;
	be->has_write = has_write;
	be->error_row = false;

	as_event_executor* exec = &be->executor;
	pthread_mutex_init(&exec->lock, NULL);
	exec->commands = 0;
	exec->event_loop = as_event_assign(event_loop);
	exec->complete_fn = as_batch_complete_async;
	exec->udata = udata;
	exec->err = NULL;
	exec->ns = NULL;
	exec->cluster_key = 0;
	exec->max_concurrent = 0;
	exec->max = 0;
	exec->count = 0;
	exec->queued = 0;
	exec->notify = true;
	exec->valid = true;

	return as_batch_records_execute(as, err, policy, records, be, has_write);
}

//---------------------------------
// Retry Functions
//---------------------------------

static as_status
as_batch_retry_records(as_batch_task_records* btr, as_command* parent, as_error* err)
{
	as_batch_task* task = &btr->base;
	as_vector* list = btr->records;
	as_cluster* cluster = task->cluster;
	as_nodes* nodes = as_nodes_reserve(cluster);
	uint32_t n_nodes = nodes->size;

	if (n_nodes == 0) {
		as_nodes_release(nodes);
		return as_error_set_message(err, AEROSPIKE_ERR_SERVER, cluster_empty_error);
	}

	as_vector batch_nodes;
	as_vector_inita(&batch_nodes, sizeof(as_batch_node), n_nodes);

	// Create initial key capacity for each node as average + 25%.
	uint32_t offsets_size = task->offsets.size;
	uint32_t offsets_capacity = offsets_size / n_nodes;
	offsets_capacity += offsets_capacity >> 2;

	// The minimum key capacity is 10.
	if (offsets_capacity < 10) {
		offsets_capacity = 10;
	}

	as_policy_replica replica = task->policy->replica;
	as_policy_replica replica_sc = task->replica_sc;

	// Map keys to server nodes.
	for (uint32_t i = 0; i < offsets_size; i++) {
		uint32_t offset = *(uint32_t*)as_vector_get(&task->offsets, i);
		as_batch_read_record* rec = as_vector_get(btr->records, offset);
		as_key* key = &rec->key;

		as_node* node;
		as_status status = as_batch_get_node(cluster, key, replica, replica_sc, parent->master,
			parent->master_sc, rec->has_write, parent->node, &node);

		if (status != AEROSPIKE_OK) {
			rec->result = status;
			*task->error_row = true;
			continue;
		}

		as_batch_node* batch_node = as_batch_node_find(&batch_nodes, node);

		if (! batch_node) {
			// Add batch node.
			as_node_reserve(node);
			batch_node = as_vector_reserve(&batch_nodes);
			batch_node->node = node;  // Transfer node

			// Allocate vector on heap to avoid stack overflow.
			as_vector_init(&batch_node->offsets, sizeof(uint32_t), offsets_capacity);
		}
		as_vector_append(&batch_node->offsets, &offset);
	}
	as_nodes_release(nodes);

	if (batch_nodes.size == 0) {
		return AEROSPIKE_USE_NORMAL_RETRY;
	}

	if (batch_nodes.size == 1) {
		as_batch_node* batch_node = as_vector_get(&batch_nodes, 0);

		if (batch_node->node == task->node) {
			// Batch node is the same.
			as_batch_release_nodes(&batch_nodes);
			return AEROSPIKE_USE_NORMAL_RETRY;
		}
	}
	parent->split_retry = true;

	return as_batch_execute_sync(cluster, err, task->policy, task->has_write, task->replica_sc,
		list, task->n_keys, &batch_nodes, parent, task->error_row);
}

static as_status
as_batch_retry_keys(as_batch_task_keys* btk, as_command* parent, as_error* err)
{
	as_batch_task* task = &btk->base;
	as_cluster* cluster = task->cluster;
	as_nodes* nodes = as_nodes_reserve(cluster);
	uint32_t n_nodes = nodes->size;

	if (n_nodes == 0) {
		as_nodes_release(nodes);
		return as_error_set_message(err, AEROSPIKE_ERR_SERVER, cluster_empty_error);
	}

	as_vector batch_nodes;
	as_vector_inita(&batch_nodes, sizeof(as_batch_node), n_nodes);

	as_status status = AEROSPIKE_OK;

	// Create initial key capacity for each node as average + 25%.
	uint32_t offsets_size = task->offsets.size;
	uint32_t offsets_capacity = offsets_size / n_nodes;
	offsets_capacity += offsets_capacity >> 2;

	// The minimum key capacity is 10.
	if (offsets_capacity < 10) {
		offsets_capacity = 10;
	}

	as_batch_base_record* rec = btk->rec;

	// Map keys to server nodes.
	for (uint32_t i = 0; i < offsets_size; i++) {
		uint32_t offset = *(uint32_t*)as_vector_get(&task->offsets, i);
		as_key* key = &btk->batch->keys.entries[offset];

		as_node* node;
		status = as_batch_get_node(cluster, key, task->policy->replica, task->replica_sc,
			parent->master, parent->master_sc, rec->has_write, parent->node, &node);

		if (status != AEROSPIKE_OK) {
			rec->result = status;
			continue;
		}

		as_batch_node* batch_node = as_batch_node_find(&batch_nodes, node);

		if (! batch_node) {
			// Add batch node.
			as_node_reserve(node);
			batch_node = as_vector_reserve(&batch_nodes);
			batch_node->node = node;  // Transfer node

			// Allocate vector on heap to avoid stack overflow.
			as_vector_init(&batch_node->offsets, sizeof(uint32_t), offsets_capacity);
		}
		as_vector_append(&batch_node->offsets, &offset);
	}
	as_nodes_release(nodes);

	if (batch_nodes.size == 1) {
		as_batch_node* batch_node = as_vector_get(&batch_nodes, 0);

		if (batch_node->node == task->node) {
			// Batch node is the same.
			as_batch_release_nodes(&batch_nodes);
			return AEROSPIKE_USE_NORMAL_RETRY;
		}
	}
	parent->split_retry = true;

	// Run batch retries sequentially in same thread.
	for (uint32_t i = 0; status == AEROSPIKE_OK && i < batch_nodes.size; i++) {
		as_batch_node* batch_node = as_vector_get(&batch_nodes, i);

		task->node = batch_node->node;
		memcpy(&task->offsets, &batch_node->offsets, sizeof(as_vector));
		status = as_batch_execute_keys(btk, err, parent);
	}

	// Release each node.
	as_batch_release_nodes(&batch_nodes);
	return status;
}

as_status
as_batch_retry(as_command* parent, as_error* err)
{
	// Retry requires keys for this node to be split among other nodes.
	// This is both recursive and exponential.
	as_batch_task* task = parent->udata;
	const as_policy_batch* policy = task->policy;
	as_policy_replica replica = policy->replica;

	if (!(replica == AS_POLICY_REPLICA_SEQUENCE || replica == AS_POLICY_REPLICA_PREFER_RACK)) {
		// Node assignment will not change.
		return AEROSPIKE_USE_NORMAL_RETRY;
	}

	if (err->code != AEROSPIKE_ERR_TIMEOUT ||
		policy->read_mode_sc != AS_POLICY_READ_MODE_SC_LINEARIZE) {
		parent->master_sc = ! parent->master_sc;
	}

	if (task->type == BATCH_TYPE_RECORDS) {
		return as_batch_retry_records((as_batch_task_records*)task, parent, err);
	}
	else {
		return as_batch_retry_keys((as_batch_task_keys*)task, parent, err);
	}
}

static inline as_async_batch_command*
as_batch_retry_command_create(
	as_event_command* parent, as_node* node, size_t size, uint64_t deadline, uint8_t flags,
	uint8_t* ubuf, uint32_t ubuf_size
	)
{
	// Allocate enough memory to cover, then, round up memory size in 8KB increments to reduce
	// fragmentation and to allow socket read to reuse buffer.
	size_t s = (sizeof(as_async_batch_command) + size + AS_AUTHENTICATION_MAX_SIZE + 8191) & ~8191;

	as_async_batch_command* bc = cf_malloc(s);
	bc->ubuf = ubuf;
	bc->ubuf_size = ubuf_size;

	as_event_command* cmd = &bc->command;
	cmd->total_deadline = deadline;
	cmd->socket_timeout = parent->socket_timeout;
	cmd->max_retries = parent->max_retries;
	cmd->iteration = parent->iteration;
	cmd->replica = parent->replica;
	cmd->event_loop = parent->event_loop;
	cmd->cluster = parent->cluster;
	cmd->node = node;
	cmd->ns = NULL;
	cmd->partition = NULL;
	cmd->udata = parent->udata;  // Overload udata to be the executor.
	cmd->parse_results = parent->parse_results;
	cmd->pipe_listener = parent->pipe_listener;
	cmd->buf = ((as_async_batch_command*)cmd)->space;
	cmd->command_sent_counter = parent->command_sent_counter;
	cmd->write_len = (uint32_t)size;
	cmd->read_capacity = (uint32_t)(s - size - sizeof(as_async_batch_command));
	cmd->type = AS_ASYNC_TYPE_BATCH;
	cmd->proto_type = AS_MESSAGE_TYPE;
	cmd->state = AS_ASYNC_STATE_UNREGISTERED;
	cmd->flags = flags;
	cmd->flags2 = parent->flags2;
	return bc;
}

static as_batch_retry_node*
as_batch_retry_node_find(as_vector* bnodes, as_node* node)
{
	as_batch_retry_node* bnode = bnodes->list;
	uint32_t n_bnodes = bnodes->size;

	for (uint32_t i = 0; i < n_bnodes; i++) {
		if (bnode->node == node) {
			return bnode;
		}
		bnode++;
	}
	return NULL;
}

static size_t
as_batch_retry_write(
	uint8_t* buf, uint8_t* header, uint32_t header_size, uint8_t header_flags, uint8_t* batch_field,
	as_vector* offsets
	)
{
	uint8_t* p = buf;
	memcpy(p, header, header_size);
	p += header_size;

	*(uint32_t*)p = cf_swap_to_be32(offsets->size);
	p += sizeof(uint32_t);

	*p++ = header_flags;

	for (uint32_t i = 0; i < offsets->size; i++) {
		as_batch_retry_offset* off = as_vector_get(offsets, i);

		if (off->copy) {
			size_t hsz = sizeof(uint32_t) + AS_DIGEST_VALUE_SIZE;
			memcpy(p, off->begin, hsz);
			p += hsz;
			size_t sz = off->size - hsz;
			memcpy(p, off->copy + hsz, sz);
			p += sz;
		}
		else {
			memcpy(p, off->begin, off->size);
			p += off->size;
		}
	}
	return as_batch_trailer_write(buf, p, batch_field);
}

static void
as_batch_retry_release_nodes(as_vector* bnodes)
{
	as_batch_retry_node* bnode = bnodes->list;
	uint32_t n_bnodes = bnodes->size;
	
	for (uint32_t i = 0; i < n_bnodes; i++) {
		as_node_release(bnode->node);
		as_vector_destroy(&bnode->offsets);
		bnode++;
	}
	as_vector_destroy(bnodes);
}

static inline void
as_batch_retry_release_nodes_cancel_async(as_vector* bnodes, uint32_t start)
{
	as_batch_retry_node* bnode = bnodes->list;
	uint32_t n_bnodes = bnodes->size;

	// Release each node that was not processed.
	for (uint32_t i = start; i < n_bnodes; i++) {
		as_node_release(bnode[i].node);
	}
}

static void
as_batch_retry_release_nodes_after_async(as_vector* bnodes)
{
	// Do not release each node here because those nodes are released
	// after each async command completes.
	as_batch_retry_node* bnode = bnodes->list;
	uint32_t n_bnodes = bnodes->size;

	for (uint32_t i = 0; i < n_bnodes; i++) {
		as_vector_destroy(&bnode->offsets);
		bnode++;
	}
	as_vector_destroy(bnodes);
}

static inline uint8_t*
as_batch_retry_get_ubuf(as_async_batch_command* bc)
{
	// Return saved uncompressed buffer when compression is enabled.
	// Return command buffer when compression is not enabled.
	return bc->ubuf ? bc->ubuf : (uint8_t*)bc + bc->command.write_offset;
}

static uint8_t*
as_batch_retry_parse_row(uint8_t* p, uint8_t* type)
{
	p += sizeof(uint32_t) + AS_DIGEST_VALUE_SIZE;

	*type = *p++;

	switch (*type) {
	case BATCH_MSG_REPEAT:
		return p;
	case BATCH_MSG_READ:
		p++;
		break;
	case BATCH_MSG_INFO:
		p += 3;
		break;
	case BATCH_MSG_WRITE:
		p += 9;
		break;
	}

	uint16_t n_fields = cf_swap_from_be16(*(uint16_t*)p);
	p += sizeof(uint16_t);
	uint16_t n_bins = cf_swap_from_be16(*(uint16_t*)p);
	p += sizeof(uint16_t);

	for (uint16_t j = 0; j < n_fields; j++) {
		uint32_t sz = cf_swap_from_be32(*(uint32_t*)p);
		p += sizeof(uint32_t) + sz;
	}

	for (uint32_t j = 0; j < n_bins; j++) {
		uint32_t sz = cf_swap_from_be32(*(uint32_t*)p);
		p += sizeof(uint32_t) + sz;
	}
	return p;
}

int
as_batch_retry_async(as_event_command* parent, bool timeout)
{
	as_error err;
	as_async_batch_command* parent_bc = (as_async_batch_command*)parent;
	as_async_batch_executor* be = parent->udata; // udata is overloaded to contain executor.

	if (!(parent->replica == AS_POLICY_REPLICA_SEQUENCE ||
		  parent->replica == AS_POLICY_REPLICA_PREFER_RACK)) {
		return 1;  // Go through normal retry.
	}

	as_cluster* cluster = parent->cluster;
	as_nodes* nodes = as_nodes_reserve(cluster);
	uint32_t n_nodes = nodes->size;

	if (n_nodes == 0) {
		as_nodes_release(nodes);
		return 1;  // Go through normal retry.
	}

	if (! timeout || (!be->has_write && be->read_mode_sc != AS_POLICY_READ_MODE_SC_LINEARIZE)) {
		parent->flags ^= AS_ASYNC_FLAGS_MASTER_SC;  // Alternate between SC master and prole.
	}

	// Batch offsets, read/write operations and other arguments are out of scope in async batch
	// retry, so they must be parsed from the parent command's send buffer.
	uint8_t* header = as_batch_retry_get_ubuf(parent_bc);
	uint8_t* p = header;

	p += AS_HEADER_SIZE;

	// Field ID is located after field size.
	if (*(p + sizeof(uint32_t)) == AS_FIELD_FILTER) {
		p += cf_swap_from_be32(*(uint32_t*)p) + sizeof(uint32_t);
	}

	// Field ID must be AS_FIELD_BATCH_INDEX at this point.
	if (*(p + sizeof(uint32_t)) != AS_FIELD_BATCH_INDEX) {
		as_log_error("Batch retry buffer is corrupt");
		as_nodes_release(nodes);
		return -2;  // Defer to original error.
	}

	uint8_t* batch_field = p;
	p += AS_FIELD_HEADER_SIZE;

	uint32_t header_size = (uint32_t)(p - header);
	uint32_t n_offsets = cf_swap_from_be32(*(uint32_t*)p);
	p += sizeof(uint32_t);

	uint8_t header_flags = *p++;

	as_vector bnodes;
	as_vector_inita(&bnodes, sizeof(as_batch_retry_node), n_nodes);

	as_policy_replica replica = be->replica;
	as_policy_replica replica_sc = be->replica_sc;

	as_vector* records = &be->records->list;

	as_batch_retry_offset full = {0};
	as_batch_retry_offset off;
	bool can_repeat = false;

	// Map keys to server nodes.
	for (uint32_t i = 0; i < n_offsets; i++) {
		off.begin = p;
		off.copy = NULL;

		uint32_t offset = cf_swap_from_be32(*(uint32_t*)p);

		uint8_t type;
		p = as_batch_retry_parse_row(p, &type);

		off.size = (uint32_t)(p - off.begin);

		as_batch_base_record* rec = as_vector_get(records, offset);
		as_key* key = &rec->key;
		as_node* node;

		as_status status = as_batch_get_node(cluster, key, replica, replica_sc,
			parent->flags & AS_ASYNC_FLAGS_MASTER, parent->flags & AS_ASYNC_FLAGS_MASTER_SC,
			rec->has_write, parent->node, &node);

		if (status != AEROSPIKE_OK) {
			rec->result = status;
			be->error_row = true;
			continue;
		}

		as_batch_retry_node* bnode = as_batch_retry_node_find(&bnodes, node);

		if (! bnode) {
			// Add batch node.
			as_node_reserve(node);
			bnode = as_vector_reserve(&bnodes);
			bnode->node = node;  // Transfer node
			bnode->size = header_size + 5;  // Add n_offsets(4) + flags(1) to header.
			as_vector_init(&bnode->offsets, sizeof(as_batch_retry_offset), n_offsets);
		}

		if (type == BATCH_MSG_REPEAT) {
			if (!can_repeat || !bnode->can_repeat) {
				// Use last full message.
				off.copy = full.begin;
				off.size = full.size;
				can_repeat = true;

				// Reset can_repeat on each node.
				for (uint32_t j = 0; j < bnodes.size; j++) {
					as_batch_retry_node* bn = as_vector_get(&bnodes, i);
					bn->can_repeat = false;
				}
				bnode->can_repeat = true;
			}
		}
		else {
			full.size = off.size;
			full.begin = off.begin;
			can_repeat = false;
		}
		bnode->size += off.size;
		as_vector_append(&bnode->offsets, &off);
	}
	as_nodes_release(nodes);

	if (bnodes.size == 0) {
		return 1;  // Go through normal retry.
	}

	if (bnodes.size == 1) {
		as_batch_retry_node* bnode = as_vector_get(&bnodes, 0);

		if (bnode->node == parent->node) {
			// Batch node is the same.  Go through normal retry.
			as_batch_retry_release_nodes(&bnodes);
			return 1;  // Go through normal retry.
		}
	}

	uint64_t deadline = parent->total_deadline;

	if (deadline > 0) {
		// Convert deadline back to timeout.
		uint64_t now = cf_getms();

		if (deadline > now) {
			deadline -= now;
		}
		else {
			// Timeout occurred.
			as_batch_retry_release_nodes(&bnodes);
			return -2;  // Timeout occurred, defer to original error.
		}
	}

	as_event_executor* e = &be->executor;
	pthread_mutex_lock(&e->lock);
	e->max += bnodes.size - 1;
	e->max_concurrent = e->max;
	e->queued = e->max;
	pthread_mutex_unlock(&e->lock);

	uint8_t flags = parent->flags &
		(AS_ASYNC_FLAGS_READ | AS_ASYNC_FLAGS_MASTER | AS_ASYNC_FLAGS_MASTER_SC);

	for (uint32_t i = 0; i < bnodes.size; i++) {
		as_batch_retry_node* bnode = as_vector_get(&bnodes, i);

		if (! (parent_bc->ubuf && bnode->size > AS_COMPRESS_THRESHOLD)) {
			as_async_batch_command* bc = as_batch_retry_command_create(parent, bnode->node,
				bnode->size, deadline, flags, NULL, 0);

			as_event_command* cmd = &bc->command;

			cmd->write_len = (uint32_t)as_batch_retry_write(cmd->buf, header, header_size,
				header_flags, batch_field, &bnode->offsets);

			// Retry command at the end of the queue so other commands have a chance to run first.
			as_event_command_schedule(cmd);
		}
		else {
			// Send compressed command.
			// First write uncompressed buffer.
			size_t capacity = bnode->size;
			uint8_t* ubuf = cf_malloc(capacity);
			size_t size = as_batch_retry_write(ubuf, header, header_size, header_flags, batch_field,
				&bnode->offsets);

			// Allocate command with compressed upper bound.
			size_t comp_size = as_command_compress_max_size(bnode->size);

			as_async_batch_command* bc = as_batch_retry_command_create(parent, bnode->node,
				comp_size, deadline, flags, ubuf, (uint32_t)size);

			as_event_command* cmd = &bc->command;

			// Compress buffer and execute.
			as_status status = as_command_compress(&err, ubuf, size, cmd->buf, &comp_size);

			if (status != AEROSPIKE_OK) {
				as_event_executor_error(e, &err, bnodes.size - i);
				// Current node not released, so start at current node.
				as_batch_retry_release_nodes_cancel_async(&bnodes, i);
				cf_free(ubuf);
				cf_free(bc);
				break;
			}
			cmd->write_len = (uint32_t)comp_size;

			// Retry command at the end of the queue so other commands have a chance to run first.
			as_event_command_schedule(cmd);
		}
	}
	as_batch_retry_release_nodes_after_async(&bnodes);
	as_batch_destroy_ubuf(parent_bc);

	// Close parent command.
	as_event_timer_stop(parent);
	as_event_command_release(parent);
	return 0;  // Split retry was initiated.
}

void
as_async_batch_error(as_event_command* cmd, as_error* err)
{
	as_async_batch_command* bc = (as_async_batch_command*)cmd;
	as_async_batch_executor* be = cmd->udata;  // udata is overloaded to contain executor.

	be->error_row = true;

	// Set error/in_doubt in each key contained in the command.
	// Batch offsets are out of scope, so they must be parsed
	// from the parent command's send buffer.
	uint8_t* p = as_batch_retry_get_ubuf(bc);

	p += AS_HEADER_SIZE;

	// Field ID is located after field size.
	if (*(p + sizeof(uint32_t)) == AS_FIELD_FILTER) {
		p += cf_swap_from_be32(*(uint32_t*)p) + sizeof(uint32_t);
	}

	// Field ID must be AS_FIELD_BATCH_INDEX at this point.
	if (*(p + sizeof(uint32_t)) != AS_FIELD_BATCH_INDEX) {
		as_log_error("Batch retry buffer is corrupt");
		as_batch_destroy_ubuf(bc);
		return;
	}
	p += AS_FIELD_HEADER_SIZE;

	uint32_t n_offsets = cf_swap_from_be32(*(uint32_t*)p);
	p += sizeof(uint32_t) + 1; // Skip over n_offsets and header flags.

	as_vector* records = &be->records->list;

	for (uint32_t i = 0; i < n_offsets; i++) {
		uint32_t offset = cf_swap_from_be32(*(uint32_t*)p);
		as_batch_base_record* rec = as_vector_get(records, offset);

		if (rec->result == AEROSPIKE_NO_RESPONSE) {
			rec->result = err->code;

			if (rec->has_write) {
				rec->in_doubt = err->in_doubt;
			}
		}

		uint8_t type;
		p = as_batch_retry_parse_row(p, &type);
	}
	as_batch_destroy_ubuf(bc);
}

//---------------------------------
// Public Functions
//---------------------------------

as_status
aerospike_batch_read(
	aerospike* as, as_error* err, const as_policy_batch* policy, as_batch_records* records
	)
{
	as_error_reset(err);

	if (! policy) {
		policy = &as->config.policies.batch;
	}

	return as_batch_records_execute(as, err, policy, records, NULL, false);
}

as_status
aerospike_batch_read_async(
	aerospike* as, as_error* err, const as_policy_batch* policy, as_batch_records* records,
	as_async_batch_listener listener, void* udata, as_event_loop* event_loop
	)
{
	as_error_reset(err);
	
	if (! policy) {
		policy = &as->config.policies.batch;
	}

	return as_batch_records_execute_async(as, err, policy, records, listener, udata, event_loop,
		false);
}

as_status
aerospike_batch_write(
	aerospike* as, as_error* err, const as_policy_batch* policy, as_batch_records* records
	)
{
	as_error_reset(err);

	if (! policy) {
		policy = &as->config.policies.batch_parent_write;
	}

	return as_batch_records_execute(as, err, policy, records, NULL, true);
}

as_status
aerospike_batch_write_async(
	aerospike* as, as_error* err, const as_policy_batch* policy, as_batch_records* records,
	as_async_batch_listener listener, void* udata, as_event_loop* event_loop
	)
{
	as_error_reset(err);
	
	if (! policy) {
		policy = &as->config.policies.batch_parent_write;
	}

	return as_batch_records_execute_async(as, err, policy, records, listener, udata, event_loop,
		true);
}

void
as_batch_records_destroy(as_batch_records* records)
{
	as_vector* list = &records->list;
	
	for (uint32_t i = 0; i < list->size; i++) {
		as_batch_base_record* record = as_vector_get(list, i);
		
		as_key_destroy(&record->key);
		as_record_destroy(&record->record);
	}
	as_vector_destroy(list);
}

as_status
aerospike_batch_get(
	aerospike* as, as_error* err, const as_policy_batch* policy, const as_batch* batch,
	as_batch_listener listener, void* udata
	)
{
	as_error_reset(err);
	
	if (! policy) {
		policy = &as->config.policies.batch;
	}
	
	as_batch_read_record rec = {
		.type = AS_BATCH_READ,
		.read_all_bins = true
	};

	as_batch_attr attr;
	as_batch_attr_read_header(&attr, policy);
	attr.read_attr |= AS_MSG_INFO1_GET_ALL;

	return as_batch_keys_execute(as, err, policy, batch, (as_batch_base_record*)&rec, &attr,
		NULL, listener, udata);
}

as_status
aerospike_batch_get_bins(
	aerospike* as, as_error* err, const as_policy_batch* policy, const as_batch* batch,
	const char** bins, uint32_t n_bins, as_batch_listener listener, void* udata
	)
{
	as_error_reset(err);
	
	if (! policy) {
		policy = &as->config.policies.batch;
	}
	
	as_batch_read_record rec = {
		.type = AS_BATCH_READ,
		// Cast to maintain backwards compatibility. Field is not really modified.
		.bin_names = (char**)bins,
		.n_bin_names = n_bins
	};

	as_batch_attr attr;
	as_batch_attr_read_header(&attr, policy);

	return as_batch_keys_execute(as, err, policy, batch, (as_batch_base_record*)&rec, &attr,
		NULL, listener, udata);
}

as_status
aerospike_batch_get_ops(
	aerospike* as, as_error* err, const as_policy_batch* policy, const as_batch* batch,
	as_operations* ops, as_batch_listener listener, void* udata
	)
{
	as_error_reset(err);
	
	if (! policy) {
		policy = &as->config.policies.batch;
	}
	
	as_batch_read_record rec = {
		.type = AS_BATCH_READ,
		.ops = ops
	};

	as_batch_attr attr;
	as_batch_attr_read_header(&attr, policy);

	return as_batch_keys_execute(as, err, policy, batch, (as_batch_base_record*)&rec, &attr,
		NULL, listener, udata);
}

as_status
aerospike_batch_exists(
	aerospike* as, as_error* err, const as_policy_batch* policy, const as_batch* batch,
	as_batch_listener listener, void* udata
	)
{
	as_error_reset(err);
	
	if (! policy) {
		policy = &as->config.policies.batch;
	}
	
	as_batch_read_record rec = {
		.type = AS_BATCH_READ
	};

	as_batch_attr attr;
	as_batch_attr_read_header(&attr, policy);
	attr.read_attr |= AS_MSG_INFO1_GET_NOBINDATA;

	return as_batch_keys_execute(as, err, policy, batch, (as_batch_base_record*)&rec, &attr,
		NULL, listener, udata);
}

as_status
aerospike_batch_operate(
	aerospike* as, as_error* err, const as_policy_batch* policy,
	const as_policy_batch_write* policy_write, const as_batch* batch,
	as_operations* ops, as_batch_listener listener, void* udata
	)
{
	as_error_reset(err);
	
	if (! policy) {
		policy = &as->config.policies.batch_parent_write;
	}
	
	if (! policy_write) {
		policy_write = &as->config.policies.batch_write;
	}

	as_batch_write_record rec = {
		.type = AS_BATCH_WRITE,
		.has_write = true,
		.policy = policy_write,
		.ops = ops
	};

	as_batch_attr attr;
	as_batch_attr_write_row(&attr, policy_write, ops);

	return as_batch_keys_execute(as, err, policy, batch, (as_batch_base_record*)&rec, &attr,
		policy_write->filter_exp, listener, udata);
}

as_status
aerospike_batch_apply(
	aerospike* as, as_error* err, const as_policy_batch* policy,
	const as_policy_batch_apply* policy_apply, const as_batch* batch,
	const char* module, const char* function, as_list* arglist,
	as_batch_listener listener, void* udata
	)
{
	as_error_reset(err);
	
	if (! policy) {
		policy = &as->config.policies.batch_parent_write;
	}
	
	if (! policy_apply) {
		policy_apply = &as->config.policies.batch_apply;
	}

	as_batch_apply_record rec = {
		.type = AS_BATCH_APPLY,
		.has_write = true,
		.policy = policy_apply,
		.module = module,
		.function = function,
		.arglist = arglist
	};

	as_batch_attr attr;
	as_batch_attr_apply_row(&attr, policy_apply);

	return as_batch_keys_execute(as, err, policy, batch, (as_batch_base_record*)&rec, &attr,
		policy_apply->filter_exp, listener, udata);
}

as_status
aerospike_batch_remove(
	aerospike* as, as_error* err, const as_policy_batch* policy,
	const as_policy_batch_remove* policy_remove, const as_batch* batch,
	as_batch_listener listener, void* udata
	)
{
	as_error_reset(err);
	
	if (! policy) {
		policy = &as->config.policies.batch_parent_write;
	}
	
	if (! policy_remove) {
		policy_remove = &as->config.policies.batch_remove;
	}

	as_batch_remove_record rec = {
		.type = AS_BATCH_REMOVE,
		.has_write = true,
		.policy = policy_remove
	};

	as_batch_attr attr;
	as_batch_attr_remove_row(&attr, policy_remove);

	return as_batch_keys_execute(as, err, policy, batch, (as_batch_base_record*)&rec, &attr,
		policy_remove->filter_exp, listener, udata);
}<|MERGE_RESOLUTION|>--- conflicted
+++ resolved
@@ -54,7 +54,6 @@
 typedef struct {
 	size_t size;
 	as_exp* filter_exp;
-	as_predexp_list* predexp; // TODO: remove when old predexp removed
 	as_queue* buffers;
 	uint16_t field_count_header;
 	uint8_t read_attr; // old batch only
@@ -627,12 +626,6 @@
 	if (bb->filter_exp) {
 		p = as_exp_write(bb->filter_exp, p);
 	}
-<<<<<<< HEAD
-=======
-	else if (bb->predexp) {
-		p = as_predexp_list_write(bb->predexp, bb->filter_size, p);
-	}
->>>>>>> ddaea282
 	return p;
 }
 
@@ -785,12 +778,6 @@
 	if (bb->filter_exp) {
 		p = as_exp_write(bb->filter_exp, p);
 	}
-<<<<<<< HEAD
-=======
-	else if (bb->predexp) {
-		p = as_predexp_list_write(bb->predexp, bb->filter_size, p);
-	}
->>>>>>> ddaea282
 	return p;
 }
 
@@ -1017,18 +1004,8 @@
 {
 	bb->size = AS_HEADER_SIZE + AS_FIELD_HEADER_SIZE + sizeof(uint32_t) + 1;
 
-<<<<<<< HEAD
-	if (policy->base.filter_exp) {
-		bb->size += AS_FIELD_HEADER_SIZE + policy->base.filter_exp->packed_sz;
-=======
 	if (bb->filter_exp) {
 		bb->size += AS_FIELD_HEADER_SIZE + bb->filter_exp->packed_sz;
-		bb->filter_size = (uint32_t)bb->size;
-		bb->field_count_header = 2;
-	}
-	else if (bb->predexp) {
-		bb->size += as_predexp_list_size(bb->predexp, &bb->filter_size);
->>>>>>> ddaea282
 		bb->field_count_header = 2;
 	}
 	else {
@@ -1653,7 +1630,6 @@
 
 	as_batch_builder bb = {
 		.filter_exp = policy->base.filter_exp,
-		.predexp = policy->base.predexp,
 		.buffers = &buffers
 	};
 
@@ -1855,18 +1831,9 @@
 	as_queue_inita(&buffers, sizeof(as_buffer), 8);
 
 	as_batch_builder bb = {
+		.filter_exp = btk->filter_exp ? btk->filter_exp : policy->base.filter_exp,
 		.buffers = &buffers
 	};
-
-	if (btk->filter_exp) {
-		bb.filter_exp = btk->filter_exp;
-	}
-	else if (policy->base.filter_exp) {
-		bb.filter_exp = policy->base.filter_exp;
-	}
-	else if (policy->base.predexp) {
-		bb.predexp = policy->base.predexp;
-	}
 
 	as_batch_builder_set_node(&bb, task->node);
 
@@ -2399,7 +2366,6 @@
 
 	as_batch_builder bb = {
 		.filter_exp = policy->base.filter_exp,
-		.predexp = policy->base.predexp,
 		.buffers = &buffers
 	};
 
