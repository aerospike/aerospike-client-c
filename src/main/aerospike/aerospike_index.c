--- conflicted
+++ resolved
@@ -51,13 +51,10 @@
  */
 as_status aerospike_index_create_complex(
 	aerospike * as, as_error * err, as_index_task * task, const as_policy_info * policy,
-	const as_namespace ns, const as_set set, const as_bin_name bin, const char * name, as_index_type type)
+	const as_namespace ns, const as_set set, const as_index_position position, const char * name, as_index_type itype, as_index_datatype dtype)
 {
 	as_error_reset(err);
 	
-<<<<<<< HEAD
-	const char* type_string = (type == AS_INDEX_NUMERIC)? "NUMERIC" : "STRING";
-=======
 	const char* dtype_string = (dtype == AS_INDEX_NUMERIC)? "NUMERIC" : "STRING";
 	const char* itype_string = NULL;
 	switch (itype) {
@@ -80,9 +77,8 @@
 		}
 	}
 
->>>>>>> 10a5962a
 	char * response = NULL;
-	int rc = citrusleaf_secondary_index_create(as->cluster, ns, set, name, bin, type_string, &response);
+	int rc = citrusleaf_secondary_index_create(as->cluster, ns, set, name, position, itype_string, dtype_string, &response);
 	
 	switch (rc) {
 		case AEROSPIKE_OK:
