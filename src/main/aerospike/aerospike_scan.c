/*
 * Copyright 2008-2022 Aerospike, Inc.
 *
 * Portions may be licensed to Aerospike, Inc. under one or more contributor
 * license agreements.
 *
 * Licensed under the Apache License, Version 2.0 (the "License"); you may not
 * use this file except in compliance with the License. You may obtain a copy of
 * the License at http://www.apache.org/licenses/LICENSE-2.0
 *
 * Unless required by applicable law or agreed to in writing, software
 * distributed under the License is distributed on an "AS IS" BASIS, WITHOUT
 * WARRANTIES OR CONDITIONS OF ANY KIND, either express or implied. See the
 * License for the specific language governing permissions and limitations under
 * the License.
 */
#include <aerospike/aerospike_scan.h>
#include <aerospike/aerospike_info.h>
#include <aerospike/as_async.h>
#include <aerospike/as_command.h>
#include <aerospike/as_exp.h>
#include <aerospike/as_job.h>
#include <aerospike/as_key.h>
#include <aerospike/as_log.h>
#include <aerospike/as_msgpack.h>
#include <aerospike/as_operations.h>
#include <aerospike/as_partition_tracker.h>
#include <aerospike/as_query_validate.h>
#include <aerospike/as_random.h>
#include <aerospike/as_serializer.h>
#include <aerospike/as_sleep.h>
#include <aerospike/as_socket.h>
#include <aerospike/as_thread_pool.h>
#include <citrusleaf/cf_clock.h>
#include <citrusleaf/cf_queue.h>

/******************************************************************************
 * TYPES
 *****************************************************************************/

typedef struct as_scan_task_s {
	as_node* node;
	as_node_partitions* np;

	as_partition_tracker* pt;
	as_cluster* cluster;
	const as_policy_scan* policy;
	const as_scan* scan;
	aerospike_scan_foreach_callback callback;
	void* udata;
	as_error* err;
	cf_queue* complete_q;
	uint32_t* error_mutex;
	uint64_t task_id;
	uint64_t cluster_key;
	bool first;
} as_scan_task;

typedef struct as_scan_complete_task_s {
	as_node* node;
	uint64_t task_id;
	as_status result;
} as_scan_complete_task;

typedef struct as_async_scan_executor {
	as_event_executor executor;
	as_async_scan_listener listener;
	as_cluster* cluster;
	as_partition_tracker* pt;
	uint8_t* cmd_buf;
	uint32_t cmd_size;
	uint32_t cmd_size_pre;
	uint32_t cmd_size_post;
	uint32_t task_id_offset;
	uint16_t n_fields;
	bool concurrent;
	bool deserialize_list_map;
} as_async_scan_executor;

typedef struct as_async_scan_command {
	as_event_command command;
	as_node_partitions* np;
	uint8_t space[];
} as_async_scan_command;

typedef struct as_scan_builder {
	as_partition_tracker* pt;
	as_node_partitions* np;
	as_buffer argbuffer;
	as_queue* opsbuffers;
	uint64_t max_records;
	uint32_t predexp_size;
	uint32_t task_id_offset;
	uint32_t parts_full_size;
	uint32_t parts_partial_size;
	uint32_t cmd_size_pre;
	uint32_t cmd_size_post;
	uint16_t n_fields;
} as_scan_builder;

/******************************************************************************
 * STATIC FUNCTIONS
 *****************************************************************************/

static as_status
as_scan_partition_retry_async(as_async_scan_executor* se, as_error* err);

static inline void
as_scan_partition_executor_destroy(as_async_scan_executor* se)
{
	as_partition_tracker_destroy(se->pt);
	cf_free(se->pt);
	cf_free(se->cmd_buf);
}

static void
as_scan_partition_notify(as_async_scan_executor* se, as_error* err)
{
	as_scan_partition_executor_destroy(se);

	// If scan callback already returned false, do not re-notify user.
	if (se->executor.notify) {
		se->listener(err, NULL, se->executor.udata, se->executor.event_loop);
	}
}

static void
as_scan_partition_complete_async(as_event_executor* ee)
{
	as_async_scan_executor* se = (as_async_scan_executor*)ee;

	// Handle error.
	if (ee->err) {
		as_scan_partition_notify(se, ee->err);
		return;
	}

	// Check if all partitions received.
	as_error err;
	as_status status = as_partition_tracker_is_complete(se->pt, se->cluster, &err);

	if (status == AEROSPIKE_OK) {
		// Scan complete.
		as_scan_partition_notify(se, NULL);
		return;
	}

	// Stop on all errors except AEROSPIKE_ERR_CLIENT.
	if (status != AEROSPIKE_ERR_CLIENT) {
		as_scan_partition_notify(se, &err);
		return;
	}

	// Reassign incomplete partitions to nodes.
	status = as_partition_tracker_assign(se->pt, se->cluster, ee->ns, &err);

	if (status != AEROSPIKE_OK) {
		as_scan_partition_notify(se, &err);
		return;
	}

	// Retry scan.
	as_scan_partition_retry_async(se, &err);
}

static as_status
as_scan_parse_record_async(
	as_async_scan_executor* se, as_async_scan_command* sc, uint8_t** pp, as_msg* msg, as_error* err
	)
{
	as_record rec;
	as_record_inita(&rec, msg->n_ops);
	
	rec.gen = msg->generation;
	rec.ttl = cf_server_void_time_to_ttl(msg->record_ttl);

	uint64_t bval = 0;
	*pp = as_command_parse_key(*pp, msg->n_fields, &rec.key, &bval);

	as_status status = as_command_parse_bins(pp, err, &rec, msg->n_ops,
											 sc->command.flags2 & AS_ASYNC_FLAGS2_DESERIALIZE);

	if (status != AEROSPIKE_OK) {
		as_record_destroy(&rec);
		return status;
	}

	bool rv = se->listener(0, &rec, se->executor.udata, se->executor.event_loop);

	if (! rv) {
		as_record_destroy(&rec);
		se->executor.notify = false;
		return as_error_set_message(err, AEROSPIKE_ERR_CLIENT_ABORT, "");
	}

	if (sc->np) {
		as_partition_tracker_set_digest(se->pt, sc->np, &rec.key.digest, sc->command.cluster->n_partitions);
	}

	as_record_destroy(&rec);
	return AEROSPIKE_OK;
}

static bool
as_scan_parse_records_async(as_event_command* cmd)
{
	as_error err;
	as_async_scan_command* sc = (as_async_scan_command*)cmd;
	as_async_scan_executor* se = cmd->udata;  // udata is overloaded to contain executor.
	uint8_t* p = cmd->buf + cmd->pos;
	uint8_t* end = cmd->buf + cmd->len;

	while (p < end) {
		as_msg* msg = (as_msg*)p;
		as_msg_swap_header_from_be(msg);
		p += sizeof(as_msg);
		
		if (msg->info3 & AS_MSG_INFO3_LAST) {
			if (msg->result_code != AEROSPIKE_OK) {
				// The server returned a fatal error.
				as_error_set_message(&err, msg->result_code, as_error_string(msg->result_code));
				as_event_response_error(cmd, &err);
				return true;
			}
			as_event_query_complete(cmd);
			return true;
		}

		if (sc->np) {
			if (msg->info3 & AS_MSG_INFO3_PARTITION_DONE) {
				// When an error code is received, mark partition as unavailable
				// for the current round. Unavailable partitions will be retried
				// in the next round. Generation is overloaded as partition id.
				if (msg->result_code != AEROSPIKE_OK) {
					as_partition_tracker_part_unavailable(se->pt, sc->np, msg->generation);
				}
				continue;
			}
		}

		if (msg->result_code != AEROSPIKE_OK) {
			// Background scans return AEROSPIKE_ERR_RECORD_NOT_FOUND
			// when the set does not exist on the target node.
			if (msg->result_code == AEROSPIKE_ERR_RECORD_NOT_FOUND) {
				// Non-fatal error.
				as_event_query_complete(cmd);
				return true;
			}
			as_error_set_message(&err, msg->result_code, as_error_string(msg->result_code));
			as_event_response_error(cmd, &err);
			return true;
		}

		if (! se->executor.valid) {
			as_error_set_message(&err, AEROSPIKE_ERR_CLIENT_ABORT, "");
			as_event_response_error(cmd, &err);
			return true;
		}

		if (as_scan_parse_record_async(se, sc, &p, msg, &err) != AEROSPIKE_OK) {
			as_event_response_error(cmd, &err);
			return true;
		}
	}
	return false;
}

static as_status
as_scan_parse_record(uint8_t** pp, as_msg* msg, as_scan_task* task, as_error* err)
{
	as_record rec;
	as_record_inita(&rec, msg->n_ops);
	
	rec.gen = msg->generation;
	rec.ttl = cf_server_void_time_to_ttl(msg->record_ttl);

	uint64_t bval = 0;
	*pp = as_command_parse_key(*pp, msg->n_fields, &rec.key, &bval);

	as_status status = as_command_parse_bins(pp, err, &rec, msg->n_ops, task->scan->deserialize_list_map);

	if (status != AEROSPIKE_OK) {
		as_record_destroy(&rec);
		return status;
	}

	if (task->callback) {
		bool rv = task->callback((as_val*)&rec, task->udata);

		if (! rv) {
			as_record_destroy(&rec);
			return AEROSPIKE_ERR_CLIENT_ABORT;
		}
	}

	if (task->pt) {
		as_partition_tracker_set_digest(task->pt, task->np, &rec.key.digest, task->cluster->n_partitions);
	}
	as_record_destroy(&rec);
	return AEROSPIKE_OK;
}

static as_status
as_scan_parse_records(as_error* err, as_node* node, uint8_t* buf, size_t size, void* udata)
{
	as_scan_task* task = udata;
	uint8_t* p = buf;
	uint8_t* end = buf + size;
	as_status status;
	
	while (p < end) {
		as_msg* msg = (as_msg*)p;
		as_msg_swap_header_from_be(msg);
		p += sizeof(as_msg);
		
		if (msg->info3 & AS_MSG_INFO3_LAST) {
			if (msg->result_code != AEROSPIKE_OK) {
				// The server returned a fatal error.
				return as_error_set_message(err, msg->result_code, as_error_string(msg->result_code));
			}
			return AEROSPIKE_NO_MORE_RECORDS;
		}

		if (task->pt) {
			if (msg->info3 & AS_MSG_INFO3_PARTITION_DONE) {
				// When an error code is received, mark partition as unavailable
				// for the current round. Unavailable partitions will be retried
				// in the next round. Generation is overloaded as partition id.
				if (msg->result_code != AEROSPIKE_OK) {
					as_partition_tracker_part_unavailable(task->pt, task->np, msg->generation);
				}
				continue;
			}
		}

		if (msg->result_code != AEROSPIKE_OK) {
			// Background scans return AEROSPIKE_ERR_RECORD_NOT_FOUND
			// when the set does not exist on the target node.
			if (msg->result_code == AEROSPIKE_ERR_RECORD_NOT_FOUND) {
				// Non-fatal error.
				return AEROSPIKE_NO_MORE_RECORDS;
			}
			return as_error_set_message(err, msg->result_code, as_error_string(msg->result_code));
		}

		status = as_scan_parse_record(&p, msg, task, err);
		
		if (status != AEROSPIKE_OK) {
			return status;
		}
		
		if (as_load_uint32(task->error_mutex)) {
			err->code = AEROSPIKE_ERR_SCAN_ABORTED;
			return err->code;
		}
	}
	return AEROSPIKE_OK;
}

static size_t
as_scan_command_size(const as_policy_scan* policy, const as_scan* scan, as_scan_builder* sb)
{
	size_t size = AS_HEADER_SIZE;
	uint32_t predexp_size = 0;
	uint16_t n_fields = 0;

	if (sb->np) {
		sb->parts_full_size = sb->np->parts_full.size * 2;
		sb->parts_partial_size = sb->np->parts_partial.size * 20;
	}
	else {
		sb->parts_full_size = 0;
		sb->parts_partial_size = 0;
	}

	if (scan->ns[0]) {
		size += as_command_string_field_size(scan->ns);
		n_fields++;
	}
	
	if (scan->set[0]) {
		size += as_command_string_field_size(scan->set);
		n_fields++;
	}
	
	if (policy->records_per_second > 0) {
		size += as_command_field_size(sizeof(uint32_t));
		n_fields++;
	}

	// Estimate scan timeout size.
	size += as_command_field_size(sizeof(uint32_t));
	n_fields++;

	// Estimate taskId size.
	size += as_command_field_size(8);
	n_fields++;
	
	// Estimate background function size.
	as_buffer_init(&sb->argbuffer);
	
	if (scan->apply_each.function[0]) {
		size += as_command_field_size(1);
		size += as_command_string_field_size(scan->apply_each.module);
		size += as_command_string_field_size(scan->apply_each.function);
		
		if (scan->apply_each.arglist) {
			// If the query has a udf w/ arglist, then serialize it.
			as_serializer ser;
			as_msgpack_init(&ser);
			as_serializer_serialize(&ser, (as_val*)scan->apply_each.arglist, &sb->argbuffer);
			as_serializer_destroy(&ser);
		}
		size += as_command_field_size(sb->argbuffer.size);
		n_fields += 4;
	}
	
	if (scan->predexp.size > 0) {
		size += AS_FIELD_HEADER_SIZE;
		for (uint16_t ii = 0; ii < scan->predexp.size; ++ii) {
			as_predexp_base * bp = scan->predexp.entries[ii];
			predexp_size += (uint32_t)((*bp->size_fn)(bp));
		}
		size += predexp_size;
		n_fields++;
		sb->predexp_size = predexp_size;
	}
	else if (policy->base.filter_exp) {
		size += AS_FIELD_HEADER_SIZE + policy->base.filter_exp->packed_sz;
		n_fields++;
		sb->predexp_size = 0;
	}
	else if (policy->base.predexp) {
		size += as_predexp_list_size(policy->base.predexp, &predexp_size);
		n_fields++;
		sb->predexp_size = predexp_size;
	}

	if (sb->parts_full_size > 0) {
		size += as_command_field_size(sb->parts_full_size);
		n_fields++;
	}

	if (sb->parts_partial_size > 0) {
		size += as_command_field_size(sb->parts_partial_size);
		n_fields++;
	}

	if (sb->max_records > 0) {
		size += as_command_field_size(8);
		n_fields++;
	}

	sb->n_fields = n_fields;

	// Operations (used in background scans) and bin names (used in foreground scans)
	// are mutually exclusive.
	if (scan->ops) {
		// Estimate size for background operations.
		as_operations* ops = scan->ops;

		for (uint16_t i = 0; i < ops->binops.size; i++) {
			as_binop* op = &ops->binops.entries[i];
			size += as_command_bin_size(&op->bin, sb->opsbuffers);
		}
	}
	else {
		// Estimate size for selected bin names.
		for (uint16_t i = 0; i < scan->select.size; i++) {
			size += as_command_string_operation_size(scan->select.entries[i]);
		}
	}
	return size;
}

static size_t
as_scan_command_init(
	uint8_t* cmd, as_cluster* cluster, const as_policy_scan* policy, const as_scan* scan,
	uint64_t task_id, as_scan_builder* sb
	)
{
	uint16_t n_ops = (scan->ops) ? scan->ops->binops.size : scan->select.size;
	uint8_t* p;

	if (scan->ops) {
		// Background scan with operations.
		uint32_t ttl = (scan->ttl)? scan->ttl : scan->ops->ttl;
		p = as_command_write_header_write(cmd, &policy->base, AS_POLICY_COMMIT_LEVEL_ALL,
				AS_POLICY_EXISTS_IGNORE, AS_POLICY_GEN_IGNORE, 0, ttl, sb->n_fields, n_ops,
				policy->durable_delete, 0, AS_MSG_INFO2_WRITE, 0);
	}
	else if (scan->apply_each.function[0]) {
		// Background scan with UDF.
		p = as_command_write_header_write(cmd, &policy->base, AS_POLICY_COMMIT_LEVEL_ALL,
				AS_POLICY_EXISTS_IGNORE, AS_POLICY_GEN_IGNORE, 0, scan->ttl, sb->n_fields, n_ops,
				policy->durable_delete, 0, AS_MSG_INFO2_WRITE, 0);
	}
	else {
<<<<<<< HEAD
		uint8_t read_attr = AS_MSG_INFO1_READ;

		if (scan->no_bins) {
			read_attr |= AS_MSG_INFO1_GET_NOBINDATA;
		}

		// Clusters that support partition queries also support not sending partition done messages.
		int info_attr = cluster->has_partition_query? AS_MSG_INFO3_PARTITION_DONE : 0;

=======
		// Foreground scan.
		uint8_t read_attr = (scan->no_bins)? AS_MSG_INFO1_READ | AS_MSG_INFO1_GET_NOBINDATA : AS_MSG_INFO1_READ;
>>>>>>> 79e14f5f
		p = as_command_write_header_read(cmd, &policy->base, AS_POLICY_READ_MODE_AP_ONE,
				AS_POLICY_READ_MODE_SC_SESSION, policy->base.total_timeout, sb->n_fields, n_ops,
				read_attr, info_attr);
	}
	
	if (scan->ns[0]) {
		p = as_command_write_field_string(p, AS_FIELD_NAMESPACE, scan->ns);
	}
	
	if (scan->set[0]) {
		p = as_command_write_field_string(p, AS_FIELD_SETNAME, scan->set);
	}

	if (policy->records_per_second > 0) {
		p = as_command_write_field_uint32(p, AS_FIELD_RPS, policy->records_per_second);
	}

	// Write socket timeout.
	p = as_command_write_field_uint32(p, AS_FIELD_SOCKET_TIMEOUT, policy->base.socket_timeout);

	// Write task_id field.
	p = as_command_write_field_uint64(p, AS_FIELD_TASK_ID, task_id);
	sb->task_id_offset = ((uint32_t)(p - cmd)) - sizeof(uint64_t);
	
	// Write background function
	if (scan->apply_each.function[0]) {
		p = as_command_write_field_header(p, AS_FIELD_UDF_OP, 1);
		*p++ = 2;
		p = as_command_write_field_string(p, AS_FIELD_UDF_PACKAGE_NAME, scan->apply_each.module);
		p = as_command_write_field_string(p, AS_FIELD_UDF_FUNCTION, scan->apply_each.function);
		p = as_command_write_field_buffer(p, AS_FIELD_UDF_ARGLIST, &sb->argbuffer);
	}
	as_buffer_destroy(&sb->argbuffer);
	
	// Write predicate expressions.
	if (scan->predexp.size > 0) {
		p = as_command_write_field_header(p, AS_FIELD_FILTER, sb->predexp_size);
		for (uint16_t ii = 0; ii < scan->predexp.size; ++ii) {
			as_predexp_base * bp = scan->predexp.entries[ii];
			p = (*bp->write_fn)(bp, p);
		}
	}
	else if (policy->base.filter_exp) {
		p = as_exp_write(policy->base.filter_exp, p);
	}
	else if (policy->base.predexp) {
		p = as_predexp_list_write(policy->base.predexp, sb->predexp_size, p);
	}

	sb->cmd_size_pre = (uint32_t)(p - cmd);

	if (sb->parts_full_size > 0) {
		p = as_command_write_field_header(p, AS_FIELD_PID_ARRAY, sb->parts_full_size);

		as_vector* list = &sb->np->parts_full;

		for (uint32_t i = 0; i < list->size; i++) {
			uint16_t part_id = as_partition_tracker_get_id(list, i);
			*(uint16_t*)p = cf_swap_to_le16(part_id);
			p += sizeof(uint16_t);
		}
	}

	if (sb->parts_partial_size > 0) {
		p = as_command_write_field_header(p, AS_FIELD_DIGEST_ARRAY, sb->parts_partial_size);

		as_partition_tracker* pt = sb->pt;
		as_vector* list = &sb->np->parts_partial;

		for (uint32_t i = 0; i < list->size; i++) {
			as_partition_status* ps = as_partition_tracker_get_status(pt, list, i);
			memcpy(p, ps->digest.value, AS_DIGEST_VALUE_SIZE);
			p += AS_DIGEST_VALUE_SIZE;
		}
	}

	if (sb->max_records > 0) {
		p = as_command_write_field_uint64(p, AS_FIELD_MAX_RECORDS, sb->max_records);
	}

	if (scan->ops) {
		as_operations* ops = scan->ops;

		for (uint16_t i = 0; i < ops->binops.size; i++) {
			as_binop* op = &ops->binops.entries[i];
			p = as_command_write_bin(p, op->op, &op->bin, sb->opsbuffers);
		}
		as_buffers_destroy(sb->opsbuffers);
	}
	else {
		for (uint16_t i = 0; i < scan->select.size; i++) {
			p = as_command_write_bin_name(p, scan->select.entries[i]);
		}
	}

	sb->cmd_size_post = ((uint32_t)(p - cmd)) - sb->cmd_size_pre;
	return as_command_write_end(cmd, p);
}

static as_status
as_scan_command_execute(as_scan_task* task)
{
	as_error err;
	as_error_init(&err);

	as_status status;

	if (task->cluster_key && ! task->first) {
		status = as_query_validate(&err, task->node, task->scan->ns, 10000, task->cluster_key);

		if (status) {
			// Set main error only once.
			if (as_fas_uint32(task->error_mutex, 1) == 0) {
				as_error_copy(task->err, &err);
			}
			return status;
		}
	}

	as_queue opsbuffers;

	if (task->scan->ops) {
		as_queue_inita(&opsbuffers, sizeof(as_buffer), task->scan->ops->binops.size);
	}

	as_scan_builder sb;
	sb.pt = task->pt;
	sb.np = task->np;
	sb.opsbuffers = &opsbuffers;

	if (task->pt) {
		sb.max_records = task->np->record_max;
	}
	else {
		sb.max_records = 0;
	}

	size_t size = as_scan_command_size(task->policy, task->scan, &sb);
	uint8_t* buf = as_command_buffer_init(size);
	size = as_scan_command_init(buf, task->cluster, task->policy, task->scan, task->task_id, &sb);

	as_command cmd;
	cmd.cluster = task->cluster;
	cmd.policy = &task->policy->base;
	cmd.node = task->node;
	cmd.ns = NULL;        // Not referenced when node set.
	cmd.partition = NULL; // Not referenced when node set.
	cmd.parse_results_fn = as_scan_parse_records;
	cmd.udata = task;
	cmd.buf = buf;
	cmd.buf_size = size;
	cmd.partition_id = 0; // Not referenced when node set.
	cmd.replica = AS_POLICY_REPLICA_MASTER;
	cmd.flags = AS_COMMAND_FLAGS_READ;

	as_command_start_timer(&cmd);

	// Individual scan node commands must not retry. Scan retries are performed in
	// the caller, as_scan_partitions().
	cmd.max_retries = 0;

	status = as_command_execute(&cmd, &err);

	// Free command memory.
	as_command_buffer_free(buf, size);

	if (status) {
		if (task->pt && as_partition_tracker_should_retry(task->pt, task->np, status)) {
			return AEROSPIKE_OK;
		}

		// Set main error only once.
		if (as_fas_uint32(task->error_mutex, 1) == 0) {
			// Don't set error when user aborts query,
			if (status != AEROSPIKE_ERR_CLIENT_ABORT) {
				as_error_copy(task->err, &err);
			}
		}
		return status;
	}

	if (task->cluster_key) {
		status = as_query_validate(&err, task->node, task->scan->ns, 10000, task->cluster_key);

		if (status) {
			// Set main error only once.
			if (as_fas_uint32(task->error_mutex, 1) == 0) {
				as_error_copy(task->err, &err);
			}
			return status;
		}
	}
	return status;
}

static void
as_scan_worker(void* data)
{
	as_scan_task* task = (as_scan_task*)data;
	
	as_scan_complete_task complete_task;
	complete_task.node = task->node;
	complete_task.task_id = task->task_id;

	if (as_load_uint32(task->error_mutex) == 0) {
		complete_task.result = as_scan_command_execute(task);
	}
	else {
		complete_task.result = AEROSPIKE_ERR_SCAN_ABORTED;
	}

	cf_queue_push(task->complete_q, &complete_task);
}

static inline as_status
as_scan_validate(as_error* err, const as_policy_scan* policy, const as_scan* scan)
{
	as_error_reset(err);
	return AEROSPIKE_OK;
}

static as_status
as_scan_generic(
	as_cluster* cluster, as_error* err, const as_policy_scan* policy, const as_scan* scan,
	aerospike_scan_foreach_callback callback, void* udata, uint64_t* task_id_ptr
	)
{
	as_status status = as_scan_validate(err, policy, scan);

	if (status != AEROSPIKE_OK) {
		return status;
	}

	as_nodes* nodes;
	status = as_cluster_reserve_all_nodes(cluster, err, &nodes);

	if (status != AEROSPIKE_OK) {
		return status;
	}

	uint64_t cluster_key = 0;
	uint64_t task_id = as_task_id_resolve(task_id_ptr);

	// Initialize task.
	uint32_t error_mutex = 0;
	as_scan_task task;
	task.np = NULL;
	task.pt = NULL;
	task.cluster = cluster;
	task.policy = policy;
	task.scan = scan;
	task.callback = callback;
	task.udata = udata;
	task.err = err;
	task.error_mutex = &error_mutex;
	task.task_id = task_id;
	task.cluster_key = cluster_key;
	task.first = true;

	if (scan->concurrent) {
		uint32_t n_wait_nodes = nodes->size;
		task.complete_q = cf_queue_create(sizeof(as_scan_complete_task), true);

		// Run node scans in parallel.
		for (uint32_t i = 0; i < nodes->size; i++) {
			// Stack allocate task for each node.  It should be fine since the task
			// only needs to be valid within this function.
			as_scan_task* task_node = alloca(sizeof(as_scan_task));
			memcpy(task_node, &task, sizeof(as_scan_task));
			task_node->node = nodes->array[i];

			int rc = as_thread_pool_queue_task(&cluster->thread_pool, as_scan_worker, task_node);
			
			if (rc) {
				// Thread could not be added. Abort entire scan.
				if (as_fas_uint32(task.error_mutex, 1) == 0) {
					status = as_error_update(task.err, AEROSPIKE_ERR_CLIENT, "Failed to add scan thread: %d", rc);
				}
				
				// Reset node count to threads that were run.
				n_wait_nodes = i;
				break;
			}
			task.first = false;
		}

		// Wait for tasks to complete.
		for (uint32_t i = 0; i < n_wait_nodes; i++) {
			as_scan_complete_task complete;
			cf_queue_pop(task.complete_q, &complete, CF_QUEUE_FOREVER);
			
			if (complete.result != AEROSPIKE_OK && status == AEROSPIKE_OK) {
				status = complete.result;
			}
		}
		
		// Release temporary queue.
		cf_queue_destroy(task.complete_q);
	}
	else {
		task.complete_q = 0;
		
		// Run node scans in series.
		for (uint32_t i = 0; i < nodes->size && status == AEROSPIKE_OK; i++) {
			task.node = nodes->array[i];
			status = as_scan_command_execute(&task);
			task.first = false;
		}
	}

	as_cluster_release_all_nodes(nodes);

	// If user aborts query, command is considered successful.
	if (status == AEROSPIKE_ERR_CLIENT_ABORT) {
		status = AEROSPIKE_OK;
	}

	// If completely successful, make the callback that signals completion.
	if (callback && status == AEROSPIKE_OK) {
		callback(NULL, udata);
	}
	return status;
}

static as_status
as_scan_partitions_validate(
	as_cluster* cluster, as_error* err, const as_policy_scan* policy, const as_scan* scan,
	uint32_t* n_nodes
	)
{
	as_status status = as_scan_validate(err, policy, scan);

	if (status != AEROSPIKE_OK) {
		return status;
	}
	return as_cluster_validate_size(cluster, err, n_nodes);
}

static as_status
as_scan_partitions(
	as_cluster* cluster, as_error* err, const as_policy_scan* policy, const as_scan* scan,
	as_partition_tracker* pt, aerospike_scan_foreach_callback callback, void* udata)
{
	as_status status;

	while (true) {
		uint64_t task_id = as_random_get_uint64();
		status = as_partition_tracker_assign(pt, cluster, scan->ns, err);

		if (status != AEROSPIKE_OK) {
			return status;
		}

		uint32_t n_nodes = pt->node_parts.size;

		// Initialize task.
		uint32_t error_mutex = 0;
		as_scan_task task;
		task.pt = pt;
		task.cluster = cluster;
		task.policy = policy;
		task.scan = scan;
		task.callback = callback;
		task.udata = udata;
		task.err = err;
		task.error_mutex = &error_mutex;
		task.task_id = task_id;
		task.cluster_key = 0;
		task.first = false;

		if (scan->concurrent && n_nodes > 1) {
			uint32_t n_wait_nodes = n_nodes;
			task.complete_q = cf_queue_create(sizeof(as_scan_complete_task), true);

			// Run node scans in parallel.
			for (uint32_t i = 0; i < n_nodes; i++) {
				// Stack allocate task for each node.  It should be fine since the task
				// only needs to be valid within this function.
				as_scan_task* task_node = alloca(sizeof(as_scan_task));
				memcpy(task_node, &task, sizeof(as_scan_task));

				task_node->np = as_vector_get(&pt->node_parts, i);
				task_node->node = task_node->np->node;

				int rc = as_thread_pool_queue_task(&cluster->thread_pool, as_scan_worker, task_node);
				
				if (rc) {
					// Thread could not be added. Abort entire scan.
					if (as_fas_uint32(task.error_mutex, 1) == 0) {
						status = as_error_update(task.err, AEROSPIKE_ERR_CLIENT, "Failed to add scan thread: %d", rc);
					}
					
					// Reset node count to threads that were run.
					n_wait_nodes = i;
					break;
				}
			}

			// Wait for tasks to complete.
			for (uint32_t i = 0; i < n_wait_nodes; i++) {
				as_scan_complete_task complete;
				cf_queue_pop(task.complete_q, &complete, CF_QUEUE_FOREVER);
				
				if (complete.result != AEROSPIKE_OK && status == AEROSPIKE_OK) {
					status = complete.result;
				}
			}
			
			// Release temporary queue.
			cf_queue_destroy(task.complete_q);
		}
		else {
			task.complete_q = 0;
			
			// Run node scans in series.
			for (uint32_t i = 0; i < n_nodes && status == AEROSPIKE_OK; i++) {
				task.np = as_vector_get(&pt->node_parts, i);
				task.node = task.np->node;
				status = as_scan_command_execute(&task);
			}
		}

		// If user aborts query, command is considered successful.
		if (status == AEROSPIKE_ERR_CLIENT_ABORT) {
			status = AEROSPIKE_OK;
			break;
		}

		if (status != AEROSPIKE_OK) {
			return status;
		}

		status = as_partition_tracker_is_complete(pt, cluster, err);

		// Stop on ok and all errors except AEROSPIKE_ERR_CLIENT.
		if (status != AEROSPIKE_ERR_CLIENT) {
			break;
		}

		if (pt->sleep_between_retries > 0) {
			// Sleep before trying again.
			as_sleep(pt->sleep_between_retries);
		}
	}

	if (status == AEROSPIKE_OK) {
		callback(NULL, udata);
	}
	return status;
}

static as_status
as_scan_partition_execute_async(as_async_scan_executor* se, as_partition_tracker* pt, as_error* err)
{
	as_event_executor* ee = &se->executor;
	uint32_t n_nodes = pt->node_parts.size;

	for (uint32_t i = 0; i < n_nodes; i++) {
		as_node_partitions* np = as_vector_get(&pt->node_parts, i);
		uint32_t parts_full_size = np->parts_full.size * 2;
		uint32_t parts_partial_size = np->parts_partial.size * 20;
		size_t size = se->cmd_size;
		uint16_t n_fields = se->n_fields;

		if (parts_full_size > 0) {
			size += parts_full_size + AS_FIELD_HEADER_SIZE;
			n_fields++;
		}

		if (parts_partial_size > 0) {
			size += parts_partial_size + AS_FIELD_HEADER_SIZE;
			n_fields++;
		}

		if (np->record_max > 0) {
			size += as_command_field_size(8);
			n_fields++;
		}

		// Allocate enough memory to cover, then, round up memory size in 8KB increments to reduce
		// fragmentation and to allow socket read to reuse buffer.
		size_t s = (sizeof(as_async_scan_command) + size + AS_AUTHENTICATION_MAX_SIZE + 8191) & ~8191;
		as_async_scan_command* scmd = cf_malloc(s);
		scmd->np = np;

		as_event_command* cmd = (as_event_command*)scmd;
		cmd->buf = scmd->space;

		uint8_t* p = cmd->buf;

		// Copy first part of generic command.
		memcpy(p, se->cmd_buf, se->cmd_size_pre);

		// Update n_fields in header.
		*(uint16_t*)&p[26] = cf_swap_to_be16(n_fields);
		p += se->cmd_size_pre;

		// Write node specific partitions.
		if (parts_full_size > 0) {
			p = as_command_write_field_header(p, AS_FIELD_PID_ARRAY, parts_full_size);

			as_vector* list = &np->parts_full;

			for (uint32_t i = 0; i < list->size; i++) {
				uint16_t part_id = as_partition_tracker_get_id(list, i);
				*(uint16_t*)p = cf_swap_to_le16(part_id);
				p += sizeof(uint16_t);
			}
		}

		// Write node specific digests.
		if (parts_partial_size > 0) {
			p = as_command_write_field_header(p, AS_FIELD_DIGEST_ARRAY, parts_partial_size);

			as_vector* list = &np->parts_partial;

			for (uint32_t i = 0; i < list->size; i++) {
				as_partition_status* ps = as_partition_tracker_get_status(pt, list, i);
				memcpy(p, ps->digest.value, AS_DIGEST_VALUE_SIZE);
				p += AS_DIGEST_VALUE_SIZE;
			}
		}

		// Write record limit.
		if (np->record_max > 0) {
			p = as_command_write_field_uint64(p, AS_FIELD_MAX_RECORDS, np->record_max);
		}

		memcpy(p, se->cmd_buf + se->cmd_size_pre, se->cmd_size_post);
		p += se->cmd_size_post;
		size = as_command_write_end(cmd->buf, p);

		cmd->total_deadline = pt->total_timeout;
		cmd->socket_timeout = pt->socket_timeout;
		cmd->max_retries = 0;
		cmd->iteration = 0;
		cmd->replica = AS_POLICY_REPLICA_MASTER;
		cmd->event_loop = ee->event_loop;
		cmd->cluster = se->cluster;
		cmd->node = np->node;
		// Reserve node because as_event_command_free() will release node
		// on command completion.
		as_node_reserve(cmd->node);
		cmd->ns = NULL;
		cmd->partition = NULL;
		cmd->udata = se;  // Overload udata to be the executor.
		cmd->parse_results = as_scan_parse_records_async;
		cmd->pipe_listener = NULL;
		cmd->write_len = (uint32_t)size;
		cmd->read_capacity = (uint32_t)(s - size - sizeof(as_async_scan_command));
		cmd->type = AS_ASYNC_TYPE_SCAN_PARTITION;
		cmd->proto_type = AS_MESSAGE_TYPE;
		cmd->state = AS_ASYNC_STATE_UNREGISTERED;
		cmd->flags = AS_ASYNC_FLAGS_MASTER;
		cmd->flags2 = se->deserialize_list_map ? AS_ASYNC_FLAGS2_DESERIALIZE : 0;
		ee->commands[i] = cmd;
	}

	// Run scan commands.
	uint32_t max = ee->max_concurrent;

	for (uint32_t i = 0; i < max; i++) {
		ee->queued++;

		as_event_command* cmd = ee->commands[i];
		as_status status = as_event_command_execute(cmd, err);

		if (status != AEROSPIKE_OK) {
			// as_event_executor_destroy() will release nodes that were not queued.
			// as_event_executor_cancel() or as_event_executor_error() will eventually
			// call as_event_executor_destroy().
			if (pt->iteration == 0) {
				// On first scan attempt, cleanup and do not call listener.
				as_scan_partition_executor_destroy(se);
				as_event_executor_cancel(ee, i);
			}
			else {
				// On scan retry, caller will cleanup and call listener.
				as_event_executor_error(ee, err, n_nodes - i);
			}
			return status;
		}
	}
	return AEROSPIKE_OK;
}

static as_status
as_scan_partition_retry_async(as_async_scan_executor* se_old, as_error* err)
{
	as_async_scan_executor* se = cf_malloc(sizeof(as_async_scan_executor));
	se->listener = se_old->listener;
	se->cluster = se_old->cluster;
	se->pt = se_old->pt;
	se->cmd_buf = se_old->cmd_buf;
	se->cmd_size = se_old->cmd_size;
	se->cmd_size_pre = se_old->cmd_size_pre;
	se->cmd_size_post = se_old->cmd_size_post;
	se->task_id_offset = se_old->task_id_offset;
	se->n_fields = se_old->n_fields;
	se->concurrent = se_old->concurrent;
	se->deserialize_list_map = se_old->deserialize_list_map;

	// Must change task_id each round. Otherwise, server rejects command.
	uint64_t task_id = as_random_get_uint64();
	*(uint64_t*)(se->cmd_buf + se->task_id_offset) = task_id;

	uint32_t n_nodes = se->pt->node_parts.size;

	as_event_executor* ee_old = &se_old->executor;
	as_event_executor* ee = &se->executor;
	pthread_mutex_init(&ee->lock, NULL);
	ee->max = n_nodes;
	ee->max_concurrent = se->concurrent ? n_nodes : 1;
	ee->commands = cf_malloc(sizeof(as_event_command*) * n_nodes);
	ee->event_loop = ee_old->event_loop;
	ee->complete_fn = ee_old->complete_fn;
	ee->udata = ee_old->udata;
	ee->err = NULL;
	ee->ns = ee_old->ns;
	ee_old->ns = NULL;
	ee->cluster_key = 0;
	ee->count = 0;
	ee->queued = 0;
	ee->notify = true;
	ee->valid = true;

	return as_scan_partition_execute_async(se, se->pt, err);
}

static as_status
as_scan_partition_async(
	as_cluster* cluster, as_error* err, const as_policy_scan* policy, const as_scan* scan,
	as_partition_tracker* pt, as_async_scan_listener listener, void* udata,
	as_event_loop* event_loop
	)
{
	pt->sleep_between_retries = 0;
	as_status status = as_partition_tracker_assign(pt, cluster, scan->ns, err);

	if (status != AEROSPIKE_OK) {
		as_partition_tracker_destroy(pt);
		cf_free(pt);
		return status;
	}

	as_queue opsbuffers;

	if (scan->ops) {
		as_queue_inita(&opsbuffers, sizeof(as_buffer), scan->ops->binops.size);
	}

	// Create scan command buffer without partition fields.
	// The partition fields will be added later.
	uint64_t task_id = as_random_get_uint64();
	as_scan_builder sb;
	sb.pt = NULL;
	sb.np = NULL;
	sb.opsbuffers = &opsbuffers;
	sb.max_records = 0;

	size_t cmd_size = as_scan_command_size(policy, scan, &sb);
	uint8_t* cmd_buf = cf_malloc(cmd_size);
	cmd_size = as_scan_command_init(cmd_buf, cluster, policy, scan, task_id, &sb);

	as_async_scan_executor* se = cf_malloc(sizeof(as_async_scan_executor));
	se->listener = listener;
	se->cluster = cluster;
	se->pt = pt;
	se->cmd_buf = cmd_buf;
	se->cmd_size = (uint32_t)cmd_size;
	se->cmd_size_pre = sb.cmd_size_pre;
	se->cmd_size_post = sb.cmd_size_post;
	se->task_id_offset = sb.task_id_offset;
	se->n_fields = sb.n_fields;
	se->concurrent = scan->concurrent;
	se->deserialize_list_map = scan->deserialize_list_map;

	uint32_t n_nodes = pt->node_parts.size;

	as_event_executor* ee = &se->executor;
	pthread_mutex_init(&ee->lock, NULL);
	ee->max = n_nodes;
	ee->max_concurrent = scan->concurrent ? n_nodes : 1;
	ee->commands = cf_malloc(sizeof(as_event_command*) * n_nodes);
	ee->event_loop = as_event_assign(event_loop);
	ee->complete_fn = as_scan_partition_complete_async;
	ee->udata = udata;
	ee->err = NULL;
	ee->ns = cf_strdup(scan->ns);
	ee->cluster_key = 0;
	ee->count = 0;
	ee->queued = 0;
	ee->notify = true;
	ee->valid = true;

	return as_scan_partition_execute_async(se, pt, err);
}

/******************************************************************************
 * FUNCTIONS
 *****************************************************************************/

bool
as_async_scan_should_retry(as_event_command* cmd, as_status status)
{
	as_async_scan_command* sc = (as_async_scan_command*)cmd;
	as_async_scan_executor* se = cmd->udata;
	return as_partition_tracker_should_retry(se->pt, sc->np, status);
}

as_status
aerospike_scan_background(
	aerospike* as, as_error* err, const as_policy_scan* policy, const as_scan* scan,
	uint64_t* scan_id
	)
{
	if (! policy) {
		policy = &as->config.policies.scan;
	}

	return as_scan_generic(as->cluster, err, policy, scan, 0, 0, scan_id);
}

as_status
aerospike_scan_wait(
	aerospike* as, as_error* err, const as_policy_info* policy, uint64_t scan_id,
	uint32_t interval_ms
	)
{
	return aerospike_job_wait(as, err, policy, "scan", scan_id, interval_ms);
}

as_status
aerospike_scan_info(
	aerospike* as, as_error* err, const as_policy_info* policy, uint64_t scan_id, as_scan_info* info
	)
{
	as_job_info job_info;
	as_status status = aerospike_job_info(as, err, policy, "scan", scan_id, false, &job_info);
	
	if (status == AEROSPIKE_OK) {
		switch (job_info.status) {
			case AS_JOB_STATUS_COMPLETED:
				info->status = AS_SCAN_STATUS_COMPLETED;
				break;
				
			case AS_JOB_STATUS_INPROGRESS:
				info->status = AS_SCAN_STATUS_INPROGRESS;
				break;
			
			default:
				info->status = AS_SCAN_STATUS_UNDEF;
				break;
		}
		info->progress_pct = job_info.progress_pct;
		info->records_scanned = job_info.records_read;
	}
	return status;
}

as_status
aerospike_scan_foreach(
	aerospike* as, as_error* err, const as_policy_scan* policy, as_scan* scan,
	aerospike_scan_foreach_callback callback, void* udata
	)
{
	if (! policy) {
		policy = &as->config.policies.scan;
	}

	as_cluster* cluster = as->cluster;
	uint32_t n_nodes;
	as_status status = as_scan_partitions_validate(cluster, err, policy, scan, &n_nodes);

	if (status != AEROSPIKE_OK) {
		return status;
	}

	as_partition_tracker pt;
	as_partition_tracker_init_nodes(&pt, cluster, &policy->base, policy->max_records,
		&scan->parts_all, scan->paginate, n_nodes);

	status = as_scan_partitions(cluster, err, policy, scan, &pt, callback, udata);
	as_partition_tracker_destroy(&pt);
	return status;
}

as_status
aerospike_scan_node(
	aerospike* as, as_error* err, const as_policy_scan* policy, as_scan* scan,
	const char* node_name, aerospike_scan_foreach_callback callback, void* udata
	)
{
	if (! policy) {
		policy = &as->config.policies.scan;
	}

	as_cluster* cluster = as->cluster;

	// Retrieve node.
	as_node* node = as_node_get_by_name(cluster, node_name);
		
	if (! node) {
		return as_error_update(err, AEROSPIKE_ERR_PARAM, "Invalid node name: %s", node_name);
	}

	as_status status = as_scan_validate(err, policy, scan);

	if (status != AEROSPIKE_OK) {
		return status;
	}

	as_partition_tracker pt;
	as_partition_tracker_init_node(&pt, cluster, &policy->base, policy->max_records,
		&scan->parts_all, scan->paginate, node);

	status = as_scan_partitions(cluster, err, policy, scan, &pt, callback, udata);
	as_partition_tracker_destroy(&pt);
	as_node_release(node);
	return status;
}

as_status
aerospike_scan_partitions(
	aerospike* as, as_error* err, const as_policy_scan* policy, as_scan* scan,
	as_partition_filter* pf, aerospike_scan_foreach_callback callback, void* udata
	)
{
	as_cluster* cluster = as->cluster;

	if (! policy) {
		policy = &as->config.policies.scan;
	}

	uint32_t n_nodes;
	as_status status = as_scan_partitions_validate(cluster, err, policy, scan, &n_nodes);

	if (status != AEROSPIKE_OK) {
		return status;
	}

	if (pf->parts_all && ! scan->parts_all) {
		as_scan_set_partitions(scan, pf->parts_all);
	}

	as_partition_tracker pt;
	status = as_partition_tracker_init_filter(&pt, cluster, &policy->base, policy->max_records,
		&scan->parts_all, scan->paginate, n_nodes, pf, err);

	if (status != AEROSPIKE_OK) {
		return status;
	}

	status = as_scan_partitions(cluster, err, policy, scan, &pt, callback, udata);
	as_partition_tracker_destroy(&pt);
	return status;
}

as_status
aerospike_scan_async(
	aerospike* as, as_error* err, const as_policy_scan* policy, as_scan* scan,
	uint64_t* scan_id, as_async_scan_listener listener, void* udata, as_event_loop* event_loop
	)
{
	if (! policy) {
		policy = &as->config.policies.scan;
	}

	as_status status = as_scan_validate(err, policy, scan);

	if (status != AEROSPIKE_OK) {
		return status;
	}

	as_cluster* cluster = as->cluster;
	uint32_t n_nodes;
	status = as_cluster_validate_size(cluster, err, &n_nodes);

	if (status != AEROSPIKE_OK) {
		return status;
	}

	as_partition_tracker* pt = cf_malloc(sizeof(as_partition_tracker));
	as_partition_tracker_init_nodes(pt, cluster, &policy->base, policy->max_records,
		&scan->parts_all, scan->paginate, n_nodes);

	return as_scan_partition_async(cluster, err, policy, scan, pt, listener, udata, event_loop);
}

as_status
aerospike_scan_node_async(
	aerospike* as, as_error* err, const as_policy_scan* policy, as_scan* scan,
	uint64_t* scan_id, const char* node_name, as_async_scan_listener listener, void* udata,
	as_event_loop* event_loop
	)
{
	if (! policy) {
		policy = &as->config.policies.scan;
	}

	as_status status = as_scan_validate(err, policy, scan);

	if (status != AEROSPIKE_OK) {
		return status;
	}

	as_cluster* cluster = as->cluster;

	// Retrieve and reserve node.
	as_node* node = as_node_get_by_name(cluster, node_name);
	
	if (! node) {
		return as_error_update(err, AEROSPIKE_ERR_PARAM, "Invalid node name: %s", node_name);
	}

	as_partition_tracker* pt = cf_malloc(sizeof(as_partition_tracker));
	as_partition_tracker_init_node(pt, cluster, &policy->base, policy->max_records,
		&scan->parts_all, scan->paginate, node);

	status = as_scan_partition_async(cluster, err, policy, scan, pt, listener, udata,
									 event_loop);
	as_node_release(node);
	return status;
}

as_status
aerospike_scan_partitions_async(
	aerospike* as, as_error* err, const as_policy_scan* policy, as_scan* scan,
	as_partition_filter* pf, as_async_scan_listener listener, void* udata, as_event_loop* event_loop
	)
{
	as_cluster* cluster = as->cluster;

	if (! policy) {
		policy = &as->config.policies.scan;
	}

	uint32_t n_nodes;
	as_status status = as_scan_partitions_validate(cluster, err, policy, scan, &n_nodes);

	if (status != AEROSPIKE_OK) {
		return status;
	}

	if (pf->parts_all && ! scan->parts_all) {
		as_scan_set_partitions(scan, pf->parts_all);
	}

	as_partition_tracker* pt = cf_malloc(sizeof(as_partition_tracker));
	status = as_partition_tracker_init_filter(pt, cluster, &policy->base, policy->max_records,
		&scan->parts_all, scan->paginate, n_nodes, pf, err);

	if (status != AEROSPIKE_OK) {
		cf_free(pt);
		return status;
	}
	return as_scan_partition_async(cluster, err, policy, scan, pt, listener, udata, event_loop);
}<|MERGE_RESOLUTION|>--- conflicted
+++ resolved
@@ -496,7 +496,7 @@
 				policy->durable_delete, 0, AS_MSG_INFO2_WRITE, 0);
 	}
 	else {
-<<<<<<< HEAD
+		// Foreground scan.
 		uint8_t read_attr = AS_MSG_INFO1_READ;
 
 		if (scan->no_bins) {
@@ -506,10 +506,6 @@
 		// Clusters that support partition queries also support not sending partition done messages.
 		int info_attr = cluster->has_partition_query? AS_MSG_INFO3_PARTITION_DONE : 0;
 
-=======
-		// Foreground scan.
-		uint8_t read_attr = (scan->no_bins)? AS_MSG_INFO1_READ | AS_MSG_INFO1_GET_NOBINDATA : AS_MSG_INFO1_READ;
->>>>>>> 79e14f5f
 		p = as_command_write_header_read(cmd, &policy->base, AS_POLICY_READ_MODE_AP_ONE,
 				AS_POLICY_READ_MODE_SC_SESSION, policy->base.total_timeout, sb->n_fields, n_ops,
 				read_attr, info_attr);
