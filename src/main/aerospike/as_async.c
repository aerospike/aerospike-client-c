--- conflicted
+++ resolved
@@ -20,869 +20,6 @@
  * FUNCTIONS
  *****************************************************************************/
 
-<<<<<<< HEAD
-=======
-void
-as_async_unregister(as_async_command* cmd)
-{
-	as_event_unregister(&cmd->event);
-
-	if (cmd->event.timeout_ms) {
-		as_event_stop_timer(&cmd->event);
-	}
-}
-
-static inline void
-as_async_put_connection(as_async_command* cmd)
-{
-	as_queue* q = &cmd->node->async_conn_qs[cmd->event.event_loop->index];
-	
-	if (! as_queue_push_limit(q, &cmd->event.fd)) {
-		close(cmd->event.fd);
-		cmd->event.fd = -1;
-		ck_pr_dec_32(&cmd->node->async_conn);
-	}
-	else {
-		ck_pr_inc_32(&cmd->node->async_conn_pool);
-	}
-}
-
-static inline void
-as_async_command_free(as_async_command* cmd)
-{
-	if (cmd->free_buf) {
-		cf_free(cmd->buf);
-	}
-	cf_free(cmd);
-}
-
-void
-as_async_error_callback(as_async_command* cmd, as_error* err)
-{
-	ck_pr_dec_32(&cmd->node->async_pending);
-	as_node_release(cmd->node);
-
-	switch (cmd->type) {
-		case AS_ASYNC_TYPE_WRITE:
-			((as_async_write_command*)cmd)->listener(err, cmd->udata, cmd->event.event_loop);
-			break;
-		case AS_ASYNC_TYPE_RECORD:
-			((as_async_record_command*)cmd)->listener(err, 0, cmd->udata, cmd->event.event_loop);
-			break;
-		case AS_ASYNC_TYPE_VALUE:
-			((as_async_value_command*)cmd)->listener(err, 0, cmd->udata, cmd->event.event_loop);
-			break;
-		
-		default: {
-			// Handle command that is part of a group (batch, scan, query).
-			// Commands are issued on same event loop, so we can assume single threaded behavior.
-			as_async_executor* executor = cmd->udata;
-			
-			// Notify user of error only once.
-			if (executor->valid) {
-				executor->complete_fn(executor, err);
-				executor->valid = false;
-			}
-			
-			// Only free executor if all outstanding commands are complete.
-			if (++executor->count == executor->max) {
-				cf_free(executor->commands);
-				cf_free(executor);
-			}
-		}
-	}
-	as_async_command_free(cmd);
-}
-
-static inline void
-as_async_conn_error(as_async_command* cmd, as_error* err)
-{
-	// Only timer needs to be released on socket connection failure.
-	// Watcher has not been registered yet.
-	if (cmd->event.timeout_ms) {
-		as_event_stop_timer(&cmd->event);
-	}
-	as_async_error_callback(cmd, err);
-}
-
-static void
-as_async_socket_error(as_async_command* cmd, as_error* err)
-{
-	if (cmd->pipeline) {
-		as_pipe_socket_error(cmd, err);
-		return;
-	}
-
-	// Socket read/write failure.
-	// Stop watcher only if it has been initialized.
-	if (cmd->state > AS_ASYNC_STATE_UNREGISTERED) {
-		as_event_unregister(&cmd->event);
-	}
-	
-	// Stop timer.
-	if (cmd->event.timeout_ms) {
-		as_event_stop_timer(&cmd->event);
-	}
-	
-	// Do not put connection back in pool.
-	as_event_close(&cmd->event);
-	ck_pr_dec_32(&cmd->node->async_conn);
-	as_async_error_callback(cmd, err);
-}
-
-void
-as_async_timeout(as_async_command* cmd)
-{
-	if (cmd->pipeline) {
-		as_pipe_timeout(cmd);
-		return;
-	}
-
-	as_error err;
-	as_error_set_message(&err, AEROSPIKE_ERR_TIMEOUT, as_error_string(AEROSPIKE_ERR_TIMEOUT));
-
-	// Command has timed out.
-	// Stop watcher if it has been initialized.
-	if (cmd->state > AS_ASYNC_STATE_UNREGISTERED) {
-		as_event_unregister(&cmd->event);
-	}
-
-	// Assume timer has already been stopped.
-	// Do not put connection back in pool.
-	as_event_close(&cmd->event);
-	ck_pr_dec_32(&cmd->node->async_conn);
-	as_async_error_callback(cmd, &err);
-}
-
-void
-as_async_response_error(as_async_command* cmd, as_error* err)
-{
-	if (cmd->pipeline) {
-		as_pipe_response_error(cmd, err);
-		return;
-	}
-
-	// Server sent back error.
-	// Release resources, make callback and free command.
-	as_async_unregister(cmd);
-
-	// Close socket on errors that can leave unread data in socket.
-	switch (err->code) {
-		case AEROSPIKE_ERR_QUERY_ABORTED:
-		case AEROSPIKE_ERR_SCAN_ABORTED:
-		case AEROSPIKE_ERR_ASYNC_CONNECTION:
-		case AEROSPIKE_ERR_CLIENT_ABORT:
-		case AEROSPIKE_ERR_CLIENT:
-			as_event_close(&cmd->event);
-			ck_pr_dec_32(&cmd->node->async_conn);
-			break;
-
-		default:
-			as_async_put_connection(cmd);
-			break;
-	}
-	as_async_error_callback(cmd, err);
-}
-
-static inline void
-as_async_response_complete(as_async_command* cmd)
-{
-	if (cmd->pipeline) {
-		as_pipe_response_complete(cmd);
-		return;
-	}
-
-	as_async_unregister(cmd);
-	as_async_put_connection(cmd);
-	ck_pr_dec_32(&cmd->node->async_pending);
-	as_node_release(cmd->node);
-}
-
-void
-as_async_executor_complete(as_async_command* cmd)
-{
-	as_async_response_complete(cmd);
-	
-	// Only invoke user callback after all node commands have completed.
-	as_async_executor* executor = cmd->udata;
-	
-	if (++executor->count == executor->max) {
-		// All commands completed.
-		if (executor->valid) {
-			executor->complete_fn(executor, 0);
-		}
-		cf_free(executor->commands);
-		cf_free(executor);
-	}
-	else {
-		// Determine if a new command needs to be started.
-		if (executor->valid) {
-			int next = executor->count + executor->max_concurrent - 1;
-		
-			if (next < executor->max) {
-				// Start new command.
-				as_async_command_execute(executor->commands[next]);
-			}
-		}
-	}
-	as_async_command_free(cmd);
-}
-
-#define AS_ASYNC_WRITE_COMPLETE 0
-#define AS_ASYNC_WRITE_INCOMPLETE 1
-#define AS_ASYNC_WRITE_ERROR 2
-
-static int
-as_async_command_write(as_async_command* cmd)
-{
-	ssize_t bytes;
-	
-	do {
-#if defined(__linux__)
-		bytes = send(cmd->event.fd, cmd->buf + cmd->pos, cmd->len - cmd->pos, MSG_NOSIGNAL);
-#else
-		bytes = write(cmd->event.fd, cmd->buf + cmd->pos, cmd->len - cmd->pos);
-#endif
-		
-		if (bytes > 0) {
-			cmd->pos += bytes;
-			continue;
-		}
-		
-		if (bytes < 0) {
-			if (errno == EWOULDBLOCK) {
-				return AS_ASYNC_WRITE_INCOMPLETE;
-			}
-			
-			as_error err;
-			as_error_update(&err, AEROSPIKE_ERR_ASYNC_CONNECTION, "Socket %d write failed: %d", cmd->event.fd, errno);
-			as_async_socket_error(cmd, &err);
-			return AS_ASYNC_WRITE_ERROR;
-		}
-		else {
-			as_error err;
-			as_error_update(&err, AEROSPIKE_ERR_ASYNC_CONNECTION, "Socket %d write closed by peer", cmd->event.fd);
-			as_async_socket_error(cmd, &err);
-			return AS_ASYNC_WRITE_ERROR;
-		}
-	} while (cmd->pos < cmd->len);
-
-	return AS_ASYNC_WRITE_COMPLETE;
-}
-
-static inline void
-as_async_set_auth_write(as_async_command* cmd)
-{
-	// The command buffer was already allocated with enough space for max authentication size,
-	// so just use the end of the write buffer for authentication bytes.
-	cmd->pos = cmd->len;
-	cmd->auth_len = as_authenticate_set(cmd->cluster->user, cmd->cluster->password, &cmd->buf[cmd->pos]);
-	cmd->len = cmd->pos + cmd->auth_len;
-}
-
-static inline void
-as_async_set_auth_read_header(as_async_command* cmd)
-{
-	// Authenticate response buffer is at end of write buffer.
-	cmd->pos = cmd->len - cmd->auth_len;
-	cmd->len = cmd->pos + sizeof(as_proto);
-	cmd->state = AS_ASYNC_STATE_AUTH_READ_HEADER;
-}
-
-static void
-as_async_connected_auth(as_async_command* cmd)
-{
-	as_async_set_auth_write(cmd);
-	
-	int ret = as_async_command_write(cmd);
-	
-	if (ret == AS_ASYNC_WRITE_COMPLETE) {
-		// Done with write. Register for read.
-		as_async_set_auth_read_header(cmd);
-		as_event_register_read(&cmd->event);
-		return;
-	}
-	
-	if (ret == AS_ASYNC_WRITE_INCOMPLETE) {
-		// Got would-block. Register for write.
-		cmd->state = AS_ASYNC_STATE_AUTH_WRITE;
-		as_event_register_write(&cmd->event);
-	}
-}
-
-static inline int32_t
-as_async_connected(as_async_command* cmd)
-{
-	if (cmd->cluster->user) {
-		as_async_connected_auth(cmd);
-		return AS_ASYNC_CONNECTION_PENDING;
-	}
-	return AS_ASYNC_CONNECTION_COMPLETE;
-}
-
-static inline void
-as_async_connect_in_progress(as_async_command* cmd)
-{
-	if (cmd->cluster->user) {
-		as_async_set_auth_write(cmd);
-		cmd->state = AS_ASYNC_STATE_AUTH_WRITE;
-	}
-	else {
-		cmd->state = AS_ASYNC_STATE_WRITE;
-	}
-	as_event_register_write(&cmd->event);
-}
-
-int32_t
-as_async_create_connection(as_async_command* cmd)
-{
-	as_error err;
-
-	// Create a non-blocking socket.
-	cmd->event.fd = as_socket_create_nb();
-	
-	if (cmd->event.fd < 0) {
-		as_error_set_message(&err, AEROSPIKE_ERR_CLIENT, "Failed to create non-blocking socket");
-		as_async_conn_error(cmd, &err);
-		return AS_ASYNC_CONNECTION_ERROR;
-	}
-	
-	if (cmd->pipeline && ! as_pipe_connection_setup(cmd->event.fd, &err)) {
-		close(cmd->event.fd);
-		as_async_conn_error(cmd, &err);
-		return AS_ASYNC_CONNECTION_ERROR;
-	}
-
-	ck_pr_inc_32(&cmd->node->async_conn);
-
-	// Try primary address.
-	as_node* node = cmd->node;
-	as_address* primary = as_vector_get(&node->addresses, node->address_index);
-	
-	// Attempt non-blocking connection.
-	if (connect(cmd->event.fd, (struct sockaddr*)&primary->addr, sizeof(struct sockaddr)) == 0) {
-		return as_async_connected(cmd);
-	}
-	
-	// Check if connection is in progress.
-	if (errno == EINPROGRESS) {
-		// Connection hasn't finished, so register new fd for write.
-		as_async_connect_in_progress(cmd);
-		return AS_ASYNC_CONNECTION_PENDING;
-	}
-	
-	// Try other addresses.
-	as_vector* addresses = &node->addresses;
-	for (uint32_t i = 0; i < addresses->size; i++) {
-		as_address* address = as_vector_get(addresses, i);
-		
-		// Address points into alias array, so pointer comparison is sufficient.
-		if (address != primary) {
-			if (connect(cmd->event.fd, (struct sockaddr*)&address->addr, sizeof(struct sockaddr)) == 0) {
-				// Replace invalid primary address with valid alias.
-				// Other threads may not see this change immediately.
-				// It's just a hint, not a requirement to try this new address first.
-				as_log_debug("Change node address %s %s:%d", node->name, address->name, (int)cf_swap_from_be16(address->addr.sin_port));
-				ck_pr_store_32(&node->address_index, i);
-				return as_async_connected(cmd);
-			}
-			
-			// Check if connection is in progress.
-			if (errno == EINPROGRESS) {
-				// Replace invalid primary address with valid alias.
-				// Other threads may not see this change immediately.
-				// It's just a hint, not a requirement to try this new address first.
-				as_log_debug("Change node address %s %s:%d", node->name, address->name, (int)cf_swap_from_be16(address->addr.sin_port));
-				ck_pr_store_32(&node->address_index, i);
-				
-				// Connection hasn't finished, so register new fd for write.
-				as_async_connect_in_progress(cmd);
-				return AS_ASYNC_CONNECTION_PENDING;
-			}
-		}
-	}
-	
-	// Failed to start a connection on any socket address.
-	close(cmd->event.fd);
-	ck_pr_dec_32(&cmd->node->async_conn);
-	as_error_update(&err, AEROSPIKE_ERR_ASYNC_CONNECTION, "Failed to connect: %s %s:%d",
-					node->name, primary->name, (int)cf_swap_from_be16(primary->addr.sin_port));
-	as_async_conn_error(cmd, &err);
-	return AS_ASYNC_CONNECTION_ERROR;
-}
-
-static bool
-as_async_get_connection(as_async_command* cmd)
-{
-	as_queue* q = &cmd->node->async_conn_qs[cmd->event.event_loop->index];
-	
-	while (as_queue_pop(q, &cmd->event.fd)) {
-		ck_pr_dec_32(&cmd->node->async_conn_pool);
-
-		if (as_socket_validate(cmd->event.fd, false)) {
-			return true;
-		}
-
-		// as_socket_validate() closed the connection.
-		ck_pr_dec_32(&cmd->node->async_conn);
-	}
-	return false;
-}
-
-static void
-as_async_command_begin(as_async_command* cmd)
-{
-	// Always initialize timer first when timeouts are specified.
-	if (cmd->event.timeout_ms) {
-		as_event_init_timer(&cmd->event);
-	}
-
-	if (! cmd->pipeline) {
-		if (! as_async_get_connection(cmd)) {
-			if (as_async_create_connection(cmd) != AS_ASYNC_CONNECTION_COMPLETE) {
-				// Waiting on connection, authentication or error occurred.
-				return;
-			}
-		}
-	}
-	else {
-		int32_t res = as_pipe_get_connection(cmd);
-
-		switch (res) {
-			case AS_ASYNC_CONNECTION_COMPLETE:
-				as_pipe_write_start(cmd);
-				break;
-
-			case AS_ASYNC_CONNECTION_PENDING:
-				as_pipe_write_start(cmd);
-				return;
-
-			case AS_ASYNC_CONNECTION_ERROR:
-				return;
-		}
-	}
-
-	// Try non-blocking write.
-	int ret = as_async_command_write(cmd);
-	
-	if (ret == AS_ASYNC_WRITE_COMPLETE) {
-		// Done with write. Register for read.
-		cmd->pos = 0;
-		cmd->len = sizeof(as_proto);
-		cmd->state = AS_ASYNC_STATE_READ_HEADER;
-
-		if (! cmd->pipeline) {
-			as_event_register_read(&cmd->event);
-		}
-		else {
-			as_pipe_read_start(cmd, false);
-		}
-
-		return;
-	}
-	
-	if (ret == AS_ASYNC_WRITE_INCOMPLETE) {
-		// Got would-block. Register for write.
-		cmd->state = AS_ASYNC_STATE_WRITE;
-		as_event_register_write(&cmd->event);
-	}
-}
-
-void
-as_async_command_thread_execute(as_async_command* cmd)
-{
-	// Check if command timed out after coming off queue.
-	if (cmd->event.timeout_ms && (cf_getms() - *(uint64_t*)cmd) > cmd->event.timeout_ms) {
-		as_error err;
-		as_error_set_message(&err, AEROSPIKE_ERR_TIMEOUT, as_error_string(AEROSPIKE_ERR_TIMEOUT));
-		as_async_error_callback(cmd, &err);
-		return;
-	}
-	
-	// Start processing.
-	as_async_command_begin(cmd);
-}
-
-void
-as_async_command_execute(as_async_command* cmd)
-{
-	ck_pr_inc_32(&cmd->node->async_pending);
-
-	// Use pointer comparison for performance.
-	// If portability becomes an issue, use "pthread_equal(event_loop->thread, pthread_self())"
-	// instead.
-	if (cmd->event.event_loop->thread == pthread_self()) {
-		// We are already in event loop thread, so start processing.
-		as_async_command_begin(cmd);
-	}
-	else {
-		if (cmd->event.timeout_ms) {
-			// Store current time in first 8 bytes which is not used yet.
-			*(uint64_t*)cmd = cf_getms();
-		}
-		
-		// Send command through queue so it can be executed in event loop thread.
-		if (! as_event_send(&cmd->event)) {
-			as_error err;
-			as_error_set_message(&err, AEROSPIKE_ERR_CLIENT, "Failed to queue command");
-			as_async_error_callback(cmd, &err);
-		}
-	}
-}
-
-void
-as_async_command_send(as_async_command* cmd)
-{
-	int ret = as_async_command_write(cmd);
-	
-	if (ret == AS_ASYNC_WRITE_COMPLETE) {
-		// Done with write. Register for read.
-		if (cmd->state == AS_ASYNC_STATE_AUTH_WRITE) {
-			as_async_set_auth_read_header(cmd);
-			as_event_set_read(&cmd->event);
-		}
-		else {
-			cmd->pos = 0;
-			cmd->len = sizeof(as_proto);
-			cmd->state = AS_ASYNC_STATE_READ_HEADER;
-
-			if (! cmd->pipeline) {
-				as_event_set_read(&cmd->event);
-			}
-			else {
-				as_pipe_read_start(cmd, true);
-			}
-		}
-	}
-}
-
-static bool
-as_async_read(as_async_command* cmd)
-{
-	ssize_t bytes;
-	
-	do {
-		bytes = read(cmd->event.fd, cmd->buf + cmd->pos, cmd->len - cmd->pos);
-		
-		if (bytes > 0) {
-			cmd->pos += bytes;
-			continue;
-		}
-		
-		if (bytes < 0) {
-			if (errno != EWOULDBLOCK) {
-				as_error err;
-				as_error_update(&err, AEROSPIKE_ERR_ASYNC_CONNECTION, "Socket %d read failed: %d", cmd->event.fd, errno);
-				as_async_socket_error(cmd, &err);
-			}
-			return false;
-		}
-		else {
-			as_error err;
-			as_error_update(&err, AEROSPIKE_ERR_ASYNC_CONNECTION, "Socket %d read closed by peer", cmd->event.fd);
-			as_async_socket_error(cmd, &err);
-			return false;
-		}
-	} while (cmd->pos < cmd->len);
-	
-	return true;
-}
-
-#define AS_ASYNC_AUTH_RETURN_CODE 1
-
-static void
-as_async_command_parse_authentication(as_async_command* cmd)
-{
-	if (cmd->state == AS_ASYNC_STATE_AUTH_READ_HEADER) {
-		// Read response length
-		if (! as_async_read(cmd)) {
-			return;
-		}
-		
-		// Authenticate response buffer is at end of write buffer.
-		cmd->pos = cmd->len - sizeof(as_proto);
-		as_proto* proto = (as_proto*)&cmd->buf[cmd->pos];
-		as_proto_swap_from_be(proto);
-		cmd->auth_len = (uint32_t)proto->sz;
-		cmd->len = cmd->pos + cmd->auth_len;
-		
-		if (cmd->len > cmd->capacity) {
-			as_error err;
-			as_error_update(&err, AEROSPIKE_ERR_CLIENT, "Authenticate response size is corrupt: %u", cmd->auth_len);
-			as_async_socket_error(cmd, &err);
-			return;
-		}
-		cmd->state = AS_ASYNC_STATE_AUTH_READ_BODY;
-	}
-
-	if (! as_async_read(cmd)) {
-		return;
-	}
-
-	// Parse authentication response.
-	cmd->len -= cmd->auth_len;
-	uint8_t code = cmd->buf[cmd->len + AS_ASYNC_AUTH_RETURN_CODE];
-
-	if (code) {
-		// Can't authenticate socket, so must close it.
-		as_error err;
-		as_error_update(&err, code, "Authentication failed: %s", as_error_string(code));
-		as_async_socket_error(cmd, &err);
-		return;
-	}
-	cmd->pos = 0;
-	
-	// Try non-blocking command write.
-	int ret = as_async_command_write(cmd);
-	
-	if (ret == AS_ASYNC_WRITE_COMPLETE) {
-		// Done with write. Set command read.
-		cmd->pos = 0;
-		cmd->len = sizeof(as_proto);
-		cmd->state = AS_ASYNC_STATE_READ_HEADER;
-
-		if (! cmd->pipeline) {
-			as_event_set_read(&cmd->event);
-		}
-		else {
-			as_pipe_read_start(cmd, true);
-		}
-
-		return;
-	}
-
-	if (ret == AS_ASYNC_WRITE_INCOMPLETE) {
-		// Got would-block. Set command write.
-		cmd->state = AS_ASYNC_STATE_WRITE;
-		as_event_set_write(&cmd->event);
-	}
-}
-
-static void
-as_async_command_receive_multi(as_async_command* cmd)
-{
-	// Batch, scan, query may be waiting on end block.
-	// Prepare for next message block.
-	cmd->len = sizeof(as_proto);
-	cmd->pos = 0;
-	cmd->state = AS_ASYNC_STATE_READ_HEADER;
-	
-	if (! as_async_read(cmd)) {
-		return;
-	}
-	
-	as_proto* proto = (as_proto*)cmd->buf;
-	as_proto_swap_from_be(proto);
-	size_t size = proto->sz;
-	
-	cmd->len = (uint32_t)size;
-	cmd->pos = 0;
-	cmd->state = AS_ASYNC_STATE_READ_BODY;
-
-	// Check for end block size.
-	if (cmd->len == sizeof(as_msg)) {
-		// Look like we received end block.  Read and parse to make sure.
-		if (! as_async_read(cmd)) {
-			return;
-		}
-
-		if (! cmd->parse_results(cmd)) {
-			// We did not finish after all. Prepare to read next header.
-			cmd->len = sizeof(as_proto);
-			cmd->pos = 0;
-			cmd->state = AS_ASYNC_STATE_READ_HEADER;
-		}
-	}
-	else {
-		// Received normal data block.  Stop reading for fairness reasons and wait
-		// till next iteration.
-		if (cmd->len > cmd->capacity) {
-			if (cmd->free_buf) {
-				cf_free(cmd->buf);
-			}
-			cmd->buf = cf_malloc(size);
-			cmd->capacity = cmd->len;
-			cmd->free_buf = true;
-		}
-	}
-}
-
-void
-as_async_command_receive(as_async_command* cmd)
-{
-	// Check for authenticate read-header or read-body.
-	if (cmd->state & (AS_ASYNC_STATE_AUTH_READ_HEADER | AS_ASYNC_STATE_AUTH_READ_BODY)) {
-		as_async_command_parse_authentication(cmd);
-		return;
-	}
-	
-	if (cmd->state == AS_ASYNC_STATE_READ_HEADER) {
-		// Read response length
-		if (! as_async_read(cmd)) {
-			return;
-		}
-		
-		as_proto* proto = (as_proto*)cmd->buf;
-		as_proto_swap_from_be(proto);
-		size_t size = proto->sz;
-		
-		cmd->len = (uint32_t)size;
-		cmd->pos = 0;
-		cmd->state = AS_ASYNC_STATE_READ_BODY;
-		
-		if (cmd->len > cmd->capacity) {
-			if (cmd->free_buf) {
-				cf_free(cmd->buf);
-			}
-			cmd->buf = cf_malloc(size);
-			cmd->capacity = cmd->len;
-			cmd->free_buf = true;
-		}
-	}
-	
-	// Read response body
-	if (! as_async_read(cmd)) {
-		return;
-	}
-	
-	if (! cmd->parse_results(cmd)) {
-		// Batch, scan, query is not finished.
-		as_async_command_receive_multi(cmd);
-	}
-}
-
-bool
-as_async_command_parse_header(as_async_command* cmd)
-{
-	if (cmd->len < sizeof(as_msg)) {
-		as_error err;
-		as_error_update(&err, AEROSPIKE_ERR_CLIENT, "Invalid record header size: %u", cmd->len);
-		as_async_socket_error(cmd, &err);
-		return true;
-	}
-	
-	as_msg* msg = (as_msg*)cmd->buf;
-	
-	if (msg->result_code == AEROSPIKE_OK) {
-		as_async_response_complete(cmd);
-		((as_async_write_command*)cmd)->listener(0, cmd->udata, cmd->event.event_loop);
-		as_async_command_free(cmd);
-	}
-	else {
-		as_error err;
-		as_error_set_message(&err, msg->result_code, as_error_string(msg->result_code));
-		as_async_response_error(cmd, &err);
-	}
-	return true;
-}
-
-bool
-as_async_command_parse_result(as_async_command* cmd)
-{
-	if (cmd->len < sizeof(as_msg)) {
-		as_error err;
-		as_error_update(&err, AEROSPIKE_ERR_CLIENT, "Invalid record header size: %u", cmd->len);
-		as_async_socket_error(cmd, &err);
-		return true;
-	}
-	
-	as_msg* msg = (as_msg*)cmd->buf;
-	as_msg_swap_header_from_be(msg);
-	uint8_t* p = cmd->buf + sizeof(as_msg);
-	as_status status = msg->result_code;
-	
-	switch (status) {
-		case AEROSPIKE_OK: {
-			as_record rec;
-			
-			if (msg->n_ops < 1000) {
-				as_record_inita(&rec, msg->n_ops);
-			}
-			else {
-				as_record_init(&rec, msg->n_ops);
-			}
-			
-			rec.gen = msg->generation;
-			rec.ttl = cf_server_void_time_to_ttl(msg->record_ttl);
-			
-			p = as_command_ignore_fields(p, msg->n_fields);
-			as_command_parse_bins(&rec, p, msg->n_ops, cmd->deserialize);
-		
-			as_async_response_complete(cmd);
-			((as_async_record_command*)cmd)->listener(0, &rec, cmd->udata, cmd->event.event_loop);
-			as_async_command_free(cmd);
-			as_record_destroy(&rec);
-			break;
-		}
-			
-		case AEROSPIKE_ERR_UDF: {
-			as_error err;
-			as_command_parse_udf_failure(p, &err, msg, status);
-			as_async_response_error(cmd, &err);
-			break;
-		}
-			
-		default: {
-			as_error err;
-			as_error_set_message(&err, status, as_error_string(status));
-			as_async_response_error(cmd, &err);
-			break;
-		}
-	}
-	return true;
-}
-
-bool
-as_async_command_parse_success_failure(as_async_command* cmd)
-{
-	if (cmd->len < sizeof(as_msg)) {
-		as_error err;
-		as_error_update(&err, AEROSPIKE_ERR_CLIENT, "Invalid record header size: %u", cmd->len);
-		as_async_socket_error(cmd, &err);
-		return true;
-	}
-
-	as_msg* msg = (as_msg*)cmd->buf;
-	as_msg_swap_header_from_be(msg);
-	uint8_t* p = cmd->buf + sizeof(as_msg);
-	as_status status = msg->result_code;
-
-	switch (status) {
-		case AEROSPIKE_OK: {
-			as_error err;
-			as_val* val = 0;
-			status = as_command_parse_success_failure_bins(&p, &err, msg, &val);
-			
-			if (status == AEROSPIKE_OK) {
-				as_async_response_complete(cmd);
-				((as_async_value_command*)cmd)->listener(0, val, cmd->udata, cmd->event.event_loop);
-				as_async_command_free(cmd);
-				as_val_destroy(val);
-			}
-			else {
-				as_async_response_error(cmd, &err);
-			}
-			break;
-		}
-			
-		case AEROSPIKE_ERR_UDF: {
-			as_error err;
-			as_command_parse_udf_failure(p, &err, msg, status);
-			as_async_response_error(cmd, &err);
-			break;
-		}
-
-		default: {
-			as_error err;
-			as_error_set_message(&err, status, as_error_string(status));
-			as_async_response_error(cmd, &err);
-			break;
-		}
-	}
-	return true;
-}
-
->>>>>>> bc2869d9
 uint32_t
 as_async_get_pending(as_cluster* cluster)
 {
