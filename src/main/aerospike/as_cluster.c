/*
 * Copyright 2008-2015 Aerospike, Inc.
 *
 * Portions may be licensed to Aerospike, Inc. under one or more contributor
 * license agreements.
 *
 * Licensed under the Apache License, Version 2.0 (the "License"); you may not
 * use this file except in compliance with the License. You may obtain a copy of
 * the License at http://www.apache.org/licenses/LICENSE-2.0
 *
 * Unless required by applicable law or agreed to in writing, software
 * distributed under the License is distributed on an "AS IS" BASIS, WITHOUT
 * WARRANTIES OR CONDITIONS OF ANY KIND, either express or implied. See the
 * License for the specific language governing permissions and limitations under
 * the License.
 */
#include <aerospike/as_cluster.h>
#include <aerospike/as_admin.h>
#include <aerospike/as_info.h>
#include <aerospike/as_log_macros.h>
#include <aerospike/as_lookup.h>
#include <aerospike/as_password.h>
#include <aerospike/as_shm_cluster.h>
#include <aerospike/as_socket.h>
#include <aerospike/as_string.h>
#include <aerospike/as_vector.h>

#include <citrusleaf/alloc.h>
#include <citrusleaf/cf_byte_order.h>
#include <citrusleaf/cf_clock.h>

/******************************************************************************
 *	Function declarations
 *****************************************************************************/

as_status
as_node_refresh(as_cluster* cluster, as_error* err, as_node* node, as_vector* /* <as_friend> */ friends);

static as_seeds*
seeds_create(as_seed* seed_list, uint32_t size);

/******************************************************************************
 *	Functions
 *****************************************************************************/

static inline void
set_nodes(as_cluster* cluster, as_nodes* nodes)
{
	ck_pr_fence_store();
	ck_pr_store_ptr(&cluster->nodes, nodes);
}

static inline as_addr_maps*
swap_ip_map(as_cluster* cluster, as_addr_maps* ip_map)
{
	ck_pr_fence_store();
	as_addr_maps* old = ck_pr_fas_ptr(&cluster->ip_map, ip_map);
	ck_pr_fence_store();
	ck_pr_inc_32(&cluster->version);
	return old;
}

static inline as_seeds*
swap_seeds(as_cluster* cluster, as_seeds* seeds)
{
	ck_pr_fence_store();
	as_seeds* old = ck_pr_fas_ptr(&cluster->seeds, seeds);
	ck_pr_fence_store();
	ck_pr_inc_32(&cluster->version);
	return old;
}

void
as_cluster_set_async_pool_size(as_cluster* cluster, uint32_t async_size, uint32_t pipe_size)
{
	// Note: This setting only affects pools in new nodes.  Existing node pools are not changed.
	cluster->async_max_conns_per_node_loop = async_size;
	cluster->pipe_max_conns_per_node_loop = pipe_size;
	ck_pr_fence_store();
	ck_pr_inc_32(&cluster->version);
}

static void gc_ip_map(void* ip_map)
{
	as_ip_map_release(ip_map);
}

static void gc_seeds(void* seeds)
{
	as_seeds_release(seeds);
}

static bool
as_find_seed(as_cluster* cluster, const char* hostname, in_port_t port) {
	as_seeds* seeds = as_seeds_reserve(cluster);
	as_seed* seed = seeds->array;
	
	for (uint32_t i = 0; i < seeds->size; i++) {
		if (seed->port == port && strcmp(seed->name, hostname) == 0) {
			as_seeds_release(seeds);
			return true;
		}
		seed++;
	}
	as_seeds_release(seeds);
	return false;
}

void
as_seeds_add(as_cluster* cluster, as_seed* seed_list, uint32_t size) {
	as_seeds* current = as_seeds_reserve(cluster);
	as_seed concat[current->size + size];
	
	as_seed* src = current->array;
	as_seed* trg = concat;

	for (uint32_t i = 0; i < current->size; i++) {
		trg->name = src->name;
		trg->port = src->port;
		src++;
		trg++;
	}

	uint32_t dups = 0;
	src = seed_list;

	for (uint32_t i = 0; i < size; i++) {
		if (as_find_seed(cluster, src->name, src->port)) {
			as_log_debug("Duplicate seed %s:%d", src->name, src->port);
			dups++;
			continue;
		}

		as_log_debug("Add seed %s:%d", src->name, src->port);
		trg->name = src->name;
		trg->port = src->port;
		src++;
		trg++;
	}

	as_seeds_release(current);

	as_seeds* seeds = seeds_create(concat, current->size + size - dups);
	as_seeds* old = swap_seeds(cluster, seeds);

	as_gc_item item;
	item.data = old;
	item.release_fn = gc_seeds;
	as_vector_append(cluster->gc, &item);
}

static as_status
as_lookup_node(as_cluster* cluster, as_error* err, struct sockaddr_in* addr, as_node_info* node_info)
{
	char* response = 0;
	uint64_t deadline = as_socket_deadline(cluster->conn_timeout_ms);
	as_status status = as_info_command_host(cluster, err, addr, "node\nfeatures\n", true, deadline, &response);

	if (status) {
		return status;
	}
	
	as_vector values;
	as_vector_inita(&values, sizeof(as_name_value), 2);
	
	as_info_parse_multi_response(response, &values);
	
	if (values.size != 2) {
		goto Error;
	}
	
	as_name_value* nv = as_vector_get(&values, 0);
	char* node_name = nv->value;
	
	if (node_name == 0 || *node_name == 0) {
		goto Error;
	}
	as_strncpy(node_info->name, node_name, AS_NODE_NAME_SIZE);

	nv = as_vector_get(&values, 1);
	char* features = nv->value;
	
	if (features == 0) {
		goto Error;
	}
			
	char* begin = features;
	char* end = begin;
	uint8_t has_batch_index = 0;
	uint8_t has_replicas_all = 0;
	uint8_t has_double = 0;
	uint8_t has_geo = 0;
	
	while (*begin && ! (has_batch_index &&
						has_replicas_all &&
						has_double &&
						has_geo)) {
		while (*end) {
			if (*end == ';') {
				*end++ = 0;
				break;
			}
			end++;
		}
		
		if (strcmp(begin, "batch-index") == 0) {
			has_batch_index = 1;
		}
		
		if (strcmp(begin, "replicas-all") == 0) {
			has_replicas_all = 1;
		}
		
		if (strcmp(begin, "float") == 0) {
			has_double = 1;
		}

		if (strcmp(begin, "geo") == 0) {
			has_geo = 1;
		}

		begin = end;
	}
	node_info->has_batch_index = has_batch_index;
	node_info->has_replicas_all = has_replicas_all;
	node_info->has_double = has_double;
	node_info->has_geo = has_geo;
	cf_free(response);
	return AEROSPIKE_OK;
	
Error: {
		char addr_name[INET_ADDRSTRLEN];
		as_socket_address_name(addr, addr_name);
		as_error_update(err, status, "Invalid node info response from %s: %s", addr_name, response);
		cf_free(response);
		return AEROSPIKE_ERR_CLIENT;
	}
}

static as_node*
as_cluster_find_node_in_vector(as_vector* nodes, const char* name)
{
	as_node* node;

	for (uint32_t i = 0; i < nodes->size; i++) {
		node = as_vector_get_ptr(nodes, i);
		
		if (strcmp(node->name, name) == 0) {
			return node;
		}
	}
	return NULL;
}

static as_node*
as_cluster_find_node(as_nodes* nodes, as_vector* /* <as_node*> */ local_node_vector, const char* name)
{
	//check local list of nodes for duplicate
	as_node* node = as_cluster_find_node_in_vector(local_node_vector, name);
	if (node) {
		return node;
	}

	//check global list of nodes for duplicate	
	for (uint32_t i = 0; i < nodes->size; i++) {
		node = nodes->array[i];
		
		if (strcmp(node->name, name) == 0) {
			return node;
		}
	}
	return 0;
}

static as_nodes*
as_nodes_create(uint32_t capacity)
{
	size_t size = sizeof(as_nodes) + (sizeof(as_node*) * capacity);
	as_nodes* nodes = cf_malloc(size);
	memset(nodes, 0, size);
	nodes->ref_count = 1;
	nodes->size = capacity;
	return nodes;
}

/**
 *	Use non-inline function for garbarge collector function pointer reference.
 *	Forward to inlined release.
 */
static void
release_nodes(as_nodes* nodes)
{
	as_nodes_release(nodes);
}

/**
 *	Add nodes using copy on write semantics.
 */
void
as_cluster_add_nodes_copy(as_cluster* cluster, as_vector* /* <as_node*> */ nodes_to_add)
{
	// Create temporary nodes array.
	as_nodes* nodes_old = cluster->nodes;
	as_nodes* nodes_new = as_nodes_create(nodes_old->size + nodes_to_add->size);

	// Add existing nodes.
	memcpy(nodes_new->array, nodes_old->array, sizeof(as_node*) * nodes_old->size);
		
	// Add new nodes.
	memcpy(&nodes_new->array[nodes_old->size], nodes_to_add->list, sizeof(as_node*) * nodes_to_add->size);
		
	// Replace nodes with copy.
	set_nodes(cluster, nodes_new);
	
	// Put old nodes on garbage collector stack.
	as_gc_item item;
	item.data = nodes_old;
	item.release_fn = (as_release_fn)release_nodes;
	as_vector_append(cluster->gc, &item);
}

static void
as_cluster_add_nodes(as_cluster* cluster, as_vector* /* <as_node*> */ nodes_to_add)
{
	as_cluster_add_nodes_copy(cluster, nodes_to_add);

	// Update shared memory nodes.
	if (cluster->shm_info) {
		as_shm_add_nodes(cluster, nodes_to_add);
	}
}

static as_status
as_cluster_seed_nodes(as_cluster* cluster, as_error* err, bool enable_warnings)
{
	// Add all nodes at once to avoid copying entire array multiple times.
	as_vector nodes_to_add;
	as_vector_inita(&nodes_to_add, sizeof(as_node*), 64);
	
	as_vector addresses;
	as_vector_inita(&addresses, sizeof(struct sockaddr_in), 5);
	
	as_node_info node_info;
	as_error error_local;
	error_local.message[0] = '\0'; // AEROSPIKE_ERR_TIMEOUT doesn't come with a message; make sure it's initialized
	as_status status = AEROSPIKE_OK;
	
	as_seeds* seeds = as_seeds_reserve(cluster);

	for (uint32_t i = 0; i < seeds->size; i++) {
		as_seed* seed = &seeds->array[i];
		as_vector_clear(&addresses);
		
		status = as_lookup(cluster, &error_local, seed->name, seed->port, &addresses);
		
		if (status != AEROSPIKE_OK) {
			if (enable_warnings) {
				as_log_warn("%s %s", as_error_string(status), error_local.message);
			}
			continue;
		}

		for (uint32_t i = 0; i < addresses.size; i++) {
			struct sockaddr_in* addr = as_vector_get(&addresses, i);
			status = as_lookup_node(cluster, &error_local, addr, &node_info);
			
			if (status == AEROSPIKE_OK) {
				as_node* node = as_cluster_find_node_in_vector(&nodes_to_add, node_info.name);
				
				if (node) {
					as_node_add_address(node, addr);
				}
				else {
					node = as_node_create(cluster, addr, &node_info);
					as_address* a = as_node_get_address_full(node);
					as_log_info("Add node %s %s:%d", node->name, a->name, (int)cf_swap_from_be16(a->addr.sin_port));
					as_vector_append(&nodes_to_add, &node);
				}
			}
			else {
				if (enable_warnings) {
					as_log_warn("%s %s", as_error_string(status), error_local.message);
				}
			}
		}
	}
	
	as_seeds_release(seeds);

	if (nodes_to_add.size > 0) {
		as_cluster_add_nodes(cluster, &nodes_to_add);
		status = AEROSPIKE_OK;
	}
	else {
		status = as_error_set_message(err, AEROSPIKE_ERR_CLIENT, "Failed to seed cluster");
	}
	
	as_vector_destroy(&nodes_to_add);
	as_vector_destroy(&addresses);
	return status;
}

static void
as_cluster_find_nodes_to_add(as_cluster* cluster, as_vector* /* <as_friend> */ friends, as_vector* /* <as_node*> */ nodes_to_add)
{
	as_error err;
	as_vector addresses;
	as_vector_inita(&addresses, sizeof(struct sockaddr_in), 5);
	
	as_node_info node_info;

	for (uint32_t i = 0; i < friends->size; i++) {
		as_friend* friend = as_vector_get(friends, i);
		as_vector_clear(&addresses);
		
		as_status status = as_lookup(cluster, &err, friend->name, friend->port, &addresses);
		
		if (status != AEROSPIKE_OK) {
			as_log_warn("%s %s", as_error_string(status), err.message);
			continue;
		}
		
		for (uint32_t i = 0; i < addresses.size; i++) {
			struct sockaddr_in* addr = as_vector_get(&addresses, i);
			status = as_lookup_node(cluster, &err, addr, &node_info);
			
			if (status == AEROSPIKE_OK) {
				as_node* node = as_cluster_find_node(cluster->nodes, nodes_to_add, node_info.name);
				
				if (node) {
					// Duplicate node name found.  This usually occurs when the server
					// services list contains both internal and external IP addresses
					// for the same node.  Add new host to list of alias filters
					// and do not add new node.
					as_address* a = as_node_get_address_full(node);
					as_log_info("Duplicate node found %s %s:%d", node->name, a->name, (int)cf_swap_from_be16(a->addr.sin_port));
					node->friends++;
					as_node_add_address(node, addr);
					continue;
				}
				
				node = as_node_create(cluster, addr, &node_info);
				as_address* a = as_node_get_address_full(node);
				as_log_info("Add node %s %s:%d", node_info.name, a->name, (int)cf_swap_from_be16(a->addr.sin_port));
				as_vector_append(nodes_to_add, &node);
			}
			else {
				as_log_warn("%s %s", as_error_string(status), err.message);
			}
		}
	}
	as_vector_destroy(&addresses);
}

static void
as_cluster_find_nodes_to_remove(as_cluster* cluster, uint32_t refresh_count, as_vector* /* <as_node*> */ nodes_to_remove)
{
	as_nodes* nodes = cluster->nodes;
	
	for (uint32_t i = 0; i < nodes->size; i++) {
		as_node* node = nodes->array[i];
		
		if (! node->active) {
			// Inactive nodes must be removed.
			as_vector_append(nodes_to_remove, &node);
			continue;
		}
		
		switch (nodes->size) {
			case 1:
				// Single node clusters rely on whether it responded to info requests.
				if (node->failures >= 5) {
					// 5 consecutive info requests failed. Try seeds.
					as_error err;
					if (as_cluster_seed_nodes(cluster, &err, false) == AEROSPIKE_OK) {
						// Seed nodes found. Remove unresponsive node.
						as_vector_append(nodes_to_remove, &node);
					}
				}
				break;
				
			case 2:
				// Two node clusters require at least one successful refresh before removing.
				if (refresh_count == 1 && node->friends == 0 && node->failures > 0) {
					// Node is not referenced nor did it respond.
					as_vector_append(nodes_to_remove, &node);
				}
				break;
				
			default:
				// Multi-node clusters require two successful node refreshes before removing.
				if (refresh_count >= 2 && node->friends == 0) {
					// Node is not referenced by other nodes.
					// Check if node responded to info request.
					if (node->failures == 0) {
						// Node is alive, but not referenced by other nodes.  Check if mapped.
						if (! as_partition_tables_find_node(cluster->partition_tables, node)) {
							// Node doesn't have any partitions mapped to it.
							// There is no point in keeping it in the cluster.
							as_vector_append(nodes_to_remove, &node);
						}
					}
					else {
						// Node not responding. Remove it.
						as_vector_append(nodes_to_remove, &node);
					}
				}
				break;
		}
	}
}

static bool
as_cluster_find_node_by_reference(as_vector* /* <as_node*> */ nodes_to_remove, as_node* filter)
{
	as_node* node;
	
	for (uint32_t i = 0; i < nodes_to_remove->size; i++) {
		node = as_vector_get_ptr(nodes_to_remove, i);
		
		// Duplicate nodes can exist because single node clusters may be reseeded.  Then, a seeded
		// node with the same name can exist with the unresponsive node.  Therefore, check pointer
		// equality only and not name.
		if (node == filter) {
			return true;
		}
	}
	return false;
}

/**
 *	Use non-inline function for garbarge collector function pointer reference.
 *	Forward to inlined release.
 */
static void
release_node(as_node* node)
{
	as_node_release(node);
}

/**
 * Remove nodes using copy on write semantics.
 */
void
as_cluster_remove_nodes_copy(as_cluster* cluster, as_vector* /* <as_node*> */ nodes_to_remove)
{
	// Create temporary nodes array.
	// Since nodes are only marked for deletion using node references in the nodes array,
	// and the tend thread is the only thread modifying nodes, we are guaranteed that nodes
	// in nodes_to_remove exist.  Therefore, we know the final array size.
	as_nodes* nodes_old = cluster->nodes;
	as_nodes* nodes_new = as_nodes_create(nodes_old->size - nodes_to_remove->size);
	as_node* node;
	int count = 0;
		
	// Add nodes that are not in remove list.
	for (uint32_t i = 0; i < nodes_old->size; i++) {
		node = nodes_old->array[i];
		
		if (as_cluster_find_node_by_reference(nodes_to_remove, node)) {
			as_address* a = as_node_get_address_full(node);
			as_log_info("Remove node %s %s:%d", node->name, a->name, (int)cf_swap_from_be16(a->addr.sin_port));
			as_gc_item item;
			item.data = node;
			item.release_fn = (as_release_fn)release_node;
			as_vector_append(cluster->gc, &item);
		}
		else {
			if (count < nodes_new->size) {
				nodes_new->array[count++] = node;
			}
			else {
				as_address* a = as_node_get_address_full(node);
				as_log_error("Remove node error. Node count exceeded %d, %s %s:%d", count, node->name, a->name, (int)cf_swap_from_be16(a->addr.sin_port));
			}
		}
	}
		
	// Do sanity check to make sure assumptions are correct.
	if (count < nodes_new->size) {
		as_log_warn("Node remove mismatch. Expected %d Received %d", nodes_new->size, count);
	}
	
	// Replace nodes with copy.
	set_nodes(cluster, nodes_new);

	// Put old nodes on garbage collector stack.
	as_gc_item item;
	item.data = nodes_old;
	item.release_fn = (as_release_fn)release_nodes;
	as_vector_append(cluster->gc, &item);
}

static void
as_cluster_remove_nodes(as_cluster* cluster, as_vector* /* <as_node*> */ nodes_to_remove)
{
	// There is no need to delete nodes from partition tables because the nodes
	// have already been set to inactive. Further connection requests will result
	// in an exception and a different node will be tried.
	
	// Set node to inactive.
	for (uint32_t i = 0; i < nodes_to_remove->size; i++) {
		as_node* node = as_vector_get_ptr(nodes_to_remove, i);
		as_node_deactivate(node);
	}
			
	// Remove all nodes at once to avoid copying entire array multiple times.
	as_cluster_remove_nodes_copy(cluster, nodes_to_remove);
	
	// Update shared memory nodes.
	if (cluster->shm_info) {
		as_shm_remove_nodes(cluster, nodes_to_remove);
	}
}

static as_status
as_cluster_set_partition_size(as_cluster* cluster, as_error* err)
{
	as_nodes* nodes = cluster->nodes;
	as_status status = AEROSPIKE_OK;
	
	for (uint32_t i = 0; i < nodes->size && cluster->n_partitions == 0; i++) {
		as_node* node = nodes->array[i];
		struct sockaddr_in* addr = as_node_get_address(node);
		
		char* response = 0;
		uint64_t deadline = as_socket_deadline(cluster->conn_timeout_ms);
		as_status status = as_info_command_host(cluster, err, addr, "partitions", true, deadline, &response);
				
		if (status != AEROSPIKE_OK) {
			continue;
		}
		
		char *value = 0;
		status = as_info_parse_single_response(response, &value);
			
		if (status == AEROSPIKE_OK) {
			cluster->n_partitions = atoi(value);
		}
		else {
			char name[INET_ADDRSTRLEN];
			as_socket_address_name(addr, name);
			as_error_update(err, status, "Invalid partitions info response from %s: %s", name, response);
		}
		cf_free(response);
	}
	
	if (cluster->n_partitions > 0) {
		// Must reset error if previous nodes had failed.
		if (err->code != AEROSPIKE_OK) {
			as_error_reset(err);
		}
		return AEROSPIKE_OK;
	}
	
	// Return error code if no nodes are currently in cluster.
	if (status == AEROSPIKE_OK) {
		return as_error_update(err, AEROSPIKE_ERR_CLIENT, "Failed to retrieve partition size from empty cluster");
	}
	return status;
}

/**
 *	Release data structures schuleduled for removal in previous cluster tend.
 */
static void
as_cluster_gc(as_vector* /* <as_gc_item> */ vector)
{
	for (uint32_t i = 0; i < vector->size; i++) {
		as_gc_item* item = as_vector_get(vector, i);
		item->release_fn(item->data);
	}
	as_vector_clear(vector);
}

/**
 * Check health of all nodes in the cluster.
 */
as_status
as_cluster_tend(as_cluster* cluster, as_error* err, bool enable_seed_warnings, bool config_change)
{
	// All node additions/deletions are performed in tend thread.
	// Garbage collect data structures released in previous tend.
	// This tend interval delay substantially reduces the chance of
	// deleting a ref counted data structure when other threads
	// are stuck between assigment and incrementing the ref count.
	as_cluster_gc(cluster->gc);

	// If active nodes don't exist, seed cluster.
	as_nodes* nodes = cluster->nodes;

	if (config_change && nodes->size > 0) {
		as_vector all_nodes;
		as_vector_inita(&all_nodes, sizeof(as_node*), nodes->size);

		for (uint32_t i = 0; i < nodes->size; i++) {
			as_vector_append(&all_nodes, &nodes->array[i]);
		}

		as_cluster_remove_nodes(cluster, &all_nodes);
		as_vector_destroy(&all_nodes);

		as_partition_tables* tables = as_partition_tables_reserve(cluster);

		for (uint32_t i = 0; i < tables->size; i++) {
			as_partition_table_destroy(tables->array[i]);
		}

		tables->size = 0;
		as_partition_tables_release(tables);
	}

	if (nodes->size == 0) {
		as_status status = as_cluster_seed_nodes(cluster, err, enable_seed_warnings);
		
		if (status != AEROSPIKE_OK) {
			return status;
		}
	}

	// Retrieve fixed number of partitions only once from any node.
	if (cluster->n_partitions == 0) {
		as_status status = as_cluster_set_partition_size(cluster, err);
		
		if (status != AEROSPIKE_OK) {
			return status;
		}
	}
	
	// Clear tend iteration node statistics.
	nodes = cluster->nodes;
	for (uint32_t i = 0; i < nodes->size; i++) {
		as_node* node = nodes->array[i];
		node->friends = 0;
	}
	
	// Refresh all known nodes.
	as_error error_local;
	as_vector friends;
	as_vector_inita(&friends, sizeof(as_friend), 8);
	uint32_t refresh_count = 0;
	
	for (uint32_t i = 0; i < nodes->size; i++) {
		as_node* node = nodes->array[i];
		
		if (node->active) {
			if (as_node_refresh(cluster, &error_local, node, &friends) == AEROSPIKE_OK) {
				node->failures = 0;
				refresh_count++;
			}
			else {
				if (error_local.code == AEROSPIKE_ERR_TIMEOUT) {
					snprintf(error_local.message, sizeof error_local.message, "%s", "Network timeout");
				}
				as_log_info("Node %s refresh failed: %s %s", node->name, as_error_string(error_local.code), error_local.message);
				node->failures++;
			}
		}
	}
	
	// Handle nodes changes determined from refreshes.
	as_vector nodes_to_add;
	as_vector_inita(&nodes_to_add, sizeof(as_node*), friends.size);
	
	as_vector nodes_to_remove;
	as_vector_inita(&nodes_to_remove, sizeof(as_node*), nodes->size);

	as_cluster_find_nodes_to_add(cluster, &friends, &nodes_to_add);
	as_cluster_find_nodes_to_remove(cluster, refresh_count, &nodes_to_remove);
	
	// Remove nodes in a batch.
	if (nodes_to_remove.size > 0) {
		as_cluster_remove_nodes(cluster, &nodes_to_remove);
	}
	
	// Add nodes in a batch.
	if (nodes_to_add.size > 0) {
		as_cluster_add_nodes(cluster, &nodes_to_add);
	}
	
	as_vector_destroy(&nodes_to_add);
	as_vector_destroy(&nodes_to_remove);
	as_vector_destroy(&friends);
	return AEROSPIKE_OK;
}

/**
 * Tend the cluster until it has stabilized and return control.
 * This helps avoid initial database request timeout issues when
 * a large number of threads are initiated at client startup.
 *
 * If the cluster has not stabilized by the timeout, return
 * control as well.  Do not return an error since future
 * database requests may still succeed.
 */
static as_status
as_wait_till_stabilized(as_cluster* cluster, as_error* err)
{
	uint64_t limit = cf_getms() + cluster->conn_timeout_ms;
	uint32_t count = -1;
	
	do {
		as_status status = as_cluster_tend(cluster, err, true, false);
		
		if (status != AEROSPIKE_OK) {
			return status;
		}
		
		// Check to see if cluster has changed since the last tend.
		// If not, assume cluster has stabilized and return.
		as_nodes* nodes = cluster->nodes;
		if (count == nodes->size) {
			return AEROSPIKE_OK;
		}
		count = nodes->size;
		usleep(1);  // Sleep 1 microsecond before next cluster tend.
	} while (cf_getms() < limit);
	
	return AEROSPIKE_OK;
}

static void*
as_cluster_tender(void* data)
{
	as_cluster* cluster = (as_cluster*)data;
	uint32_t version = ck_pr_load_32(&cluster->version);
	
	struct timespec delta;
	cf_clock_set_timespec_ms(cluster->tend_interval, &delta);
	
	struct timespec abstime;
	
	as_status status;
	as_error err;
	
	pthread_mutex_lock(&cluster->tend_lock);

	while (cluster->valid) {
		uint32_t new_version = ck_pr_load_32(&cluster->version);
		status = as_cluster_tend(cluster, &err, false, new_version != version);
		version = new_version;
		
		if (status != AEROSPIKE_OK) {
			as_log_warn("Tend error: %s %s", as_error_string(status), err.message);
		}
		
		// Convert tend interval into absolute timeout.
		cf_clock_current_add(&delta, &abstime);
		
		// Sleep for tend interval and exit early if cluster destroy is signaled.
		pthread_cond_timedwait(&cluster->tend_cond, &cluster->tend_lock, &abstime);
	}
	pthread_mutex_unlock(&cluster->tend_lock);
	return NULL;
}

void
as_cluster_add_seeds(as_cluster* cluster)
{
	// Add other nodes as seeds, if they don't already exist.
	if (as_log_debug_enabled()) {
		as_seeds* seeds = as_seeds_reserve(cluster);
		as_seed* seed = seeds->array;
		for (uint32_t i = 0; i < seeds->size; i++) {
			as_log_debug("Add seed %s:%d", seed->name, seed->port);
			seed++;
		}
		as_seeds_release(seeds);
	}
	
	as_nodes* nodes = cluster->nodes;
	as_vector seeds_to_add;
	as_vector_inita(&seeds_to_add, sizeof(as_seed), nodes->size);
	
	as_node* node;
	as_vector* addresses;
	as_address* address;
	as_seed seed;
	in_port_t port;
	
	for (uint32_t i = 0; i < nodes->size; i++) {
		node = nodes->array[i];
		addresses = &node->addresses;
		
		for (uint32_t j = 0; j < addresses->size; j++) {
			address = as_vector_get(addresses, j);
			port = cf_swap_from_be16(address->addr.sin_port);
			
			if (! as_find_seed(cluster, address->name, port)) {
				seed.name = address->name;
				seed.port = port;
				as_vector_append(&seeds_to_add, &seed);
			}
		}
	}
	
	if (seeds_to_add.size > 0) {
		as_seeds_add(cluster, (as_seed*)seeds_to_add.list, seeds_to_add.size);
	}
	as_vector_destroy(&seeds_to_add);
}

as_status
as_cluster_init(as_cluster* cluster, as_error* err, bool fail_if_not_connected)
{
	// Tend cluster until all nodes identified.
	as_status status = as_wait_till_stabilized(cluster, err);
	
	if (status != AEROSPIKE_OK) {
		if (fail_if_not_connected) {
			return status;
		}
		else {
			as_log_warn("Cluster connection failed: %s %s", as_error_string(err->code), err->message);
			as_error_reset(err);
		}
	}
	as_cluster_add_seeds(cluster);
	cluster->valid = true;
	return AEROSPIKE_OK;
}

static as_seeds*
seeds_create(as_seed* seed_list, uint32_t size)
{
	as_seeds* seeds = cf_malloc(sizeof(as_seeds) + sizeof(as_seed) * size);
	seeds->ref_count = 1;
	seeds->size = size;

	as_seed* src = seed_list;
	as_seed* trg = seeds->array;
	
	for (uint32_t i = 0; i < size; i++) {
		trg->name = cf_strdup(src->name);
		trg->port = src->port;
		src++;
		trg++;
	}

	return seeds;
}

static as_addr_maps*
ip_map_create(as_addr_map* ip_map_list, uint32_t size)
{
	as_addr_maps* ip_map = cf_malloc(sizeof(as_addr_maps) + sizeof(as_addr_map) * size);
	ip_map->ref_count = 1;
	ip_map->size = size;

	as_addr_map* src = ip_map_list;
	as_addr_map* trg = ip_map->array;

	for (uint32_t i = 0; i < size; i++) {
		trg->orig = cf_strdup(src->orig);
		trg->alt = cf_strdup(src->alt);
		src++;
		trg++;
	}

	return ip_map;
}

static as_seeds*
seeds_init(as_config* config)
{
	uint32_t nhosts = sizeof(config->hosts) / sizeof(as_config_host);
	uint32_t size = 0;

	while (size < nhosts && config->hosts[size].addr != NULL) {
		size++;
	}

	as_seed seed_list[size];
	as_seed* seed = seed_list;
	as_config_host* host = config->hosts;
	
	for (uint32_t i = 0; i < size; i++) {
		seed->name = (char *)host->addr;
		seed->port = host->port;
		host++;
		seed++;
	}

	return seeds_create(seed_list, size);
}

void
as_ip_map_update(as_cluster* cluster, as_addr_map* source_map, uint32_t size)
{
	as_addr_maps* ip_map = ip_map_create(source_map, size);
	as_addr_maps* old = swap_ip_map(cluster, ip_map);

	if (old == NULL) {
		return;
	}

	as_gc_item item;
	item.data = old;
	item.release_fn = gc_ip_map;
	as_vector_append(cluster->gc, &item);
}

as_node*
as_node_get_random(as_cluster* cluster)
{
	as_nodes* nodes = as_nodes_reserve(cluster);
	uint32_t size = nodes->size;
	
	for (uint32_t i = 0; i < size; i++) {
		// Must handle concurrency with other threads.
		uint32_t index = ck_pr_faa_32(&cluster->node_index, 1);
		as_node* node = nodes->array[index % size];
		uint8_t active = ck_pr_load_8(&node->active);
		
		if (active) {
			as_node_reserve(node);
			as_nodes_release(nodes);
			return node;
		}
	}
	as_nodes_release(nodes);
	return 0;
}

as_node*
as_node_get_by_name(as_cluster* cluster, const char* name)
{
	as_nodes* nodes = as_nodes_reserve(cluster);
	
	for (uint32_t i = 0; i < nodes->size; i++) {
		as_node* node = nodes->array[i];
		
		if (strcmp(node->name, name) == 0) {
			as_node_reserve(node);
			as_nodes_release(nodes);
			return node;
		}
	}
	as_nodes_release(nodes);
	return(0);
}

void
as_cluster_get_node_names(as_cluster* cluster, int* n_nodes, char** node_names)
{
	as_nodes* nodes = as_nodes_reserve(cluster);
	uint32_t size = nodes->size;
	*n_nodes = size;
	
	if (size == 0) {
		*node_names = 0;
		as_nodes_release(nodes);
		return;
	}
	
	*node_names = cf_malloc(AS_NODE_NAME_SIZE * size);
	if (*node_names == 0) {
		as_nodes_release(nodes);
		return;
	}
	
	char* nptr = *node_names;
	for (uint32_t i = 0; i < size; i++) {
		as_node* node = nodes->array[i];
		memcpy(nptr, node->name, AS_NODE_NAME_SIZE);
		nptr += AS_NODE_NAME_SIZE;
	}
	as_nodes_release(nodes);
}

bool
as_cluster_is_connected(as_cluster* cluster)
{
	as_nodes* nodes = as_nodes_reserve(cluster);
	bool connected = false;
	
	if (nodes->size > 0 && cluster->valid) {
		// Even though nodes exist, they may not be currently responding.  Check further.
		for (uint32_t i = 0; i < nodes->size; i++) {
			as_node* node = nodes->array[i];

			// Mark connected if any node is active and cluster tend consecutive info request 
			// failures are less than 5.
			if (node->active && node->failures < 5) {
				connected = true;
				break;
			}
		}
	}
	as_nodes_release(nodes);
	return connected;
}

void
as_cluster_change_password(as_cluster* cluster, const char* user, const char* password)
{
	if (user && *user) {
		if (cluster->user) {
			if (strcmp(cluster->user, user) == 0) {
				cf_free(cluster->password);
				cluster->password = cf_strdup(password);
			}
		}
		else {
			cluster->user = cf_strdup(user);
			cf_free(cluster->password);
			cluster->password = cf_strdup(password);
		}
	}
}

as_status
as_cluster_create(as_config* config, as_error* err, as_cluster** cluster_out)
{
	as_cluster* cluster = cf_malloc(sizeof(as_cluster));
	memset(cluster, 0, sizeof(as_cluster));
	
	// Initialize user/password.
	if (*(config->user)) {
		cluster->user = cf_strdup(config->user);
	}
	
	if (*(config->password)) {
		cluster->password = cf_strdup(config->password);
	}
	
	// Initialize cluster tend and node parameters
	cluster->tend_interval = (config->tender_interval < 1000)? 1000 : config->tender_interval;
	cluster->conn_queue_size = config->max_threads + 1;  // Add one connection for tend thread.
	cluster->conn_timeout_ms = (config->conn_timeout_ms == 0) ? 1000 : config->conn_timeout_ms;
	cluster->async_max_conns_per_node_loop = config->async_max_conns_per_node_loop;
	cluster->pipe_max_conns_per_node_loop = config->pipe_max_conns_per_node_loop;
	
	// Initialize seed hosts.
<<<<<<< HEAD
	cluster->seeds = seeds_init(config);
=======
	cluster->seeds_size = seeds_size(config);
	cluster->seeds = seeds_create(config, cluster->seeds_size);
	cluster->use_services_alternate = config->use_services_alternate;
>>>>>>> 5e3b4529

	// Initialize IP map translation if provided.
	if (config->ip_map && config->ip_map_size > 0) {
		cluster->ip_map = ip_map_create(config->ip_map, config->ip_map_size);
	}

	cluster->async_pending = 0;
	cluster->async_conn = 0;
	cluster->async_conn_pool = 0;

	// Initialize empty nodes.
	cluster->nodes = as_nodes_create(0);
	
	// Initialize empty partition tables.
	cluster->partition_tables = as_partition_tables_create(0);
	
	// Initialize garbage collection array.
	cluster->gc = as_vector_create(sizeof(as_gc_item), 8);
	
	// Initialize thread pool.
	int rc = as_thread_pool_init(&cluster->thread_pool, config->thread_pool_size);
	
	if (rc) {
		as_status status = as_error_update(err, AEROSPIKE_ERR_CLIENT, "Failed to initialize thread pool of size %u: %d",
				config->thread_pool_size, rc);
		as_cluster_destroy(cluster);
		*cluster_out = 0;
		return status;
	}

	// Initialize tend lock and condition.
	pthread_mutex_init(&cluster->tend_lock, NULL);
	pthread_cond_init(&cluster->tend_cond, NULL);
	
	if (config->use_shm) {
		// Create shared memory cluster.
		as_status status = as_shm_create(cluster, err, config);
		
		if (status != AEROSPIKE_OK) {
			as_cluster_destroy(cluster);
			*cluster_out = 0;
			return status;
		}
	}
	else {
		// Initialize normal cluster.
		as_status status = as_cluster_init(cluster, err, config->fail_if_not_connected);
		
		if (status != AEROSPIKE_OK) {
			as_cluster_destroy(cluster);
			*cluster_out = 0;
			return status;
		}
		// Run cluster tend thread.
		pthread_create(&cluster->tend_thread, 0, as_cluster_tender, cluster);
	}
	*cluster_out = cluster;
	return AEROSPIKE_OK;
}

void
as_cluster_destroy(as_cluster* cluster)
{
	// Shutdown thread pool.
	int rc = as_thread_pool_destroy(&cluster->thread_pool);
	
	if (rc) {
		as_log_warn("Failed to destroy thread pool: %d", rc);
	}

	// Stop tend thread and wait till finished.
	if (cluster->valid) {
		cluster->valid = false;
		
		// Signal tend thread to wake up from sleep and stop.
		pthread_mutex_lock(&cluster->tend_lock);
		pthread_cond_signal(&cluster->tend_cond);
		pthread_mutex_unlock(&cluster->tend_lock);
		
		// Wait for tend thread to finish.
		pthread_join(cluster->tend_thread, NULL);
		
		if (cluster->shm_info) {
			as_shm_destroy(cluster);
		}
	}

	while (true) {
		int pending = ck_pr_load_32(&cluster->async_pending);

		if (pending == 0) {
			break;
		}

		as_log_trace("%d async operations pending, waiting", pending);
		usleep(250 * 1000);
	}

	// Release everything in garbage collector.
	as_cluster_gc(cluster->gc);
	as_vector_destroy(cluster->gc);
		
	// Release partition tables.
	as_partition_tables* tables = cluster->partition_tables;
	for (uint32_t i = 0; i < tables->size; i++) {
		as_partition_table_destroy(tables->array[i]);
	}
	as_partition_tables_release(tables);
	
	// Release nodes.
	as_nodes* nodes = cluster->nodes;
	for (uint32_t i = 0; i < nodes->size; i++) {
		as_node_release(nodes->array[i]);
	}
	as_nodes_release(nodes);
	
	// Destroy IP map.
	if (cluster->ip_map) {
		as_ip_map_release(cluster->ip_map);
	}

	// Destroy seeds.
	as_seeds_release(cluster->seeds);
	
	// Destroy tend lock and condition.
	pthread_mutex_destroy(&cluster->tend_lock);
	pthread_cond_destroy(&cluster->tend_cond);
	
	cf_free(cluster->user);
	cf_free(cluster->password);
	
	// Destroy cluster.
	cf_free(cluster);
}<|MERGE_RESOLUTION|>--- conflicted
+++ resolved
@@ -1132,13 +1132,8 @@
 	cluster->pipe_max_conns_per_node_loop = config->pipe_max_conns_per_node_loop;
 	
 	// Initialize seed hosts.
-<<<<<<< HEAD
 	cluster->seeds = seeds_init(config);
-=======
-	cluster->seeds_size = seeds_size(config);
-	cluster->seeds = seeds_create(config, cluster->seeds_size);
 	cluster->use_services_alternate = config->use_services_alternate;
->>>>>>> 5e3b4529
 
 	// Initialize IP map translation if provided.
 	if (config->ip_map && config->ip_map_size > 0) {
