/*
 * Copyright 2008-2025 Aerospike, Inc.
 *
 * Portions may be licensed to Aerospike, Inc. under one or more contributor
 * license agreements.
 *
 * Licensed under the Apache License, Version 2.0 (the "License"); you may not
 * use this file except in compliance with the License. You may obtain a copy of
 * the License at http://www.apache.org/licenses/LICENSE-2.0
 *
 * Unless required by applicable law or agreed to in writing, software
 * distributed under the License is distributed on an "AS IS" BASIS, WITHOUT
 * WARRANTIES OR CONDITIONS OF ANY KIND, either express or implied. See the
 * License for the specific language governing permissions and limitations under
 * the License.
 */
#include <aerospike/as_command.h>
#include <aerospike/as_cluster.h>
#include <aerospike/as_conn_recover.h>
#include <aerospike/as_event.h>
#include <aerospike/as_key.h>
#include <aerospike/as_log_macros.h>
#include <aerospike/as_msgpack.h>
#include <aerospike/as_partition_tracker.h>
#include <aerospike/as_queue_mt.h>
#include <aerospike/as_record.h>
#include <aerospike/as_serializer.h>
#include <aerospike/as_sleep.h>
#include <aerospike/as_socket.h>
#include <aerospike/as_txn.h>
#include <citrusleaf/alloc.h>
#include <citrusleaf/cf_clock.h>
#include <citrusleaf/cf_digest.h>
#include <stdlib.h>
#include <string.h>
#include <zlib.h>

//---------------------------------
// Static Variables
//---------------------------------

// These values must line up with as_operator enum.
static uint8_t as_protocol_types[] = {1, 2, 3, 4, 3, 4, 5, 7, 8, 9, 10, 11, 12, 13, 14, 15, 16};

//---------------------------------
// Functions
//---------------------------------

uint8_t
as_replica_index_init_read(as_cluster* cluster, as_policy_replica replica)
{
	switch (replica) {
		case AS_POLICY_REPLICA_ANY: {
			uint32_t index = as_faa_uint32(&cluster->replica_index_any, 1);
			return (uint8_t)(index % AS_MAX_REPLICATION_FACTOR);
		}

		case AS_POLICY_REPLICA_RANDOM: {
			uint32_t index = as_faa_uint32(&cluster->replica_index_random, 1);
			return (uint8_t)(index % AS_MAX_REPLICATION_FACTOR);
		}

		default:
			return 0;
	}
}

uint8_t
as_replica_index_init_write(as_cluster* cluster, as_policy_replica replica)
{
	if (replica == AS_POLICY_REPLICA_RANDOM) {
		uint32_t index = as_faa_uint32(&cluster->replica_index_random, 1);
		return (uint8_t)(index % AS_MAX_REPLICATION_FACTOR);
	}
	return 0;
}

static as_status
as_command_read_messages(
	as_error* err, as_command* cmd, as_socket* sock, as_node* node, uint64_t* bytes_in,
	as_socket_context* ctx
	);

static as_status
as_command_read_message(
	as_error* err, as_command* cmd, as_socket* sock, as_node* node, uint64_t* bytes_in,
	as_socket_context* ctx
	);

as_status
as_batch_retry(as_command* cmd, as_error* err);

size_t
as_command_user_key_size(const as_key* key)
{
	size_t size = AS_FIELD_HEADER_SIZE + 1;  // Add 1 for key's value type.
	as_val* val = (as_val*)key->valuep;
	
	// Key must not be list or map.
	switch (val->type) {
		case AS_NIL: {
			break;
		}
		case AS_INTEGER: {
			size += 8;
			break;
		}
		case AS_DOUBLE: {
			size += 8;
			break;
		}
		case AS_STRING: {
			as_string* v = as_string_fromval(val);
			// v->len should have been already set when calculating the digest.
			size += v->len;
			break;
		}
		case AS_BYTES: {
			as_bytes* v = as_bytes_fromval(val);
			size += v->size;
			break;
		}
		default: {
			break;
		}
	}
	return size;
}

size_t
as_command_key_size(
	const as_policy_base* policy, as_policy_key pol_key, const as_key* key, bool send_deadline,
	as_command_txn_data* tdata
	)
{
	tdata->n_fields = 3;
	tdata->send_deadline = send_deadline;
	tdata->deadline_offset = 0;

	size_t size = strlen(key->ns) + strlen(key->set) + sizeof(cf_digest) + 45;
	
	if (policy->txn) {
		size += AS_FIELD_HEADER_SIZE + sizeof(uint64_t);
		tdata->n_fields++;

		as_txn* txn = policy->txn;
		tdata->version = as_txn_get_read_version(txn, key->digest.value);

		if (tdata->version != 0) {
			// Version is a 7 byte integer.
			size += AS_FIELD_HEADER_SIZE + 7;
			tdata->n_fields++;
		}

		if (send_deadline) {
			size += AS_FIELD_HEADER_SIZE;
			tdata->deadline_offset = (uint32_t)size;
			size += sizeof(uint32_t);
			tdata->n_fields++;
		}
	}

	if (pol_key == AS_POLICY_KEY_SEND && key->valuep) {
		size += as_command_user_key_size(key);
		tdata->n_fields++;
	}
	return size;
}

as_status
as_command_bin_size(const as_bin* bin, as_queue* buffers, size_t* sizep, as_error* err)
{
	size_t size = *sizep + strlen(bin->name) + 8;
	as_val* val = (as_val*)bin->valuep;

	if (!val) {
		*sizep = size;
		return AEROSPIKE_OK;
	}

	switch (val->type) {
		case AS_NIL: {
			break;
		}
		case AS_BOOLEAN: {
			size += 1;
			break;
		}
		case AS_INTEGER: {
			size += 8;
			break;
		}
		case AS_DOUBLE: {
			size += 8;
			break;
		}
		case AS_STRING: {
			as_string* v = as_string_fromval(val);
			size += as_string_len(v);
			break;
		}
		case AS_GEOJSON: {
			as_geojson* v = as_geojson_fromval(val);
			size +=
				1 +					// as_particle_geojson_mem::flags
				2 +					// as_particle_geojson_mem::ncells
				(0 * 8) +			// <placeholder-cellids> EMPTY!
				as_geojson_len(v);
			break;
		}
		case AS_BYTES: {
			as_bytes* v = as_bytes_fromval(val);
			size += v->size;
			break;
		}
		case AS_LIST:
		case AS_MAP: {
			as_buffer buffer;
			as_serializer ser;
			as_msgpack_init(&ser);
			int rv = as_serializer_serialize(&ser, val, &buffer);
			as_serializer_destroy(&ser);

			if (rv != 0) {
				return as_error_update(err, AEROSPIKE_ERR_CLIENT,
					"map/list serialization failed: %d", rv);
			}
			as_queue_push(buffers, &buffer);
			size += buffer.size;
			break;
		}
		default: {
			return as_error_update(err, AEROSPIKE_ERR_CLIENT, "Invalid value type: %u", val->type);
		}
	}
	*sizep = size;
	return AEROSPIKE_OK;
}

uint8_t*
as_command_write_header_write(
	uint8_t* cmd, const as_policy_base* policy, as_policy_commit_level commit_level,
	as_policy_exists exists, as_policy_gen gen_policy, uint32_t gen, uint32_t ttl,
	uint16_t n_fields, uint16_t n_bins, bool durable_delete, bool on_locking_only,
	uint8_t read_attr, uint8_t write_attr, uint8_t info_attr
	)
{
	switch (exists) {
		default:
		case AS_POLICY_EXISTS_IGNORE:
			break;
			
		case AS_POLICY_EXISTS_UPDATE:
			info_attr |= AS_MSG_INFO3_UPDATE_ONLY;
			break;
			
		case AS_POLICY_EXISTS_CREATE_OR_REPLACE:
			info_attr |= AS_MSG_INFO3_CREATE_OR_REPLACE;
			break;
			
		case AS_POLICY_EXISTS_REPLACE:
			info_attr |= AS_MSG_INFO3_REPLACE_ONLY;
			break;
			
		case AS_POLICY_EXISTS_CREATE:
			write_attr |= AS_MSG_INFO2_CREATE_ONLY;
			break;
	}

	uint32_t generation;

	switch (gen_policy) {
		default:
		case AS_POLICY_GEN_IGNORE:
			generation = 0;
			break;
			
		case AS_POLICY_GEN_EQ:
			generation = gen;
			write_attr |= AS_MSG_INFO2_GENERATION;
			break;
			
		case AS_POLICY_GEN_GT:
			generation = gen;
			write_attr |= AS_MSG_INFO2_GENERATION_GT;
			break;
	}

	if (commit_level == AS_POLICY_COMMIT_LEVEL_MASTER) {
		info_attr |= AS_MSG_INFO3_COMMIT_MASTER;
	}

	if (durable_delete) {
		write_attr |= AS_MSG_INFO2_DURABLE_DELETE;
	}

	uint8_t txn_attr = on_locking_only ? AS_MSG_INFO4_TXN_ON_LOCKING_ONLY : 0;

#if defined USE_XDR
	read_attr |= AS_MSG_INFO1_XDR;
#endif

	cmd[8] = 22;
	cmd[9] = read_attr;
	cmd[10] = write_attr;
	cmd[11] = info_attr;
	cmd[12] = txn_attr;
	cmd[13] = 0;
	*(uint32_t*)&cmd[14] = cf_swap_to_be32(generation);
	*(uint32_t*)&cmd[18] = cf_swap_to_be32(ttl);
	uint32_t timeout = as_command_server_timeout(policy);
	*(uint32_t*)&cmd[22] = cf_swap_to_be32(timeout);
	*(uint16_t*)&cmd[26] = cf_swap_to_be16(n_fields);
	*(uint16_t*)&cmd[28] = cf_swap_to_be16(n_bins);
	return cmd + AS_HEADER_SIZE;
}

uint8_t*
as_command_write_header_read(
	uint8_t* cmd, const as_policy_base* policy, as_policy_read_mode_ap read_mode_ap,
	as_policy_read_mode_sc read_mode_sc, int read_ttl, uint32_t timeout, uint16_t n_fields,
	uint16_t n_bins, uint8_t read_attr, uint8_t write_attr, uint8_t info_attr
	)
{
	as_command_set_attr_read(read_mode_ap, read_mode_sc, policy->compress, &read_attr,
							 &info_attr);

	cmd[8] = 22;
	cmd[9] = read_attr;
	cmd[10] = write_attr;
	cmd[11] = info_attr;
	memset(&cmd[12], 0, 6);
	*(int*)&cmd[18] = cf_swap_to_be32(read_ttl);
	*(uint32_t*)&cmd[22] = cf_swap_to_be32(timeout);
	*(uint16_t*)&cmd[26] = cf_swap_to_be16(n_fields);
	*(uint16_t*)&cmd[28] = cf_swap_to_be16(n_bins);
	return cmd + AS_HEADER_SIZE;
}

uint8_t*
as_command_write_header_read_header(
	uint8_t* cmd, const as_policy_base* policy, as_policy_read_mode_ap read_mode_ap,
	as_policy_read_mode_sc read_mode_sc, int read_ttl, uint16_t n_fields, uint16_t n_bins,
	uint8_t read_attr
	)
{
	uint8_t info_attr = 0;
	as_command_set_attr_read_header(read_mode_ap, read_mode_sc, &read_attr, &info_attr);

	cmd[8] = 22;
	cmd[9] = read_attr;
	cmd[10] = 0;
	cmd[11] = info_attr;
	memset(&cmd[12], 0, 6);
	*(int*)&cmd[18] = cf_swap_to_be32(read_ttl);
	uint32_t timeout = as_command_server_timeout(policy);
	*(uint32_t*)&cmd[22] = cf_swap_to_be32(timeout);
	*(uint16_t*)&cmd[26] = cf_swap_to_be16(n_fields);
	*(uint16_t*)&cmd[28] = cf_swap_to_be16(n_bins);
	return cmd + AS_HEADER_SIZE;
}

uint8_t*
as_command_write_user_key(uint8_t* begin, const as_key* key)
{
	uint8_t* p = begin + AS_FIELD_HEADER_SIZE;
	as_val* val = (as_val*)key->valuep;
	uint32_t len;
	
	// Key must not be list or map.
	switch (val->type) {
		default:
		case AS_NIL: {
			*p++ = AS_BYTES_UNDEF;
			len = 0;
			break;
		}
		case AS_INTEGER: {
			as_integer* v = as_integer_fromval(val);
			*p++ = AS_BYTES_INTEGER;
			*(uint64_t*)p = cf_swap_to_be64(v->value);
			p += 8;
			len = 8;
			break;
		}
		case AS_DOUBLE: {
			as_double* v = as_double_fromval(val);
			*p++ = AS_BYTES_DOUBLE;
			*(double*)p = cf_swap_to_big_float64(v->value);
			p += 8;
			len = 8;
			break;
		}
		case AS_STRING: {
			as_string* v = as_string_fromval(val);
			*p++ = AS_BYTES_STRING;
			// v->len should have been already set when calculating the digest.
			memcpy(p, v->value, v->len);
			p += v->len;
			len = (uint32_t)v->len;
			break;
		}
		case AS_BYTES: {
			as_bytes* v = as_bytes_fromval(val);
			// Note: v->type must be a blob type (AS_BYTES_BLOB, AS_BYTES_JAVA, AS_BYTES_PYTHON ...).
			// Otherwise, the particle type will be reassigned to a non-blob which causes a
			// mismatch between type and value.
			*p++ = v->type;
			memcpy(p, v->value, v->size);
			p += v->size;
			len = v->size;
			break;
		}
	}
	as_command_write_field_header(begin, AS_FIELD_KEY, ++len);
	return p;
}

uint8_t*
as_command_write_key(
	uint8_t* p, const as_policy_base* policy, as_policy_key pol_key, const as_key* key,
	as_command_txn_data* tdata
	)
{
	p = as_command_write_field_string(p, AS_FIELD_NAMESPACE, key->ns);
	p = as_command_write_field_string(p, AS_FIELD_SETNAME, key->set);
	p = as_command_write_field_digest(p, &key->digest);
	
	if (policy->txn) {
		as_txn* txn = policy->txn;

		p = as_command_write_field_uint64_le(p, AS_FIELD_TXN_ID, txn->id);

		if (tdata->version != 0) {
			p = as_command_write_field_version(p, tdata->version);
		}

		if (tdata->send_deadline) {
			p = as_command_write_field_uint32_le(p, AS_FIELD_TXN_DEADLINE, txn->deadline);
		}
	}

	if (pol_key == AS_POLICY_KEY_SEND && key->valuep) {
		p = as_command_write_user_key(p, key);
	}
	return p;
}

uint8_t*
as_command_write_bin_name(uint8_t* cmd, const char* name)
{
	uint8_t* p = cmd + AS_OPERATION_HEADER_SIZE;
	
	// Copy string, but do not transfer null byte.
	while (*name) {
		*p++ = *name++;
	}
	uint8_t name_len = (uint8_t)(p - cmd - AS_OPERATION_HEADER_SIZE);
	*(uint32_t*)cmd = cf_swap_to_be32((uint32_t)name_len + 4);
	cmd += 4;
	*cmd++ = as_protocol_types[AS_OPERATOR_READ];
	*cmd++ = 0;
	*cmd++ = 0;
	*cmd++ = name_len;
	return p;
}

uint8_t*
as_command_write_bin(uint8_t* begin, as_operator op_type, const as_bin* bin, as_queue* buffers)
{
	uint8_t* p = begin + AS_OPERATION_HEADER_SIZE;
	const char* name = bin->name;

	// Copy string, but do not transfer null byte.
	while (*name) {
		*p++ = *name++;
	}
	uint8_t name_len = (uint8_t)(p - begin - AS_OPERATION_HEADER_SIZE);
	as_val* val = (as_val*)bin->valuep;
	uint32_t val_len;
	uint8_t val_type;

	if (!val) {
		val_len = 0;
		val_type = AS_BYTES_UNDEF;
		goto WriteFieldHeader;
	}

	switch (val->type) {
		default:
		case AS_NIL: {
			val_len = 0;
			val_type = AS_BYTES_UNDEF;
			break;
		}
		case AS_BOOLEAN: {
			as_boolean* v = as_boolean_fromval(val);
			*p++ = v->value;
			val_len = 1;
			val_type = AS_BYTES_BOOL;
			break;
		}
		case AS_INTEGER: {
			as_integer* v = as_integer_fromval(val);
			*(uint64_t*)p = cf_swap_to_be64(v->value);
			p += 8;
			val_len = 8;
			val_type = AS_BYTES_INTEGER;
			break;
		}
		case AS_DOUBLE: {
			as_double* v = as_double_fromval(val);
			*(double*)p = cf_swap_to_big_float64(v->value);
			p += 8;
			val_len = 8;
			val_type = AS_BYTES_DOUBLE;
			break;
		}
		case AS_STRING: {
			as_string* v = as_string_fromval(val);
			// v->len should have been already set by as_command_value_size().
			memcpy(p, v->value, v->len);
			p += v->len;
			val_len = (uint32_t)v->len;
			val_type = AS_BYTES_STRING;
			break;
		}
		case AS_GEOJSON: {
			// We send a cellid placeholder so we can fill in points
			// in place on the server w/o changing object size.

			as_geojson* v = as_geojson_fromval(val);
			// v->len should have been already set by as_command_value_size().

			// as_particle_geojson_mem::flags
			*p++ = 0;

			// as_particle_geojson_mem::ncells
			*(uint16_t *) p = cf_swap_to_be16(0);
			p += sizeof(uint16_t);
			
			// placeholder cellid
			// THIS LOOP EXECUTES 0 TIMES (still, it belongs here ...)
			for (int ii = 0; ii < 0; ++ii) {
				*(uint64_t *) p = cf_swap_to_be64(0);
				p += sizeof(uint64_t);
			}

			// json data itself
			memcpy(p, v->value, v->len);
			p += v->len;

			val_len = (uint32_t)(1 + 2 + (0 * 8) + v->len);
			val_type = AS_BYTES_GEOJSON;
			break;
		}
		case AS_BYTES: {
			as_bytes* v = as_bytes_fromval(val);
			memcpy(p, v->value, v->size);
			p += v->size;
			val_len = v->size;
			// Note: v->type must be a blob type (AS_BYTES_BLOB, AS_BYTES_JAVA, AS_BYTES_PYTHON ...).
			// Otherwise, the particle type will be reassigned to a non-blob which causes a
			// mismatch between type and value.
			val_type = v->type;
			break;
		}
		case AS_LIST: {
			as_buffer buffer;
			as_queue_pop(buffers, &buffer);
			memcpy(p, buffer.data, buffer.size);
			p += buffer.size;
			val_len = buffer.size;
			val_type = AS_BYTES_LIST;
			cf_free(buffer.data);
			break;
		}
		case AS_MAP: {
			as_buffer buffer;
			as_queue_pop(buffers, &buffer);
			memcpy(p, buffer.data, buffer.size);
			p += buffer.size;
			val_len = buffer.size;
			val_type = AS_BYTES_MAP;
			cf_free(buffer.data);
			break;
		}
	}

WriteFieldHeader:
	*(uint32_t*)begin = cf_swap_to_be32(name_len + val_len + 4);
	begin += 4;
	*begin++ = as_protocol_types[op_type];
	*begin++ = val_type;
	*begin++ = 0;
	*begin++ = name_len;
	return p;
}

size_t
as_command_compress_max_size(size_t cmd_sz)
{
	return compressBound((uLong)cmd_sz) + sizeof(as_compressed_proto);
}

as_status
as_command_compress(as_error* err, uint8_t* cmd, size_t cmd_sz, uint8_t* compressed_cmd, size_t* compressed_size)
{
	*compressed_size -= sizeof(as_compressed_proto);
	int ret_val = compress2(compressed_cmd + sizeof(as_compressed_proto), (uLongf*)compressed_size,
							cmd, (uLong)cmd_sz, Z_BEST_SPEED);
	
	if (ret_val) {
		return as_error_update(err, AEROSPIKE_ERR_CLIENT, "Compress failed: %d", ret_val);
	}
	
	// compressed_size will now have to actual compressed size from compress2()
	as_command_compress_write_end(compressed_cmd, compressed_cmd + sizeof(as_compressed_proto) +
								  *compressed_size, cmd_sz);
	
	// Adjust the compressed size to include the header size
	*compressed_size += sizeof(as_compressed_proto);
	return AEROSPIKE_OK;
}

as_status
as_command_send(
	as_command* cmd, as_error* err, uint32_t comp_threshold, as_write_fn write_fn, void* udata
	)
{
	size_t capacity = cmd->buf_size;
	cmd->buf = as_command_buffer_init(capacity);
	cmd->buf_size = write_fn(udata, cmd->buf);

	if (comp_threshold > 0 && cmd->buf_size > comp_threshold) {
		// Compress command.
		size_t comp_capacity = as_command_compress_max_size(cmd->buf_size);
		size_t comp_size = comp_capacity;
		uint8_t* comp_buf = as_command_buffer_init(comp_capacity);
		as_status status = as_command_compress(err, cmd->buf, cmd->buf_size, comp_buf, &comp_size);
		as_command_buffer_free(cmd->buf, capacity);

		if (status != AEROSPIKE_OK) {
			as_command_buffer_free(comp_buf, comp_capacity);
			return status;
		}
		capacity = comp_capacity;
		cmd->buf = comp_buf;
		cmd->buf_size = comp_size;
	}

	as_command_start_timer(cmd);

	as_status status = as_command_execute(cmd, err);
	as_command_buffer_free(cmd->buf, capacity);
	return status;
}

static inline bool
is_server_timeout(as_error* err)
{
	// Server timeouts have a message.  Client timeouts do not have a message.
	return err->message[0];
}

static void
as_command_prepare_error(as_command* cmd, as_error* err)
{
	as_error_set_in_doubt(err, cmd->flags & AS_COMMAND_FLAGS_READ, cmd->sent);

	// It's important that as_txn_on_write_in_doubt() is only executed for commands in a transaction,
	// but not transaction operations (add transaction key, commit, abort). Add transaction key sets
	// AS_COMMAND_FLAGS_TXN_MONITOR and commit/abort do not set cmd->policy->txn.
	if (err->in_doubt && cmd->policy->txn && (cmd->flags & AS_COMMAND_FLAGS_TXN_MONITOR) == 0) {
		as_txn_on_write_in_doubt(cmd->policy->txn, cmd->key->digest.value, cmd->key->set);
	}
}

as_status
as_command_execute(as_command* cmd, as_error* err)
{
	as_socket_context ctx = {
		.cluster = cmd->cluster,
		.timeout_delay = cmd->policy->timeout_delay
	};

	as_node* node = NULL;
	as_status status;

	// Execute command until successful, timed out or maximum iterations have been reached.
	while (true) {
		if (cmd->node) {
			node = cmd->node;
			ctx.is_single = false;
		}
		else {
			// node might already be destroyed on retry and is still set as the previous node.
			// This works because the previous node is only used for pointer comparison
			// and the previous node's contents are not examined during this call.
			node = as_partition_get_node(cmd->cluster, cmd->ns, cmd->partition, node, cmd->replica,
										 cmd->replica_size, &cmd->replica_index);

			if (! node) {
				as_error_update(err, AEROSPIKE_ERR_INVALID_NODE,
					"Node not found for partition %s:%u", cmd->ns, cmd->partition_id);

				as_command_prepare_error(cmd, err);
				return err->code;
			}
			as_node_reserve(node);
			ctx.is_single = true;
		}

		if (! as_node_valid_error_rate(node)) {
			status = as_error_set_message(err, AEROSPIKE_MAX_ERROR_RATE, "Max error rate exceeded");
			goto Retry;
		}

		as_ns_metrics* metrics = NULL;
		uint64_t begin = 0;

		if (cmd->cluster->metrics_enabled) {
			metrics = as_node_prepare_metrics(node, cmd->ns);

			if (cmd->latency_type != AS_LATENCY_TYPE_NONE) {
				begin = cf_getns();
			}
		}

		as_socket socket;
<<<<<<< HEAD
		status = as_node_get_connection(err, node, cmd, cmd->deadline_ms, &socket);
=======
		ctx.state = AS_READ_STATE_AUTH_HEADER;
		status = as_node_get_connection(err, node, cmd->ns, cmd->socket_timeout, cmd->deadline_ms,
			&socket, &ctx);
>>>>>>> 27e786e8

		if (status != AEROSPIKE_OK) {
			if (status == AEROSPIKE_ERR_TIMEOUT) {
				as_node_add_timeout(node, cmd->ns, metrics);
			}
			else if (status > 0) {
				// Do not retry on server error response such as invalid user/password.
				if (ctx.is_single) {
					as_node_release(node);
				}
				as_command_prepare_error(cmd, err);
				return status;
			}
			goto Retry;
		}
		
		// Send command.
		status = as_socket_write_deadline(err, &socket, node, cmd->buf, cmd->buf_size,
										  cmd->socket_timeout, cmd->deadline_ms);
		
		if (status != AEROSPIKE_OK) {
			// Socket errors are considered temporary anomalies.  Retry.
			// Close socket to flush out possible garbage.	Do not put back in pool.
			as_node_close_conn_error(node, &socket, socket.pool);
			goto Retry;
		}
		cmd->sent++;

		if (metrics) {
			as_node_add_bytes_out(metrics, cmd->buf_size);
		}

		uint64_t bytes_in = 0;

		// Parse results returned by server.
		if (ctx.is_single) {
			status = as_command_read_message(err, cmd, &socket, node, &bytes_in, &ctx);
		}
		else {
			status = as_command_read_messages(err, cmd, &socket, node, &bytes_in, &ctx);
		}

		if (metrics) {
			as_node_add_bytes_in(metrics, bytes_in);
		}

		if (status == AEROSPIKE_OK) {
			if (metrics && cmd->latency_type != AS_LATENCY_TYPE_NONE) {
				uint64_t elapsed = cf_getns() - begin;
				as_node_add_latency(metrics, cmd->latency_type, elapsed);
			}

			// Reset error code if retry had occurred.
			if (cmd->iteration > 0) {
				as_error_reset(err);
			}
		}
		else {
			err->code = status;

			// Close socket on errors that can leave unread data in socket.
			switch (status) {
				case AEROSPIKE_ERR_CLUSTER:
				case AEROSPIKE_ERR_DEVICE_OVERLOAD:
					as_node_add_error(node, cmd->ns, metrics);
					as_node_put_conn_error(node, &socket);
					goto Retry;

				case AEROSPIKE_ERR_CONNECTION:
					as_node_add_error(node, cmd->ns, metrics);
					as_node_close_conn_error(node, &socket, socket.pool);
					goto Retry;

				case AEROSPIKE_ERR_TIMEOUT:
					as_node_add_timeout(node, cmd->ns, metrics);
					
					if (is_server_timeout(err)) {
						as_node_put_conn_error(node, &socket);
					}
					else if (! ctx.in_recovery) {
						as_node_close_conn_error(node, &socket, socket.pool);
					}
					goto Retry;

				case AEROSPIKE_NOT_AUTHENTICATED:
				case AEROSPIKE_ERR_TLS_ERROR:
				case AEROSPIKE_ERR_QUERY_ABORTED:
				case AEROSPIKE_ERR_SCAN_ABORTED:
				case AEROSPIKE_ERR_CLIENT_ABORT:
				case AEROSPIKE_ERR_CLIENT:
					as_node_add_error(node, cmd->ns, metrics);
					as_node_close_conn_error(node, &socket, socket.pool);
					if (ctx.is_single) {
						as_node_release(node);
					}
					as_command_prepare_error(cmd, err);
					return status;
				
				case AEROSPIKE_ERR_RECORD_NOT_FOUND:
					// Do not increment error count on record not found.
					// Add latency metrics instead.
					if (metrics && cmd->latency_type != AS_LATENCY_TYPE_NONE) {
						uint64_t elapsed = cf_getns() - begin;
						as_node_add_latency(metrics, cmd->latency_type, elapsed);
					}
					as_command_prepare_error(cmd, err);
					break;

				case AEROSPIKE_ERR_RECORD_BUSY:
					as_node_add_key_busy(node, cmd->ns, metrics);
					as_command_prepare_error(cmd, err);
					break;

				default:
					as_node_add_error(node, cmd->ns, metrics);
					as_command_prepare_error(cmd, err);
					break;
			}
		}

		// Put connection back in pool.
		as_node_put_connection(node, &socket);

		// Release resources.
		if (ctx.is_single) {
			as_node_release(node);
		}
		return status;

Retry:
		// Check if max retries reached.
		if (++cmd->iteration > cmd->max_retries) {
			break;
		}

		uint32_t sleep_between_retries;

		// Alternate between master and prole on socket errors or database reads.
		// Timeouts/NO_MORE_CONNECTIONS are not a good indicator of impending data migration.
		if (cmd->replica != AS_POLICY_REPLICA_MASTER && (
			((cmd->flags & AS_COMMAND_FLAGS_READ) && !(cmd->flags & AS_COMMAND_FLAGS_LINEARIZE)) ||
			(status != AEROSPIKE_ERR_TIMEOUT && status != AEROSPIKE_ERR_NO_MORE_CONNECTIONS &&
			 status != AEROSPIKE_MAX_ERROR_RATE)
			)) {
			// Note: SC session read will ignore this setting because it uses master only.
			cmd->replica_index++;

			// Disable sleep on first failure because target node is likely to change.
			sleep_between_retries = (cmd->iteration == 1)? 0 : cmd->policy->sleep_between_retries;
		}
		else {
			// Sleep as defined because target node is not likely to change.
			sleep_between_retries = cmd->policy->sleep_between_retries;
		}

		if (cmd->deadline_ms > 0) {
			// Check for total timeout.
			int64_t remaining = cmd->deadline_ms - cf_getms() - sleep_between_retries;

			if (remaining <= 0) {
				break;
			}

			if (remaining < cmd->total_timeout) {
				cmd->total_timeout = (uint32_t)remaining;

				if (cmd->socket_timeout > cmd->total_timeout) {
					cmd->socket_timeout = cmd->total_timeout;
				}
			}
		}

		// Prepare for retry.
		if (ctx.is_single) {
			as_node_release(node);
		}

		if (sleep_between_retries > 0) {
			// Sleep before trying again.
			as_sleep(sleep_between_retries);
		}

		if (cmd->flags & AS_COMMAND_FLAGS_BATCH) {
			status = as_batch_retry(cmd, err);

			if (status != AEROSPIKE_USE_NORMAL_RETRY) {
				return status;
			}
		}

		as_cluster_add_retry(cmd->cluster);
	}

	// Retries have been exhausted.
	// Fill in timeout stats if timeout occurred.
	if (err->code == AEROSPIKE_ERR_TIMEOUT) {
		// Server timeouts have a message.  Client timeouts do not have a message.
		const char* type = is_server_timeout(err)? "Server" : "Client";
		as_error_update(err, AEROSPIKE_ERR_TIMEOUT,
			"%s timeout: socket=%u total=%u iterations=%u lastNode=%s",
			type, cmd->policy->socket_timeout, cmd->policy->total_timeout, cmd->iteration,
			as_node_get_address_string(node));
	}

	if (ctx.is_single) {
		as_node_release(node);
	}
	as_command_prepare_error(cmd, err);
	return err->code;
}

static as_status
as_command_read_messages(
	as_error* err, as_command* cmd, as_socket* sock, as_node* node, uint64_t* bytes_in,
	as_socket_context* ctx
	)
{
	size_t capacity = 0;
	uint8_t* buf = NULL;
	size_t size;
	size_t capacity2 = 0;
	uint8_t* buf2 = NULL;
	size_t size2;
	as_proto proto;
	as_status status;

	while (true) {
		// Read header
		ctx->state = AS_READ_STATE_PROTO;
		status = as_socket_read_deadline(err, sock, node, (uint8_t*)&proto, sizeof(as_proto),
			cmd->socket_timeout, cmd->deadline_ms, ctx);

		if (status != AEROSPIKE_OK) {
			break;
		}

		*bytes_in += sizeof(as_proto);
		status = as_proto_parse(err, &proto);

		if (status != AEROSPIKE_OK) {
			break;
		}

		size = proto.sz;

		if (size == 0) {
			continue;
		}

		// Prepare buffer
		if (size > capacity) {
			as_command_buffer_free(buf, capacity);
			capacity = (size + 16383) & ~16383; // Round up in 16KB increments.
			buf = as_command_buffer_init(capacity);
		}
		
		// Read remaining message bytes in group
		ctx->state = AS_READ_STATE_DETAIL;
		status = as_socket_read_deadline(err, sock, node, buf, size, cmd->socket_timeout,
			cmd->deadline_ms, ctx);

		if (status != AEROSPIKE_OK) {
			break;
		}
		
		*bytes_in += size;

		if (proto.type == AS_MESSAGE_TYPE) {
			status = cmd->parse_results_fn(err, cmd, node, buf, size);
		}
		else if (proto.type == AS_COMPRESSED_MESSAGE_TYPE) {
			status = as_compressed_size_parse(err, buf, &size2);

			if (status != AEROSPIKE_OK) {
				break;
			}

			if (size2 > capacity2) {
				as_command_buffer_free(buf2, capacity2);
				capacity2 = (size2 + 16383) & ~16383; // Round up in 16KB increments.
				buf2 = as_command_buffer_init(capacity2);
			}

			status = as_proto_decompress(err, buf2, size2, buf, size);

			if (status != AEROSPIKE_OK) {
				break;
			}

			status = cmd->parse_results_fn(err, cmd, node, buf2 + sizeof(as_proto),
										   size2 - sizeof(as_proto));
		}
		else {
			status = as_proto_type_error(err, &proto, AS_MESSAGE_TYPE);
			break;
		}

		if (status != AEROSPIKE_OK) {
			if (status == AEROSPIKE_NO_MORE_RECORDS) {
				status = AEROSPIKE_OK;
			}
			break;
		}
	}
	as_command_buffer_free(buf, capacity);
	as_command_buffer_free(buf2, capacity2);
	return status;
}

static as_status
as_command_read_message(
	as_error* err, as_command* cmd, as_socket* sock, as_node* node, uint64_t* bytes_in,
	as_socket_context* ctx
	)
{
	ctx->state = AS_READ_STATE_PROTO;

	as_proto proto;
	as_status status = as_socket_read_deadline(err, sock, node, (uint8_t*)&proto, sizeof(as_proto),
		cmd->socket_timeout, cmd->deadline_ms, ctx);

	if (status != AEROSPIKE_OK) {
		return status;
	}

	*bytes_in += sizeof(as_proto);
	status = as_proto_parse(err, &proto);

	if (status != AEROSPIKE_OK) {
		return status;
	}

	size_t size = proto.sz;

	if (size == 0) {
		return as_proto_size_error(err, size);
	}

	uint8_t* buf = as_command_buffer_init(size);
	ctx->state = AS_READ_STATE_DETAIL;
	status = as_socket_read_deadline(err, sock, node, buf, size, cmd->socket_timeout, cmd->deadline_ms, ctx);

	if (status != AEROSPIKE_OK) {
		as_command_buffer_free(buf, size);
		return status;
	}

	*bytes_in += size;

	if (proto.type == AS_MESSAGE_TYPE) {
		status = cmd->parse_results_fn(err, cmd, node, buf, size);
		as_command_buffer_free(buf, size);
		return status;
	}
	else if (proto.type == AS_COMPRESSED_MESSAGE_TYPE) {
		size_t size2;
		status = as_compressed_size_parse(err, buf, &size2);

		if (status != AEROSPIKE_OK) {
			as_command_buffer_free(buf, size);
			return status;
		}

		uint8_t* buf2 = as_command_buffer_init(size2);
		status = as_proto_decompress(err, buf2, size2, buf, size);
		as_command_buffer_free(buf, size);

		if (status != AEROSPIKE_OK) {
			as_command_buffer_free(buf2, size2);
			return status;
		}
		status = cmd->parse_results_fn(err, cmd, node, buf2 + sizeof(as_proto),
			size2 - sizeof(as_proto));
		as_command_buffer_free(buf2, size2);
		return status;
	}
	else {
		as_command_buffer_free(buf, size);
		return as_proto_type_error(err, &proto, AS_MESSAGE_TYPE);
	}
}

as_status
as_command_parse_header(as_error* err, as_command* cmd, as_node* node, uint8_t* buf, size_t size)
{
	as_msg* msg = (as_msg*)buf;
	as_status status = as_msg_parse(err, msg, size);

	if (status != AEROSPIKE_OK) {
		return status;
	}

	uint8_t* p = buf + sizeof(as_msg);

	status = as_command_parse_fields(&p, err, msg, cmd->policy->txn, cmd->key, cmd->flags == 0);

	if (status != AEROSPIKE_OK) {
		return status;
	}

	if (msg->result_code) {
		return as_error_set_message(err, msg->result_code, as_error_string(msg->result_code));
	}

	as_record** rec = cmd->udata;

	if (rec) {
		as_record* r = *rec;

		if (r == NULL) {
			r = as_record_new(0);
			*rec = r;
		}
		r->gen = (uint16_t)msg->generation;
		r->ttl = cf_server_void_time_to_ttl(msg->record_ttl);
	}
	return AEROSPIKE_OK;
}

as_status
as_command_parse_fields_txn(
	uint8_t** pp, as_error* err, as_msg* msg, as_txn* txn, const uint8_t* digest, const char* set,
	bool is_write
	)
{
	uint8_t* p = *pp;
	uint64_t version = 0;
	uint32_t len;
	uint8_t type;

	for (uint32_t i = 0; i < msg->n_fields; i++) {
		len = cf_swap_from_be32(*(uint32_t*)p) - 1;
		p += 4;
		type = *p++;

		if (type == AS_FIELD_RECORD_VERSION) {
			if (len == 7) {
				uint64_t ver = 0;
				memcpy(&ver, p, 7);
				version = cf_swap_from_le64(ver);
				version |= (UINT64_C(1) << 63);
			}
			else {
				return as_error_update(err, AEROSPIKE_ERR_CLIENT, "Record version field has invalid size: %u", len);
			}
		}
		p += len;
	}

	if (is_write) {
		as_txn_on_write(txn, digest, set, version, msg->result_code);
	}
	else {
		as_txn_on_read(txn, digest, set, version);
	}
	*pp = p;
	return AEROSPIKE_OK;
}

static int
as_command_bytes_to_int(uint8_t	*buf, int sz, int64_t *value)
{
	if (sz == 8) {
		// No need to worry about sign extension
		*value = cf_swap_from_be64(*(uint64_t *)buf);
		return 0;
	}
	
	// The server always returns sz == 8, so the rest of this function is just for legacy reasons.
	if (sz == 0) {
		*value = 0;
		return 0;
	}
	
	if (sz > 8)	{
		return -1;
	}
	
	if (sz == 1 && *buf < 0x7f) {
		*value = *buf;
		return 0;
	}
	
	// Negative numbers must be sign extended
	if (*buf & 0x80) {
		uint8_t	lg_buf[8];
		int i;
		for (i = 0; i < 8 - sz; i++) {
			lg_buf[i]=0xff;
		}
		memcpy(&lg_buf[i], buf, sz);
		*value = cf_swap_from_be64(*(uint64_t *)buf);
		return 0;
	}
	// Positive numbers don't.
	else {
		int64_t	v = 0;
		for (int i = 0; i < sz; i++, buf++) {
			v <<= 8;
			v |= *buf;
		}
		*value = v;
		return 0;
	}
	return 0;
}

uint8_t*
as_command_ignore_fields(uint8_t* p, uint32_t n_fields)
{
	for (uint32_t i = 0; i < n_fields; i++) {
		p += cf_swap_from_be32(*(uint32_t*)p) + 4;
	}
	return p;
}

uint8_t*
as_command_ignore_bins(uint8_t* p, uint32_t n_bins)
{
	for (uint32_t i = 0; i < n_bins; i++) {
		p += cf_swap_from_be32(*(uint32_t*)p) + 4;
	}
	return p;
}

uint8_t*
as_command_parse_key(uint8_t* p, uint32_t n_fields, as_key* key, uint64_t* bval)
{
	uint32_t len;
	uint32_t size;
	
	for (uint32_t i = 0; i < n_fields; i++) {
		len = cf_swap_from_be32(*(uint32_t*)p) - 1;
		p += 4;
		
		switch (*p++) {
			case AS_FIELD_DIGEST:
				size = (len < AS_DIGEST_VALUE_SIZE) ? len : AS_DIGEST_VALUE_SIZE;
				key->digest.init = true;
				memcpy(key->digest.value, p, size);
				break;
				
			case AS_FIELD_NAMESPACE:
				size = (len < (AS_NAMESPACE_MAX_SIZE-1)) ? len : (AS_NAMESPACE_MAX_SIZE-1);
				memcpy(key->ns, p, size);
				key->ns[size] = 0;
				break;
				
			case AS_FIELD_SETNAME:
				size = (len < (AS_SET_MAX_SIZE-1)) ? len : (AS_SET_MAX_SIZE-1);
				memcpy(key->set, p, size);
				key->set[size] = 0;
				break;
				
			case AS_FIELD_KEY:
				len--;
				uint8_t type = *p++;
				
				switch (type) {
					case AS_BYTES_INTEGER: {
						int64_t value;
						if (as_command_bytes_to_int(p, len, &value) == 0) {
							as_integer_init((as_integer*)&key->value, value);
							key->valuep = &key->value;
						}
						break;
					}
					case AS_BYTES_DOUBLE: {
						double value = cf_swap_from_big_float64(*(double*)p);
						as_double_init((as_double*)&key->value, value);
						key->valuep = &key->value;
						break;
					}
					case AS_BYTES_STRING: {
						char* value = cf_malloc(len+1);
						memcpy(value, p, len);
						value[len] = 0;
						as_string_init_wlen((as_string*)&key->value, value, len, true);
						key->valuep = &key->value;
						break;
					}
					case AS_BYTES_BLOB: {
						void* value = cf_malloc(len);
						memcpy(value, p, len);
						as_bytes_init_wrap((as_bytes*)&key->value, (uint8_t*)value, len, true);
						key->valuep = &key->value;
						break;
					}
					default: {
						as_log_error("Invalid key type: %d", type);
						break;
					}
				}
				break;

			case AS_FIELD_BVAL_ARRAY:
				*bval = cf_swap_from_le64(*(uint64_t*)p);
				break;
		}
		p += len;
	}
	return p;
}

static void
as_command_parse_value(uint8_t* p, uint8_t type, uint32_t value_size, as_val** value)
{
	// Allocate values on heap.
	switch (type) {
		case AS_BYTES_UNDEF: {
			*value = (as_val*)&as_nil;
			break;
		}
		case AS_BYTES_BOOL: {
			bool v = *p;
			*value = (as_val*)as_boolean_new(v);
			break;
		}
		case AS_BYTES_INTEGER: {
			int64_t v = 0;
			as_command_bytes_to_int(p, value_size, &v);
			*value = (as_val*)as_integer_new(v);
			break;
		}
		case AS_BYTES_DOUBLE: {
			double v = cf_swap_from_big_float64(*(double*)p);
			*value = (as_val*)as_double_new(v);
			break;
		}
		case AS_BYTES_STRING: {
			char* v = cf_malloc(value_size + 1);
			memcpy(v, p, value_size);
			v[value_size] = 0;
			*value = (as_val*)as_string_new_wlen(v, value_size, true);
			break;
		}
		case AS_BYTES_GEOJSON: {
			uint8_t * ptr = p;

			// skip flags
			ptr++;

			// ncells
			uint16_t ncells = cf_swap_from_be16(* (uint16_t *) ptr);
			ptr += sizeof(uint16_t);

			// skip any cells
			ptr += sizeof(uint64_t) * ncells;

			// Use the json bytes.
			size_t jsonsz = value_size - 1 - 2 - (ncells * sizeof(uint64_t));
			char* v = cf_malloc(jsonsz + 1);
			memcpy(v, ptr, jsonsz);
			v[jsonsz] = 0;
			*value = (as_val*) as_geojson_new_wlen(v, jsonsz, true);
			break;
		}
		case AS_BYTES_LIST:
		case AS_BYTES_MAP: {
			as_buffer buffer;
			buffer.data = p;
			buffer.size = value_size;
			
			as_serializer ser;
			as_msgpack_init(&ser);
			as_serializer_deserialize(&ser, &buffer, value);
			as_serializer_destroy(&ser);
			break;
		}
		case AS_BYTES_HLL: {
			void* v = cf_malloc(value_size);
			memcpy(v, p, value_size);
			as_bytes* b = as_bytes_new_wrap(v, value_size, true);
			b->type = AS_BYTES_HLL;
			*value = (as_val*)b;
			break;
		}
		default: {
			void* v = cf_malloc(value_size);
			memcpy(v, p, value_size);
			*value = (as_val*)as_bytes_new_wrap(v, value_size, true);
			break;
		}
	}
}

as_status
as_command_parse_success_failure_bins(uint8_t** pp, as_error* err, as_msg* msg, as_val** value)
{
	uint8_t* p = *pp;
	as_bin_name name;
	
	for (uint32_t i = 0; i < msg->n_ops; i++) {
		uint32_t op_size = cf_swap_from_be32(*(uint32_t*)p);
		p += 5;
		uint8_t type = *p;
		p += 2;
		
		uint8_t name_size = *p++;
		uint8_t name_len = (name_size <= AS_BIN_NAME_MAX_LEN)? name_size : AS_BIN_NAME_MAX_LEN;
		memcpy(name, p, name_len);
		name[name_len] = 0;
		p += name_size;
		
		uint32_t value_size = (op_size - (name_size + 4));

		if (strcmp(name, "SUCCESS") == 0) {
			if (value) {
				as_command_parse_value(p, type, value_size, value);
			}
			*pp = p + value_size;
			return AEROSPIKE_OK;
		}
		
		if (strcmp(name, "FAILURE") == 0) {
			as_val* val = 0;
			as_command_parse_value(p, type, value_size, &val);
			
			if (val == 0) {
				as_error_set_message(err, AEROSPIKE_ERR_CLIENT, "Received null FAILURE bin.");
			}
			else if (val->type == AS_STRING) {
				as_error_set_message(err, AEROSPIKE_ERR_CLIENT, ((as_string*)val)->value);
			}
			else {
				as_error_update(err, AEROSPIKE_ERR_CLIENT, "Expected string for FAILURE bin. Received %d", val->type);
			}
			as_val_destroy(val);
			return err->code;
		}
		p += value_size;
	}
	return as_error_set_message(err, AEROSPIKE_ERR_CLIENT, "Failed to find SUCCESS or FAILURE bin.");
}

static as_status
as_command_parse_udf_error(as_error* err, as_status status, as_val* val)
{
	if (val && val->type == AS_STRING) {
		char* begin = ((as_string*)val)->value;
		char* p = strrchr(begin, ':');
		
		if (p) {
			p = strrchr(++p, ':');
			
			if (p) {
				int code = atoi(++p);
				
				if (code > 0) {
					return as_error_set_message(err, code, begin);
				}
			}
		}
		return as_error_set_message(err, status, begin);
	}
	return as_error_set_message(err, status, as_error_string(status));
}

as_status
as_command_parse_udf_failure(uint8_t* p, as_error* err, as_msg* msg, as_status status)
{
	as_bin_name name;
	
	for (uint32_t i = 0; i < msg->n_ops; i++) {
		uint32_t op_size = cf_swap_from_be32(*(uint32_t*)p);
		p += 5;
		uint8_t type = *p;
		p += 2;
		
		uint8_t name_size = *p++;
		uint8_t name_len = (name_size <= AS_BIN_NAME_MAX_LEN)? name_size : AS_BIN_NAME_MAX_LEN;
		memcpy(name, p, name_len);
		name[name_len] = 0;
		p += name_size;
		
		uint32_t value_size = (op_size - (name_size + 4));
		
		if (strcmp(name, "FAILURE") == 0) {
			as_val* val = 0;
			as_command_parse_value(p, type, value_size, &val);
			status = as_command_parse_udf_error(err, status, val);
			as_val_destroy(val);
			return status;
		}
		p += value_size;
	}
	return as_error_set_message(err, status, as_error_string(status));
}

static as_status
abort_record_memory(as_error* err, as_record* rec, size_t size)
{
	// Bin values prior to failure will be destroyed later when entire record is destroyed.
	return as_error_update(err, AEROSPIKE_ERR_CLIENT, "malloc failure: %zu", size);
}

as_status
as_command_parse_bins(uint8_t** pp, as_error* err, as_record* rec, uint32_t n_bins, bool deserialize)
{
	uint8_t* p = *pp;
	as_bin* bin = rec->bins.entries;

	// Reset size in case we are reusing a record.
	rec->bins.size = 0;

	// Parse bins
	for (uint32_t i = 0; i < n_bins; i++, bin++) {
		uint32_t op_size = cf_swap_from_be32(*(uint32_t*)p);
		p += 5;
		uint8_t type = *p;
		p += 2;
		
		uint8_t name_size = *p++;
		uint8_t name_len = (name_size <= AS_BIN_NAME_MAX_LEN)? name_size : AS_BIN_NAME_MAX_LEN;
		memcpy(bin->name, p, name_len);
		bin->name[name_len] = 0;
		p += name_size;
		
		uint32_t value_size = (op_size - (name_size + 4));
		
		switch (type) {
			case AS_BYTES_UNDEF: {
				bin->valuep = (as_bin_value*)&as_nil;
				break;
			}
			case AS_BYTES_BOOL: {
				bool value = *p;
				as_boolean_init((as_boolean*)&bin->value, value);
				bin->valuep = &bin->value;
				break;
			}
			case AS_BYTES_INTEGER: {
				int64_t value;
				if (as_command_bytes_to_int(p, value_size, &value) == 0) {
					as_integer_init((as_integer*)&bin->value, value);
					bin->valuep = &bin->value;
				}
				break;
			}
			case AS_BYTES_DOUBLE: {
				double value = cf_swap_from_big_float64(*(double*)p);
				as_double_init((as_double*)&bin->value, value);
				bin->valuep = &bin->value;
				break;
			}
			case AS_BYTES_STRING: {
				char* value = cf_malloc(value_size + 1);

				if (! value) {
					return abort_record_memory(err, rec, value_size + 1);
				}
				memcpy(value, p, value_size);
				value[value_size] = 0;
				as_string_init_wlen((as_string*)&bin->value, (char*)value, value_size, true);
				bin->valuep = &bin->value;
				break;
			}
			case AS_BYTES_GEOJSON: {
				uint8_t * ptr = p;

				// skip flags
				ptr++;

				// ncells
				uint16_t ncells = cf_swap_from_be16(* (uint16_t *) ptr);
				ptr += sizeof(uint16_t);

				// skip any cells
				ptr += sizeof(uint64_t) * ncells;

				// Use the json bytes.
				size_t jsonsz = value_size - 1 - 2 - (ncells * sizeof(uint64_t));
				char* v = cf_malloc(jsonsz + 1);

				if (! v) {
					return abort_record_memory(err, rec, jsonsz + 1);
				}
				memcpy(v, ptr, jsonsz);
				v[jsonsz] = 0;
				as_geojson_init_wlen((as_geojson*)&bin->value,
									 (char*)v, jsonsz, true);
				bin->valuep = &bin->value;
				break;
			}
			case AS_BYTES_LIST:
			case AS_BYTES_MAP: {
				if (deserialize) {
					as_val* value = 0;
					
					as_buffer buffer;
					buffer.data = p;
					buffer.size = value_size;
					
					as_serializer ser;
					as_msgpack_init(&ser);
					int rv = as_serializer_deserialize(&ser, &buffer, &value);
					as_serializer_destroy(&ser);

					if (rv != 0) {
						return as_error_update(err, AEROSPIKE_ERR_CLIENT, "deserialize error: %d", rv);
					}
					bin->valuep = (as_bin_value*)value;
				}
				else {
					void* value = cf_malloc(value_size);

					if (! value) {
						return abort_record_memory(err, rec, value_size);
					}
					memcpy(value, p, value_size);
					as_bytes_init_wrap((as_bytes*)&bin->value, value, value_size, true);
					bin->value.bytes.type = (as_bytes_type)type;
					bin->valuep = &bin->value;
				}
				break;
			}
			default: {
				void* value = cf_malloc(value_size);

				if (! value) {
					return abort_record_memory(err, rec, value_size);
				}
				memcpy(value, p, value_size);
				as_bytes_init_wrap((as_bytes*)&bin->value, value, value_size, true);
				bin->value.bytes.type = (as_bytes_type)type;
				bin->valuep = &bin->value;
				break;
			}
		}
		rec->bins.size++;
		p += value_size;
	}
	*pp = p;
	return AEROSPIKE_OK;
}

as_status
as_command_parse_result(as_error* err, as_command* cmd, as_node* node, uint8_t* buf, size_t size)
{
	as_command_parse_result_data* data = cmd->udata;
	as_msg* msg = (as_msg*)buf;
	as_status status = as_msg_parse(err, msg, size);

	if (status != AEROSPIKE_OK) {
		return status;
	}

	uint8_t* p = buf + sizeof(as_msg);
	status = as_command_parse_fields(&p, err, msg, cmd->policy->txn, cmd->key, cmd->flags == 0);

	if (status != AEROSPIKE_OK) {
		return status;
	}

	status = msg->result_code;

	switch (status) {
		case AEROSPIKE_OK: {
			if (data->record) {
				as_record* rec = *data->record;
				bool free_on_error;
				
				if (rec) {
					// Must destroy existing record bin values before populating new bin values.
					as_bin* bin = rec->bins.entries;
					for (uint16_t i = 0; i < rec->bins.size; i++, bin++) {
						as_val_destroy((as_val*)bin->valuep);
						bin->valuep = NULL;
					}

					if (msg->n_ops > rec->bins.capacity) {
						if (rec->bins._free) {
							cf_free(rec->bins.entries);
						}
						rec->bins.capacity = msg->n_ops;
						rec->bins.size = 0;
						rec->bins.entries = cf_malloc(sizeof(as_bin) * msg->n_ops);
						rec->bins._free = true;
					}
					free_on_error = false;
				}
				else {
					rec = as_record_new(msg->n_ops);
					*data->record = rec;
					free_on_error = true;
				}
				rec->gen = msg->generation;
				rec->ttl = cf_server_void_time_to_ttl(msg->record_ttl);

				status = as_command_parse_bins(&p, err, rec, msg->n_ops, data->deserialize);

				if (status != AEROSPIKE_OK && free_on_error) {
					as_record_destroy(rec);
				}
			}
			break;
		}

		case AEROSPIKE_ERR_UDF: {
			status = as_command_parse_udf_failure(p, err, msg, status);
			break;
		}

		default:
			as_error_update(err, status, "%s %s", as_node_get_address_string(node),
							as_error_string(status));
			break;
	}
	return status;
}

as_status
as_command_parse_success_failure(
	as_error* err, as_command* cmd, as_node* node, uint8_t* buf, size_t size
	)
{
	as_val** val = cmd->udata;
	as_msg* msg = (as_msg*)buf;
	as_status status = as_msg_parse(err, msg, size);

	if (status != AEROSPIKE_OK) {
		return status;
	}

	uint8_t* p = buf + sizeof(as_msg);
	status = as_command_parse_fields(&p, err, msg, cmd->policy->txn, cmd->key, cmd->flags == 0);

	if (status != AEROSPIKE_OK) {
		return status;
	}

	status = msg->result_code;

	switch (status) {
		case AEROSPIKE_OK: {
			status = as_command_parse_success_failure_bins(&p, err, msg, val);
			
			if (status != AEROSPIKE_OK) {
				if (val) {
					*val = 0;
				}
			}
			break;
		}
			
		case AEROSPIKE_ERR_UDF: {
			status = as_command_parse_udf_failure(p, err, msg, status);
			if (val) {
				*val = 0;
			}
			break;
		}

		default:
			as_error_update(err, status, "%s %s", as_node_get_address_string(node),
							as_error_string(status));
			if (val) {
				*val = 0;
			}
			break;
	}
	return status;
}

as_status
as_command_parse_deadline(as_error* err, as_command* cmd, as_node* node, uint8_t* buf, size_t size)
{
	as_txn* txn = cmd->udata;
	as_msg* msg = (as_msg*)buf;
	as_status status = as_msg_parse(err, msg, size);

	if (status != AEROSPIKE_OK) {
		return status;
	}

	uint8_t* p = buf + sizeof(as_msg);

	status = as_command_parse_fields_deadline(&p, err, msg, txn);

	if (status != AEROSPIKE_OK) {
		return status;
	}

	status = msg->result_code;

	if (status != AEROSPIKE_OK) {
		return as_error_update(err, status, "%s %s", as_node_get_address_string(node),
			as_error_string(status));
	}

	return AEROSPIKE_OK;
}

as_status
as_command_parse_fields_deadline(uint8_t** pp, as_error* err, as_msg* msg, as_txn* txn)
{
	uint8_t* p = *pp;
	uint32_t len;
	uint8_t type;

	for (uint32_t i = 0; i < msg->n_fields; i++) {
		len = cf_swap_from_be32(*(uint32_t*)p) - 1;
		p += 4;
		type = *p++;

		if (type == AS_FIELD_TXN_DEADLINE) {
			if (len == 4) {
				txn->deadline = cf_swap_from_le32(*(uint32_t*)p);
			}
			else {
				return as_error_update(err, AEROSPIKE_ERR_CLIENT, "Transaction deadline field has invalid size: %u", len);
			}
		}
		p += len;
	}

	*pp = p;
	return AEROSPIKE_OK;
}<|MERGE_RESOLUTION|>--- conflicted
+++ resolved
@@ -728,13 +728,8 @@
 		}
 
 		as_socket socket;
-<<<<<<< HEAD
-		status = as_node_get_connection(err, node, cmd, cmd->deadline_ms, &socket);
-=======
 		ctx.state = AS_READ_STATE_AUTH_HEADER;
-		status = as_node_get_connection(err, node, cmd->ns, cmd->socket_timeout, cmd->deadline_ms,
-			&socket, &ctx);
->>>>>>> 27e786e8
+		status = as_node_get_connection(err, node, cmd, cmd->deadline_ms, &socket, &ctx);
 
 		if (status != AEROSPIKE_OK) {
 			if (status == AEROSPIKE_ERR_TIMEOUT) {
