--- conflicted
+++ resolved
@@ -206,7 +206,6 @@
 
 	as_assign_uint32(yaml->name, name, value, val, out);
 	as_field_set(yaml->bitmap, field);
-<<<<<<< HEAD
 	return true;
 }
 
@@ -248,8 +247,6 @@
 
 	as_assign_uint8(yaml->name, name, value, val, out);
 	as_field_set(yaml->bitmap, field);
-=======
->>>>>>> 5a9b4510
 	return true;
 }
 
@@ -291,7 +288,6 @@
 
 	as_assign_bool(yaml->name, name, value, val, out);
 	as_field_set(yaml->bitmap, field);
-<<<<<<< HEAD
 	return true;
 }
 
@@ -311,38 +307,12 @@
 
 	as_assign_string(yaml->name, name, val, out);
 	as_field_set(yaml->bitmap, field);
-=======
->>>>>>> 5a9b4510
-	return true;
-}
-
-static inline void
-as_assign_string(const char* section, const char* name, char* src, char** trg)
-{
-	if (*trg == NULL || strcmp(*trg, src) != 0) {
-		as_log_info("Set %s.%s = %s", section, name, src);
-		*trg = src;
-	}
-}
-
-static bool
-<<<<<<< HEAD
+	return true;
+}
+
+static bool
 as_rack_ids_equal(as_cluster* c1, as_config* c2)
 {
-=======
-as_parse_string(as_yaml* yaml, const char* name, const char* value, char** out, uint32_t field)
-{
-	char* val = cf_strdup(value);
-
-	as_assign_string(yaml->name, name, val, out);
-	as_field_set(yaml->bitmap, field);
-	return true;
-}
-
-static bool
-as_rack_ids_equal(as_cluster* c1, as_config* c2)
-{
->>>>>>> 5a9b4510
 	// Cluster racks_ids will never be NULL.
 	// Config rack_ids can be NULL and rack_id exists.
 	if (c2->rack_ids == NULL) {
@@ -1103,19 +1073,11 @@
 			if (i > 0) {
 				as_string_builder_append_char(&sb, ',');
 			}
-<<<<<<< HEAD
 			as_string_builder_append_char(&sb, '[');
 			as_string_builder_append(&sb, label->name);
 			as_string_builder_append_char(&sb, ',');
 			as_string_builder_append(&sb, label->value);
 			as_string_builder_append_char(&sb, ']');
-=======
-			as_string_builder_append_char(&sb, '{');
-			as_string_builder_append(&sb, label->name);
-			as_string_builder_append_char(&sb, ',');
-			as_string_builder_append(&sb, label->value);
-			as_string_builder_append_char(&sb, '}');
->>>>>>> 5a9b4510
 		}
 	}
 
@@ -1136,19 +1098,11 @@
 	}
 
 	if (strcmp(name, "latency_columns") == 0) {
-<<<<<<< HEAD
 		return as_parse_uint8(yaml, name, value, &policy->latency_columns, AS_METRICS_LATENCY_COLUMNS);
 	}
 
 	if (strcmp(name, "latency_shift") == 0) {
 		return as_parse_uint8(yaml, name, value, &policy->latency_shift, AS_METRICS_LATENCY_SHIFT);
-=======
-		return as_parse_uint32(yaml, name, value, &policy->latency_columns, AS_METRICS_LATENCY_COLUMNS);
-	}
-
-	if (strcmp(name, "latency_shift") == 0) {
-		return as_parse_uint32(yaml, name, value, &policy->latency_shift, AS_METRICS_LATENCY_SHIFT);
->>>>>>> 5a9b4510
 	}
 
 	if (strcmp(name, "app_id") == 0) {
@@ -1829,8 +1783,6 @@
 		src->txn_roll.allow_inline_ssd : orig->txn_roll.allow_inline_ssd;
 	trg->txn_roll.respond_all_keys = as_field_is_set(bitmap, AS_TXN_ROLL + AS_BATCH_RESPOND_ALL_KEYS)?
 		src->txn_roll.respond_all_keys : orig->txn_roll.respond_all_keys;
-
-<<<<<<< HEAD
 }
 
 static as_status
@@ -1913,47 +1865,6 @@
 	aerospike* as, as_config* orig, as_config* src, uint8_t* bitmap, as_error* err
 	)
 {
-=======
-	trg->metrics.enable = as_field_is_set(bitmap, AS_METRICS_ENABLE)?
-		src->metrics.enable : orig->metrics.enable;
-	trg->metrics.latency_columns = as_field_is_set(bitmap, AS_METRICS_LATENCY_COLUMNS)?
-		src->metrics.latency_columns : orig->metrics.latency_columns;
-	trg->metrics.latency_shift = as_field_is_set(bitmap, AS_METRICS_LATENCY_SHIFT)?
-		src->metrics.latency_shift : orig->metrics.latency_shift;
-
-	// TODO Handle concurrency issue when app_id and labels are actually used in metrics.
-	// Probably need to use cluster->metrics_lock.
-	if (as_field_is_set(bitmap, AS_METRICS_APP_ID)) {
-		if (trg->metrics.app_id != src->metrics.app_id) {
-			as_metrics_policy_assign_app_id(&trg->metrics, src->metrics.app_id);
-			src->metrics.app_id = NULL;
-		}
-	}
-	else {
-		if (trg->metrics.app_id != orig->metrics.app_id) {
-			as_metrics_policy_set_app_id(&trg->metrics, orig->metrics.app_id);
-		}
-	}
-
-	if (as_field_is_set(bitmap, AS_METRICS_LABELS)) {
-		if (trg->metrics.labels != src->metrics.labels) {
-			as_metrics_policy_set_labels(&trg->metrics, src->metrics.labels);
-			src->metrics.labels = NULL;
-		}
-	}
-	else {
-		if (trg->metrics.labels != orig->metrics.labels) {
-			as_metrics_policy_copy_labels(&trg->metrics, orig->metrics.labels);
-		}
-	}
-}
-
-static as_status
-as_cluster_update(
-	aerospike* as, as_config* orig, as_config* src, uint8_t* bitmap, as_error* err
-	)
-{
->>>>>>> 5a9b4510
 	// Set config.
 	as_config* config = &as->config;
 
@@ -2024,28 +1935,8 @@
 	as_cluster_update_policies(&orig->policies, &src->policies, &config->policies, bitmap);
 	memcpy(as->config_bitmap, bitmap, sizeof(AS_CONFIG_BITMAP_SIZE));
 
-<<<<<<< HEAD
 	return as_cluster_update_metrics(cluster, err, &orig->policies.metrics,
 		&src->policies.metrics, &config->policies.metrics, bitmap);
-=======
-	if (config->policies.metrics.enable) {
-		if (cluster->metrics_enabled) {
-			cluster->metrics_latency_columns = config->policies.metrics.latency_columns;
-			cluster->metrics_latency_shift = config->policies.metrics.latency_shift;
-		}
-		else {
-			as_log_info("Enable metrics");
-			return as_cluster_enable_metrics(err, cluster, &config->policies.metrics);
-		}
-	}
-	else {
-		if (cluster->metrics_enabled) {
-			as_log_info("Disable metrics");
-			return as_cluster_disable_metrics(err, cluster);
-		}
-	}
-	return AEROSPIKE_OK;
->>>>>>> 5a9b4510
 }
 
 //---------------------------------
@@ -2093,7 +1984,6 @@
 
 	as_config config;
 	memcpy(&config, current, sizeof(as_config));
-<<<<<<< HEAD
 
 	// Start with empty vectors.
 	config.rack_ids = NULL;
@@ -2103,17 +1993,6 @@
 	uint8_t bitmap[AS_CONFIG_BITMAP_SIZE];
 	memset(bitmap, 0, AS_CONFIG_BITMAP_SIZE);
 
-=======
-
-	// Start with empty vectors.
-	config.rack_ids = NULL;
-	config.policies.metrics.app_id = NULL;
-	config.policies.metrics.labels = NULL;
-
-	uint8_t bitmap[AS_CONFIG_BITMAP_SIZE];
-	memset(bitmap, 0, AS_CONFIG_BITMAP_SIZE);
-
->>>>>>> 5a9b4510
 	as_status status = as_config_file_read(as, &config, bitmap, false, err);
 
 	if (status != AEROSPIKE_OK) {
