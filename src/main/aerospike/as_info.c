/*
 * Copyright 2008-2025 Aerospike, Inc.
 *
 * Portions may be licensed to Aerospike, Inc. under one or more contributor
 * license agreements.
 *
 * Licensed under the Apache License, Version 2.0 (the "License"); you may not
 * use this file except in compliance with the License. You may obtain a copy of
 * the License at http://www.apache.org/licenses/LICENSE-2.0
 *
 * Unless required by applicable law or agreed to in writing, software
 * distributed under the License is distributed on an "AS IS" BASIS, WITHOUT
 * WARRANTIES OR CONDITIONS OF ANY KIND, either express or implied. See the
 * License for the specific language governing permissions and limitations under
 * the License.
 */
#include <aerospike/as_info.h>
#include <aerospike/as_admin.h>
#include <aerospike/as_async.h>
#include <aerospike/as_command.h>
#include <aerospike/as_event_internal.h>
#include <aerospike/as_proto.h>
#include <aerospike/as_socket.h>
#include <citrusleaf/alloc.h>
#include <citrusleaf/cf_b64.h>
#include <stdlib.h>

//---------------------------------
// Static Functions
//---------------------------------

static void
as_info_decode_error(char* begin)
{
	// Decode base64 message in place.
	// UDF error format: <error message>;file=<file>;line=<line>;message=<base64 message>\n
	char* msg = strstr(begin, "message=");

	if (msg) {
		msg += 8;
		
		uint32_t src_len = (uint32_t)strlen(msg);

		if (msg[src_len-1] == '\n') {
			src_len--; // Ignore newline '\n' at the end
		}

		uint32_t trg_len = 0;
		
		if (cf_b64_validate_and_decode_in_place((uint8_t*)msg, src_len, &trg_len)) {
			msg[trg_len] = 0;
		}
	}
}

static as_status
as_info_parse_error(char* begin, char** message)
{
	// Parse error format: [<code>][:<message>][\t|\n]
	// Terminate tab.
	char* p = strchr(begin, '\t');
	int rc;

	if (p) {
		*p = 0;
	}
	else {
		// Terminate newline.
		p = strchr(begin, '\n');

		if (p) {
			*p = 0;
		}
	}

	p = strchr(begin, ':');

	if (p) {
		*p++ = 0;
		*message = p;

		rc = atoi(begin);

		if (rc == 0) {
			rc = AEROSPIKE_ERR_SERVER;
		}

		// Handle new error format for "udf-put" command.
		as_info_decode_error(p);
	}
	else {
		*message = begin;
		rc = AEROSPIKE_ERR_SERVER;
	}
	return rc;
}

static bool
as_info_keep_connection(as_status status)
{
	switch (status) {
		case AEROSPIKE_ERR_CONNECTION:
		case AEROSPIKE_ERR_TIMEOUT:
		case AEROSPIKE_ERR_CLIENT:
		case AEROSPIKE_ERR_CLIENT_ABORT:
		case AEROSPIKE_NOT_AUTHENTICATED:
		case AEROSPIKE_ERR_TLS_ERROR:
			return false;

		default:
			return true;
	}
}

//---------------------------------
// Functions
//---------------------------------

as_status
as_info_command_node(
	as_error* err, as_node* node, char* command, bool send_asis, uint64_t deadline_ms,
	char** response
	)
{
	as_socket socket;
<<<<<<< HEAD
	as_status status = as_node_get_connection(err, node, NULL, deadline_ms, &socket);
=======
	as_status status = as_node_get_connection(err, node, NULL, 0, deadline_ms, &socket, NULL);
>>>>>>> 27e786e8

	if (status != AEROSPIKE_OK) {
		return status;
	}
	
	status = as_info_command(err, &socket, node, command, send_asis, deadline_ms, 0, response);

	if (status != AEROSPIKE_OK) {
		if (as_info_keep_connection(status)) {
			as_node_put_conn_error(node, &socket);
		}
		else {
			as_node_close_conn_error(node, &socket, socket.pool);
		}

		// Add node address to error message.
		char str[512];
		snprintf(str, sizeof(str), " from %s", as_node_get_address_string(node));
		as_error_append(err, str);
		return status;
	}

	as_node_put_connection(node, &socket);
	return status;
}

as_status
as_info_command_node_async(
	aerospike* as, as_error* err, as_policy_info* policy, as_node* node, const char* command,
	as_async_info_listener listener, void* udata, as_event_loop* event_loop
	)
{
	as_error_reset(err);

	if (! policy) {
		as_config* config = aerospike_load_config(as);
		policy = &config->policies.info;
	}

	size_t size = strlen(command);
	as_event_command* cmd = as_async_info_command_create(node, policy, listener, udata, event_loop, size);
	uint8_t* p = cmd->buf + sizeof(uint64_t);

	memcpy(p, command, size);
	p += size;
	size = p - cmd->buf;
	uint64_t proto = (size - 8) | ((uint64_t)AS_PROTO_VERSION << 56) | ((uint64_t)AS_INFO_MESSAGE_TYPE << 48);
	*(uint64_t*)cmd->buf = cf_swap_to_be64(proto);
	cmd->write_len = (uint32_t)size;

	return as_event_command_execute(cmd, err);
}

as_status
as_info_command_random_node(aerospike* as, as_error* err, as_policy_info* policy, char* command)
{
	as_error_reset(err);

	if (! policy) {
		as_config* config = aerospike_load_config(as);
		policy = &config->policies.info;
	}

	uint64_t deadline = as_socket_deadline(policy->timeout);
	as_node* node = as_node_get_random(as->cluster);

	if (! node) {
		return as_error_set_message(err, AEROSPIKE_ERR_CLIENT, "Failed to find server node.");
	}

	char* response;
	as_status status = as_info_command_node(err, node, command, true, deadline, &response);

	if (status == AEROSPIKE_OK) {
		cf_free(response);
	}

	as_node_release(node);
	return status;
}

as_status
as_info_command_host(
	as_cluster* cluster, as_error* err, struct sockaddr* addr, char* command,
	bool send_asis, uint64_t deadline_ms, char** response, const char* tls_name
	)
{
	as_socket sock;
	as_status status = as_info_create_socket(cluster, err, addr, deadline_ms, tls_name, &sock);
	
	if (status) {
		*response = 0;
		return status;
	}
		
	status = as_info_command(err, &sock, NULL, command, send_asis, deadline_ms, 0, response);

	if (status) {
		as_socket_error_append(err, addr);
	}
	as_socket_close(&sock);
	return status;
}

as_status
as_info_command(
	as_error* err, as_socket* sock, as_node* node, char* names, bool send_asis, uint64_t deadline_ms,
	uint64_t max_response_length, char** values
	)
{
	*values = 0;
	
	size_t size = 8;  // header size.
	uint32_t slen = 0;
	bool add_newline = false;
	
	// Deal with the incoming 'names' parameter
	// Translate interior ';' in the passed-in names to \n
	if (names) {
		if (send_asis) {
			slen = (uint32_t)strlen(names);
		}
		else {
			char *p = names;
			while (*p) {
				slen++;
				if ((*p == ';') || (*p == ':') || (*p == ',')) {
					*p = '\n';
				}
				p++;
			}
		}
		size += slen;

		// Sometimes people forget to/cannot add the trailing '\n'. Be nice and
		// add it for them using a stack allocated variable so we don't have to clean up.
		if (slen && names[slen-1] != '\n') {
			add_newline = true;
			size++;
		}
	}
	else {
		names = "";
	}

	as_ns_metrics* metrics = (node && node->cluster->metrics_enabled)? as_node_prepare_metrics(node, NULL) : NULL;

	uint8_t* cmd = as_command_buffer_init(size);
	
	// Write request
	uint8_t* p = cmd + 8;
	memcpy(p, names, slen);
	p += slen;
	
	if (add_newline) {
		*p++ = '\n';
	}
	
	// Write header
	size = p - cmd;
	uint64_t proto = (size - 8) | ((uint64_t)AS_PROTO_VERSION << 56) | ((uint64_t)AS_INFO_MESSAGE_TYPE << 48);
	*(uint64_t*)cmd = cf_swap_to_be64(proto);

	// Write command
	as_status status = as_socket_write_deadline(err, sock, node, cmd, size, 0, deadline_ms);
	as_command_buffer_free(cmd, size);

	if (status) {
		return status;
	}

	if (metrics) {
		as_node_add_bytes_out(metrics, size);
	}

	// Read response
	as_proto header;
	status = as_socket_read_deadline(err, sock, node, (uint8_t*)&header, sizeof(as_proto), 0, deadline_ms, NULL);

	if (status) {
		return status;
	}

	uint64_t bytes_in = sizeof(as_proto);

	status = as_proto_parse_type(err, &header, AS_INFO_MESSAGE_TYPE);

	if (status) {
		return status;
	}

	if (header.sz) {
		if (max_response_length > 0 && header.sz > max_response_length) {
			// Response buffer is too big.  Read a few bytes just to see what the buffer contains.
			// Reuse command buffer.
			int read_len = 100;
			uint8_t* buf = alloca(read_len + 1);
			status = as_socket_read_deadline(err, sock, node, buf, read_len, 0, deadline_ms, NULL);

			if (status) {
				return status;
			}
			
			if (metrics) {
				bytes_in += read_len;
				as_node_add_bytes_in(metrics, bytes_in);
			}

			buf[read_len] = 0;
			return as_error_update(err, AEROSPIKE_ERR_CLIENT,
								   "Info request '%s' failed. Response buffer length %lu is excessive. Buffer: %s",
								   names, (uint64_t)header.sz, buf);
		}
		
		char* response = cf_malloc(header.sz + 1);
		status = as_socket_read_deadline(err, sock, node, (uint8_t*)response, header.sz, 0, deadline_ms, NULL);

		if (status) {
			cf_free(response);
			*values = 0;
			return status;
		}
		response[header.sz] = 0;
		
		if (metrics) {
			bytes_in += header.sz;
			as_node_add_bytes_in(metrics, bytes_in);
		}

		char* error = 0;
		status = as_info_validate(response, &error);
		
		if (status) {
			as_error_set_message(err, status, error);
			cf_free(response);
			*values = 0;
			return status;
		}
		
		*values = response;
	}
	return status;
}

as_status
as_info_create_socket(
	as_cluster* cluster, as_error* err, struct sockaddr* addr, uint64_t deadline_ms,
	const char* tls_name, as_socket* sock
	)
{
	// This function can't authenticate because node and session token are not specified.
	as_tls_context* ctx = as_socket_get_tls_context(cluster->tls_ctx);
	return as_socket_create_and_connect(sock, err, addr, ctx, tls_name, deadline_ms);	
}

as_status
as_info_validate(char* response, char** message)
{
	char* p = response;

	if (p) {
		// Check for errors embedded in the response.
		// ERROR: may appear at beginning of string.
		if (strncmp(p, "ERROR:", 6) == 0) {
			return as_info_parse_error(p + 6, message);
		}

		// ERROR: or FAIL: may appear after a tab.
		while ((p = strchr(p, '\t'))) {
			p++;

			if (strncmp(p, "ERROR:", 6) == 0) {
				return as_info_parse_error(p + 6, message);
			}

			if (strncmp(p, "FAIL:", 5) == 0) {
				return as_info_parse_error(p + 5, message);
			}

			if (strncmp(p, "error=", 6) == 0) {
				*message = p;
				as_info_decode_error(p + 6);
				return AEROSPIKE_ERR_UDF;
			}
		}
	}
	return AEROSPIKE_OK;
}

as_status
as_info_validate_item(as_error* err, char* response)
{
	if (strncmp(response, "ERROR:", 6) == 0) {
		char* msg = NULL;
		as_status status = as_info_parse_error(response + 6, &msg);
		return as_error_set_message(err, status, msg);
	}
	return AEROSPIKE_OK;
}

as_status
as_info_parse_single_response(char *values, char **value)
{
	while (*values && (*values != '\t')) {
		values++;
	}
	
	if (*values == 0) {
		return AEROSPIKE_ERR_CLIENT;
	}
	values++;
	*value = values;
	
	while (*values && (*values != '\n')) {
		values++;
	}
	
	if (*values == 0) {
		return AEROSPIKE_ERR_CLIENT;
	}
	*values = 0;
	return AEROSPIKE_OK;
}

void
as_info_parse_multi_response(char* buf, as_vector* /* <as_name_value> */ values)
{
	// Info buffer format: name1\tvalue1\nname2\tvalue2\n...
	char* p = buf;
	char* begin = p;
	
	as_name_value nv;
	
	while (*p) {
		if (*p == '\t') {
			// Found end of name. Null terminate it.
			*p = 0;
			nv.name = begin;
			begin = ++p;
			
			// Parse value.
			while (*p) {
				if (*p == '\n') {
					*p = 0;
					break;
				}
				p++;
			}
			nv.value = begin;
			as_vector_append(values, &nv);
			begin = ++p;
		}
		else if (*p == '\n') {
			// Found new line before tab.
			*p = 0;
			
			if (p > begin) {
				// Name returned without value.
				nv.name = begin;
				nv.value = p;
				as_vector_append(values, &nv);
			}
			begin = ++p;
		}
		else {
			p++;
		}
	}
	
	if (p > begin) {
		// Name returned without value.
		nv.name = begin;
		nv.value = p;
		as_vector_append(values, &nv);
	}
}<|MERGE_RESOLUTION|>--- conflicted
+++ resolved
@@ -123,11 +123,7 @@
 	)
 {
 	as_socket socket;
-<<<<<<< HEAD
-	as_status status = as_node_get_connection(err, node, NULL, deadline_ms, &socket);
-=======
-	as_status status = as_node_get_connection(err, node, NULL, 0, deadline_ms, &socket, NULL);
->>>>>>> 27e786e8
+	as_status status = as_node_get_connection(err, node, NULL, deadline_ms, &socket, NULL);
 
 	if (status != AEROSPIKE_OK) {
 		return status;
