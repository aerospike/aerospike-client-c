/*
 * Copyright 2008-2022 Aerospike, Inc.
 *
 * Portions may be licensed to Aerospike, Inc. under one or more contributor
 * license agreements.
 *
 * Licensed under the Apache License, Version 2.0 (the "License"); you may not
 * use this file except in compliance with the License. You may obtain a copy of
 * the License at http://www.apache.org/licenses/LICENSE-2.0
 *
 * Unless required by applicable law or agreed to in writing, software
 * distributed under the License is distributed on an "AS IS" BASIS, WITHOUT
 * WARRANTIES OR CONDITIONS OF ANY KIND, either express or implied. See the
 * License for the specific language governing permissions and limitations under
 * the License.
 */
#include <aerospike/as_lookup.h>
#include <aerospike/as_admin.h>
#include <aerospike/as_cluster.h>
#include <aerospike/as_info.h>
#include <aerospike/as_log_macros.h>
#include <aerospike/as_string_builder.h>

/******************************************************************************
 * Declarations
 *****************************************************************************/

const char*
as_cluster_get_alternate_host(as_cluster* cluster, const char* hostname);

/******************************************************************************
 * Static Functions
 *****************************************************************************/

static as_status
as_switch_to_clear_socket(as_cluster* cluster, as_error* err, as_node_info* node_info, uint64_t deadline)
{
	// Obtain non-TLS addresses.
	char* command = cluster->use_services_alternate ? "service-clear-alt\n" : "service-clear-std\n";
	char* response = NULL;
	as_status status = as_info_command(err, &node_info->socket, NULL, command, true, deadline, 0, &response);
	as_socket_close(&node_info->socket);

	if (status) {
		return status;
	}

	as_vector hosts;
	as_vector_inita(&hosts, sizeof(as_host), 4);

	char* value = NULL;
	status = as_info_parse_single_response(response, &value);

	if (status) {
		goto SWITCH_ERROR;
	}

	if (! as_host_parse_addresses(value, &hosts)) {
		goto SWITCH_ERROR;
	}

	as_error error_local;
	as_address_iterator iter;
	as_host* host;
	const char* hostname;
	struct sockaddr* addr;

	// Find first valid non-TLS address.
	for (uint32_t i = 0; i < hosts.size; i++) {
		host = as_vector_get(&hosts, i);
		hostname = as_cluster_get_alternate_host(cluster, host->name);
		status = as_lookup_host(&iter, &error_local, hostname, host->port);

		if (status) {
			continue;
		}

		while (as_lookup_next(&iter, &addr)) {
			status = as_socket_create_and_connect(&node_info->socket, &error_local, addr, NULL, NULL, deadline);

			if (status == AEROSPIKE_OK) {
				if (node_info->session) {
					status = as_authenticate(cluster, &error_local, &node_info->socket, NULL,
											 node_info->session, 0, deadline);
				}

				if (status == AEROSPIKE_OK) {
					node_info->host.name = (char*)hostname;
					node_info->host.tls_name = NULL;
					node_info->host.port = host->port;
					as_address_copy_storage(addr, &node_info->addr);
					as_lookup_end(&iter);
					goto SWITCH_SUCCESS;
				}

				// Close and try next address.
				as_socket_close(&node_info->socket);
			}
		}
		as_lookup_end(&iter);
	}

SWITCH_ERROR:
	// Failed to find non-TLS socket.
	status = as_error_update(err, AEROSPIKE_ERR_CLIENT, "Invalid service hosts string: '%s'", response);

SWITCH_SUCCESS:
	as_vector_destroy(&hosts);
	cf_free(response);
	return status;
}

static as_status
as_set_node_address(as_cluster* cluster, as_error* err, char* response, char* tls_name, as_node_info* node_info)
{
	if (! (*response)) {
		// Server does not support service level call (service-clear-std, ...).
		// Load balancer detection is not possible.
		return AEROSPIKE_OK;
	}

	char addr_name[AS_IP_ADDRESS_SIZE];
	as_address_short_name((struct sockaddr*)&node_info->addr, addr_name, sizeof(addr_name));

	as_vector hosts;
	as_vector_inita(&hosts, sizeof(as_host), 4);

	if (! as_host_parse_addresses(response, &hosts)) {
		as_vector_destroy(&hosts);
		return as_error_update(err, AEROSPIKE_ERR_CLIENT, "Invalid service hosts string: '%s'", response);
	}

	// Search real hosts for seed.
	as_host* host;
	const char* hostname;

	for (uint32_t i = 0; i < hosts.size; i++) {
		host = as_vector_get(&hosts, i);
		hostname = as_cluster_get_alternate_host(cluster, host->name);

		if (strcmp(hostname, addr_name) == 0) {
			// Found seed which is not a load balancer.
			as_vector_destroy(&hosts);
			return AEROSPIKE_OK;
		}
	}

	// Seed not found, so seed is probably a load balancer.
	// Find first valid real host.
	as_socket sock;
	as_address_iterator iter;
	struct sockaddr* addr;
	as_error error_local;
	as_status status;

	for (uint32_t i = 0; i < hosts.size; i++) {
		host = as_vector_get(&hosts, i);
		hostname = as_cluster_get_alternate_host(cluster, host->name);
		status = as_lookup_host(&iter, &error_local, hostname, host->port);

		if (status != AEROSPIKE_OK) {
			continue;
		}

		while (as_lookup_next(&iter, &addr)) {
			uint64_t deadline = as_socket_deadline(cluster->conn_timeout_ms);
			status = as_socket_create_and_connect(&sock, err, addr, cluster->tls_ctx,
												  tls_name, deadline);

			if (status == AEROSPIKE_OK) {
				if (node_info->session) {
					status = as_authenticate(cluster, &error_local, &sock, NULL,
											 node_info->session, 0, deadline);
				}

				if (status == AEROSPIKE_OK) {
					// Socket is non-blocking, so must use socket to really tell if connect succeeded.
					char* response2 = 0;
					status = as_info_command(err, &sock, NULL, "node", true, deadline, 0, &response2);

					if (status == AEROSPIKE_OK) {
						// Verify node name.
						char* node_name = 0;
						status = as_info_parse_single_response(response2, &node_name);

						if (status == AEROSPIKE_OK && strcmp(node_name, node_info->name) == 0) {
							// Switch address.
							char new_addr_name[AS_IP_ADDRESS_SIZE];
							as_address_short_name(addr, new_addr_name, sizeof(new_addr_name));
							as_log_info("Switch node address from %s to node's access-address %s", addr_name, new_addr_name);

							as_socket_close(&node_info->socket);
							memcpy(&node_info->socket, &sock, sizeof(as_socket));
							node_info->host.name = (char*)hostname;
							node_info->host.tls_name = tls_name;
							node_info->host.port = host->port;
							as_address_copy_storage(addr, &node_info->addr);
							as_lookup_end(&iter);
							as_vector_destroy(&hosts);
							cf_free(response2);
							return AEROSPIKE_OK;
						}
						cf_free(response2);
					}
				}
				// Close and try next address.
				as_socket_close(&sock);
			}
		}
		as_lookup_end(&iter);
	}

	// Failed to find a valid address. IP Address is probably internal on the cloud
	// because the server access-address is not configured.  Log warning and continue
	// with original seed.
	as_log_info("Invalid address %s. access-address is probably not configured on server.", response);
	as_vector_destroy(&hosts);
	return AEROSPIKE_OK;
}

/******************************************************************************
 * Functions
 *****************************************************************************/

as_status
as_lookup_host(as_address_iterator* iter, as_error* err, const char* hostname, uint16_t port)
{
	iter->hostname_is_alias = true;

	struct addrinfo hints;
	memset(&hints, 0, sizeof(hints));
	hints.ai_socktype = SOCK_STREAM;
	hints.ai_protocol = IPPROTO_TCP;

	// Check if hostname is really an IPv4 address.
	struct in_addr ipv4;
	
	if (inet_pton(AF_INET, hostname, &ipv4) == 1) {
		hints.ai_family = AF_INET;
		hints.ai_flags = AI_NUMERICHOST;
		iter->hostname_is_alias = false;
	}
	else {
		// Check if hostname is really an IPv6 address.
		struct in6_addr ipv6;
		
		if (inet_pton(AF_INET6, hostname, &ipv6) == 1) {
			hints.ai_family = AF_INET6;
			hints.ai_flags = AI_NUMERICHOST;
			iter->hostname_is_alias = false;
		}
	}
	
	int ret = getaddrinfo(hostname, NULL, &hints, &iter->addresses);
	
	if (ret) {
		return as_error_update(err, AEROSPIKE_ERR_INVALID_HOST, "Invalid hostname %s: %s",
							   hostname, gai_strerror(ret));
	}
	
	iter->current = iter->addresses;
	iter->port_be = cf_swap_to_be16(port);
	return AEROSPIKE_OK;
}

as_status
as_lookup_node(
	as_cluster* cluster, as_error* err, as_host* host, struct sockaddr* addr,
	bool detect_load_balancer, as_node_info* node_info
	)
{
	uint64_t deadline = as_socket_deadline(cluster->conn_timeout_ms);
	
	as_status status = as_socket_create_and_connect(&node_info->socket, err, addr, cluster->tls_ctx,
													host->tls_name, deadline);

	if (status) {
		return status;
	}

	node_info->host = *host;
	as_address_copy_storage(addr, &node_info->addr);
	node_info->session = NULL;

	if (cluster->auth_enabled) {
		deadline = as_socket_deadline(cluster->login_timeout_ms);
		status = as_cluster_login(cluster, err, &node_info->socket, deadline, node_info);

		if (status) {
			char str[512];
			snprintf(str, sizeof(str), " from %s:%d", host->name, host->port);
			as_error_append(err, str);
			as_socket_close(&node_info->socket);
			return status;
		}

		if (cluster->tls_ctx && cluster->tls_ctx->for_login_only) {
			// Switch to using non-TLS socket.
			status = as_switch_to_clear_socket(cluster, err, node_info, deadline);

			if (status) {
				cf_free(node_info->session);
				return status;
			}

			// Disable load balancer detection since non-TLS address has already
			// been retrieved via service info command.
			detect_load_balancer = false;
		}
	}

	as_string_builder sb;
	as_string_builder_inita(&sb, 256, false);
	as_string_builder_append(&sb, "node\npartition-generation\nfeatures\n");
	uint32_t args = 3;

	if (cluster->cluster_name) {
		as_string_builder_append(&sb, "cluster-name\n");
		args++;
	}

	if (detect_load_balancer) {
		if (as_address_is_local(addr)) {
			// localhost is never a load balancer.
			detect_load_balancer = false;
		}
		else {
			// Seed may be load balancer with changing address. Determine real address.
			const char* address_command = (cluster->tls_ctx) ?
				cluster->use_services_alternate ? "service-tls-alt" : "service-tls-std" :
				cluster->use_services_alternate ? "service-clear-alt" : "service-clear-std";

			as_string_builder_append(&sb, address_command);
			as_string_builder_append_char(&sb, '\n');
			args++;
		}
	}

	char* response = 0;
	status = as_info_command(err, &node_info->socket, NULL, sb.data, true, deadline, 0, &response);
	
	if (status) {
		as_socket_error_append(err, (struct sockaddr*)&node_info->addr);
		as_node_info_destroy(node_info);
		return status;
	}
	
	as_vector values;
	as_vector_inita(&values, sizeof(as_name_value), args);
	
	as_info_parse_multi_response(response, &values);
	
	if ((detect_load_balancer && values.size < args - 1) || (!detect_load_balancer && values.size != args)) {
		// Vector was probably resized on heap. Destroy vector.
		as_vector_destroy(&values);
		goto Error;
	}

	args = 0;

	// Process node name.
	as_name_value* nv = as_vector_get(&values, args++);
	char* node_name = nv->value;
	
	if (node_name == 0 || *node_name == 0) {
		goto Error;
	}
	as_strncpy(node_info->name, node_name, AS_NODE_NAME_SIZE);

	// Process partition generation.
	nv = as_vector_get(&values, args++);
	uint32_t gen = (uint32_t)strtoul(nv->value, NULL, 10);

	if (gen == (uint32_t)-1) {
		char addr_name[AS_IP_ADDRESS_SIZE];
		as_address_name((struct sockaddr*)&node_info->addr, addr_name, sizeof(addr_name));
		as_error_update(err, AEROSPIKE_ERR_CLIENT, "Node %s %s is not yet fully initialized",
						node_info->name, addr_name);
		cf_free(response);
		as_node_info_destroy(node_info);
		return AEROSPIKE_ERR_CLIENT;
	}

	// Process features.
	nv = as_vector_get(&values, args++);
	char* begin = nv->value;

	if (begin == 0) {
		goto Error;
	}

	char* end = begin;
	uint32_t features = 0;

	while (*begin) {
		while (*end) {
			if (*end == ';') {
				*end++ = 0;
				break;
			}
			end++;
		}

		if (strcmp(begin, "pscans") == 0) {
			features |= AS_FEATURES_PARTITION_SCAN;
		}
		else if (strcmp(begin, "query-show") == 0) {
			features |= AS_FEATURES_QUERY_SHOW;
		}
<<<<<<< HEAD
		else if (strcmp(begin, "batch-any") == 0) {
			features |= AS_FEATURES_BATCH_ANY;
=======
		else if (strcmp(begin, "pquery") == 0) {
			features |= AS_FEATURES_PARTITION_QUERY;
>>>>>>> f00d04bc
		}

		begin = end;
	}

	// This client requires partition scan support. Partition scans were first
	// supported in server version 4.9. Do not allow any server node into the
	// cluster that is running server version < 4.9.
	if ((features & AS_FEATURES_PARTITION_SCAN) == 0) {
		char addr_name[AS_IP_ADDRESS_SIZE];
		as_address_name((struct sockaddr*)&node_info->addr, addr_name, sizeof(addr_name));
		as_error_update(err, AEROSPIKE_ERR_CLIENT,
			"Node %s %s version < 4.9. This client requires server version >= 4.9",
			node_info->name, addr_name);
		cf_free(response);
		as_node_info_destroy(node_info);
		return AEROSPIKE_ERR_CLIENT;
	}

	node_info->features = features;

	// Process cluster name.
	if (cluster->cluster_name) {
		nv = as_vector_get(&values, args++);
		
		if (strcmp(cluster->cluster_name, nv->value) != 0) {
			char addr_name[AS_IP_ADDRESS_SIZE];
			as_address_name((struct sockaddr*)&node_info->addr, addr_name, sizeof(addr_name));
			as_error_update(err, AEROSPIKE_ERR_CLIENT,
					"Invalid node %s %s Expected cluster name '%s' Received '%s'",
					node_info->name, addr_name, cluster->cluster_name, nv->value);
			cf_free(response);
			as_node_info_destroy(node_info);
			return AEROSPIKE_ERR_CLIENT;
		}
	}

	if (detect_load_balancer && args < values.size) {
		nv = as_vector_get(&values, args++);
		status = as_set_node_address(cluster, err, nv->value, host->tls_name, node_info);

		if (status != AEROSPIKE_OK) {
			cf_free(response);
			as_node_info_destroy(node_info);
			return status;
		}
	}

	cf_free(response);
	return AEROSPIKE_OK;
	
Error: {
	char addr_name[AS_IP_ADDRESS_SIZE];
	as_address_name((struct sockaddr*)&node_info->addr, addr_name, sizeof(addr_name));
	as_error_update(err, AEROSPIKE_ERR_CLIENT, "Invalid node info response from %s: %s",
					addr_name, response);
	cf_free(response);
	as_node_info_destroy(node_info);
	return AEROSPIKE_ERR_CLIENT;
	}
}<|MERGE_RESOLUTION|>--- conflicted
+++ resolved
@@ -407,13 +407,11 @@
 		else if (strcmp(begin, "query-show") == 0) {
 			features |= AS_FEATURES_QUERY_SHOW;
 		}
-<<<<<<< HEAD
 		else if (strcmp(begin, "batch-any") == 0) {
 			features |= AS_FEATURES_BATCH_ANY;
-=======
+		}
 		else if (strcmp(begin, "pquery") == 0) {
 			features |= AS_FEATURES_PARTITION_QUERY;
->>>>>>> f00d04bc
 		}
 
 		begin = end;
