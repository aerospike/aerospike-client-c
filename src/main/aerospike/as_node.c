--- conflicted
+++ resolved
@@ -610,12 +610,8 @@
 
 as_status
 as_node_get_connection(
-<<<<<<< HEAD
-	as_error* err, as_node* node, as_command* cmd, uint64_t deadline_ms, as_socket* sock
-=======
-	as_error* err, as_node* node, const char* ns, uint32_t socket_timeout, uint64_t deadline_ms,
-	as_socket* sock, as_socket_context* ctx
->>>>>>> 27e786e8
+	as_error* err, as_node* node, as_command* cmd, uint64_t deadline_ms, as_socket* sock,
+	as_socket_context* ctx
 	)
 {
 	as_conn_pool* pools = node->sync_conn_pools;
@@ -662,7 +658,6 @@
 		else if (as_conn_pool_incr(pool)) {
 			// Socket not found and queue has available slot.
 			// Create new connection.
-<<<<<<< HEAD
 			as_status status;
 
 			if (cmd) {
@@ -672,22 +667,20 @@
 					uint64_t start = cf_getms();
 					uint64_t deadline = start + connect_timeout;
 
-					status = as_node_create_connection(err, node, cmd->ns, connect_timeout, deadline, pool, sock);
+					status = as_node_create_connection(err, node, cmd->ns, connect_timeout, deadline, pool, sock,
+						ctx);
 
 					// Add connection creation time to command deadline.
 					cmd->deadline_ms += (cf_getms() - start);
 				}
 				else {
-					status = as_node_create_connection(err, node, cmd->ns, cmd->socket_timeout, deadline_ms, pool, sock);
+					status = as_node_create_connection(err, node, cmd->ns, cmd->socket_timeout, deadline_ms, pool,
+						sock, ctx);
 				}
 			}
 			else {
-				status = as_node_create_connection(err, node, NULL, 0, deadline_ms, pool, sock);
-			}
-=======
-			as_status status = as_node_create_connection(err, node, ns, socket_timeout, deadline_ms, pool,
-				sock, ctx);
->>>>>>> 27e786e8
+				status = as_node_create_connection(err, node, NULL, 0, deadline_ms, pool, sock, ctx);
+			}
 
 			if (status != AEROSPIKE_OK) {
 				as_conn_pool_decr(pool);
