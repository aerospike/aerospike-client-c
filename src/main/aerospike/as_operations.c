--- conflicted
+++ resolved
@@ -543,11 +543,7 @@
 	}
 
 	as_arraylist list;
-<<<<<<< HEAD
-	as_arraylist_inita(&list, n + 1); // +1 to avoid alloca(0) undefined behavior
-=======
-	as_arraylist_inita(&list, (uint32_t)n + 1);
->>>>>>> b89e1dce
+	as_arraylist_inita(&list, (uint32_t)n + 1); // +1 to avoid alloca(0) undefined behavior
 
 	for (size_t i = 0; i < n; i++) {
 		as_cdt_paramtype type = entry->args[i];
