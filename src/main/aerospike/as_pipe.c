/*
 * Copyright 2015 Aerospike, Inc.
 *
 * Portions may be licensed to Aerospike, Inc. under one or more contributor
 * license agreements.
 *
 * Licensed under the Apache License, Version 2.0 (the "License"); you may not
 * use this file except in compliance with the License. You may obtain a copy of
 * the License at http://www.apache.org/licenses/LICENSE-2.0
 *
 * Unless required by applicable law or agreed to in writing, software
 * distributed under the License is distributed on an "AS IS" BASIS, WITHOUT
 * WARRANTIES OR CONDITIONS OF ANY KIND, either express or implied. See the
 * License for the specific language governing permissions and limitations under
 * the License.
 */

#include <aerospike/as_pipe.h>

#define PIPE_WRITE_BUFFER_SIZE (5 * 1024 * 1024)
#define PIPE_READ_BUFFER_SIZE (15 * 1024 * 1024)

static void
write_start(as_event_command* cmd)
{
	as_pipe_connection* conn = (as_pipe_connection*)cmd->conn;
	as_log_trace("Setting writer %p, pipeline connection %p", cmd, conn);
	assert(conn != NULL);
	assert(conn->writer == NULL);

	conn->writer = cmd;
}

static void
next_reader(as_event_command* reader)
{
	as_pipe_connection* conn = (as_pipe_connection*)reader->conn;
	as_log_trace("Selecting successor to reader %p, pipeline connection %p", reader, conn);
	assert(cf_ll_get_head(&conn->readers) == &reader->pipe_link);

	cf_ll_delete(&conn->readers, &reader->pipe_link);
	as_event_stop_timer(reader);

	if (conn->writer == NULL && cf_ll_size(&conn->readers) == 0) {
		as_log_trace("No writer and no reader left");
		as_event_stop_watcher(reader, reader->conn);

		if (conn->in_pool) {
			as_log_trace("Pipeline connection still in pool");
			return;
		}

		as_log_trace("Closing non-pooled pipeline connection %p", conn);
		as_event_close_connection(reader->conn, reader->node);
		return;
	}

	as_log_trace("Pipeline connection %p has %d reader(s)", conn, cf_ll_size(&conn->readers));
}

static void
cancel_command(as_event_command* cmd, as_error* err)
{
	as_log_trace("Canceling command %p, error code %d", cmd, err->code);
	as_event_stop_timer(cmd);

	as_log_trace("Invoking callback function");
	as_event_error_callback(cmd, err);
}

#define CANCEL_CONNECTION_SOCKET 1
#define CANCEL_CONNECTION_RESPONSE 2
#define CANCEL_CONNECTION_TIMEOUT 3

static void
cancel_connection(as_event_command* cmd, as_error* err, int32_t source)
{
	as_pipe_connection* conn = (as_pipe_connection*)cmd->conn;
	as_node* node = cmd->node;
	
	as_log_trace("Canceling pipeline connection for command %p, error code %d, connection %p", cmd, err->code, conn);

	if (source != CANCEL_CONNECTION_TIMEOUT) {
		assert(cmd == conn->writer || cf_ll_get_head(&conn->readers) == &cmd->pipe_link);
	}

<<<<<<< HEAD
	as_log_trace("Stopping watcher");
	as_event_stop_watcher(cmd, &conn->base);
=======
	as_event_close(&cmd->event);
	ck_pr_dec_32(&cmd->node->async_conn);

	// Don't count connection as being in the pool, if we're going to cancel it.
	if (conn->in_pool) {
		ck_pr_dec_32(&cmd->node->async_conn_pool);
	}

	uint32_t what = CANCEL_COMMAND_EVENT | CANCEL_COMMAND_TIMER;
>>>>>>> 108790ac

	if (conn->writer != NULL) {
		as_log_trace("Canceling writer %p", conn->writer);
		cancel_command(conn->writer, err);
	}

	bool is_reader = false;

	while (cf_ll_size(&conn->readers) > 0) {
		cf_ll_element* link = cf_ll_get_head(&conn->readers);
		as_event_command* walker = as_pipe_link_to_command(link);

		if (cmd == walker) {
			is_reader = true;
		}

		as_log_trace("Canceling reader %p", walker);
		cf_ll_delete(&conn->readers, link);
		cancel_command(walker, err);
	}

	if (source == CANCEL_CONNECTION_TIMEOUT) {
		assert(cmd == conn->writer || is_reader);
	}

	if (! conn->in_pool) {
		as_log_trace("Closing canceled non-pooled pipeline connection %p", conn);
		as_event_close_connection(&conn->base, node);
		return;
	}

	as_log_trace("Marking pooled pipeline connection %p as canceled", conn);
	conn->writer = NULL;
	conn->canceled = true;
}

static void
release_connection(as_event_command* cmd, as_pipe_connection* conn, as_node* node)
{
	as_log_trace("Releasing pipeline connection %p", conn);

	if (conn->writer != NULL || cf_ll_size(&conn->readers) > 0) {
		as_log_trace("Pipeline connection %p is still draining", conn);
		return;
	}

	as_log_trace("Closing pipeline connection %p", conn);
	as_event_stop_watcher(cmd, &conn->base);
	as_event_close_connection(&conn->base, node);
}

static void
put_connection(as_event_command* cmd)
{
	as_pipe_connection* conn = (as_pipe_connection*)cmd->conn;
	as_log_trace("Returning pipeline connection for writer %p, pipeline connection %p", cmd, conn);
	as_queue* q = &cmd->node->pipe_conn_qs[cmd->event_loop->index];

	if (as_queue_push_limit(q, &conn)) {
		ck_pr_inc_32(&cmd->node->async_conn_pool);
		conn->in_pool = true;
		return;
	}

	release_connection(cmd, conn, cmd->node);
}

#if defined(__linux__)

static bool
read_file(const char* path, char* buffer, size_t size)
{
	bool res = false;
	int fd = open(path, O_RDONLY);

	if (fd < 0) {
		as_log_warn("Failed to open %s for reading", path);
		goto cleanup0;
	}

	size_t len = 0;

	while (len < size - 1) {
		ssize_t n = read(fd, buffer + len, size - len - 1);

		if (n < 0) {
			as_log_warn("Failed to read from %s", path);
			goto cleanup1;
		}

		if (n == 0) {
			buffer[len] = 0;
			res = true;
			goto cleanup1;
		}

		len += n;
	}

	as_log_warn("%s is too large", path);

cleanup1:
	close(fd);

cleanup0:
	return res;
}

static bool
read_integer(const char* path, int* value)
{
	char buffer[21];

	if (! read_file(path, buffer, sizeof buffer)) {
		return false;
	}

	char *end;
	uint64_t x = strtoul(buffer, &end, 10);

	if (*end != '\n' || x > INT_MAX) {
		as_log_warn("Invalid integer value in %s", path);
		return false;
	}

	*value = (int)x;
	return true;
}

static int
get_buffer_size(const char* proc, int size)
{
	int max;
	
	if (! read_integer(proc, &max)) {
		as_log_error("Failed to read %s", proc);
		return 0;
	}
	
	if (max < size) {
<<<<<<< HEAD
		as_log_error("Buffer limit is %d, should be at least %d; please set %s accordingly",
					 max, size, proc);
		return 0;
=======
		as_log_warn("Buffer limit is %d, should be at least %d; please set %s accordingly",
				max, size, proc);
		return false;
>>>>>>> 108790ac
	}
	return size;
}

#endif

int
as_pipe_get_send_buffer_size()
{
#if defined(__linux__)
	return get_buffer_size("/proc/sys/net/core/wmem_max", PIPE_WRITE_BUFFER_SIZE);
#else
	return 0;  // TODO: Try to find max for __APPLE__.
#endif
}

int
as_pipe_get_recv_buffer_size()
{
#if defined(__linux__)
	return get_buffer_size("/proc/sys/net/core/rmem_max", PIPE_READ_BUFFER_SIZE);
#else
	return 0;  // TODO: Try to find max for __APPLE__.
#endif
}

bool
as_pipe_get_connection(as_event_command* cmd)
{
	as_log_trace("Getting pipeline connection for command %p", cmd);
	as_queue* q = &cmd->node->pipe_conn_qs[cmd->event_loop->index];
	as_pipe_connection* conn;
	
	while (as_queue_pop(q, &conn)) {
		as_log_trace("Checking pipeline connection %p", conn);

		if (conn->canceled) {
			as_log_trace("Pipeline connection %p was canceled earlier", conn);
			// Do not need to stop watcher because it was stopped in cancel_connection().
			as_event_close_connection((as_event_connection*)conn, cmd->node);
			continue;
		}
<<<<<<< HEAD
		
=======

		ck_pr_dec_32(&cmd->node->async_conn_pool);
>>>>>>> 108790ac
		conn->in_pool = false;

		if (as_event_validate_connection(&conn->base, true)) {
			as_log_trace("Validation OK");
			cmd->conn = (as_event_connection*)conn;
			write_start(cmd);
			return true;
		}
		
		as_log_trace("Validation failed");
		release_connection(cmd, conn, cmd->node);
	}
	
	as_log_trace("Creating new pipeline connection");
	conn = cf_malloc(sizeof(as_pipe_connection));
	assert(conn != NULL);
	
	conn->base.pipeline = true;
	conn->writer = NULL;
	cf_ll_init(&conn->readers, NULL, false);
	conn->canceled = false;
	conn->in_pool = false;

	cmd->conn = (as_event_connection*)conn;
	write_start(cmd);
	return false;
}

void
as_pipe_socket_error(as_event_command* cmd, as_error* err)
{
	as_log_trace("Socket error for command %p", cmd);
	cancel_connection(cmd, err, CANCEL_CONNECTION_SOCKET);
}

void
as_pipe_timeout(as_event_command* cmd)
{
	as_log_trace("Timeout for command %p", cmd);
	as_error err;
	as_error_set_message(&err, AEROSPIKE_ERR_TIMEOUT, as_error_string(AEROSPIKE_ERR_TIMEOUT));
	cancel_connection(cmd, &err, CANCEL_CONNECTION_TIMEOUT);
}

void
as_pipe_response_error(as_event_command* cmd, as_error* err)
{
	as_log_trace("Error response for command %p, code %d", cmd, err->code);

	switch (err->code) {
		case AEROSPIKE_ERR_QUERY_ABORTED:
		case AEROSPIKE_ERR_SCAN_ABORTED:
		case AEROSPIKE_ERR_ASYNC_CONNECTION:
		case AEROSPIKE_ERR_CLIENT_ABORT:
		case AEROSPIKE_ERR_CLIENT:
			as_log_trace("Error is fatal");
			cancel_connection(cmd, err, CANCEL_CONNECTION_RESPONSE);
			break;

		default:
			as_log_trace("Error is non-fatal");
			next_reader(cmd);
			as_event_error_callback(cmd, err);
			break;
	}
}

void
as_pipe_response_complete(as_event_command* cmd)
{
	as_log_trace("Response for command %p", cmd);
	next_reader(cmd);
	ck_pr_dec_32(&cmd->node->async_pending);
	as_node_release(cmd->node);
}

void
as_pipe_read_start(as_event_command* cmd)
{
	as_pipe_connection* conn = (as_pipe_connection*)cmd->conn;
	as_log_trace("Writer %p becomes reader, pipeline connection %p", cmd, conn);
	assert(conn != NULL);
	assert(conn->writer == cmd);

	conn->writer = NULL;
	cf_ll_append(&conn->readers, &cmd->pipe_link);
	as_log_trace("Pipeline connection %p has %d reader(s)", conn, cf_ll_size(&conn->readers));

	put_connection(cmd);
<<<<<<< HEAD
=======

	if (cf_ll_size(&conn->readers) == 1) {
		if (! has_event) {
			as_log_trace("Registering read event for command %p", cmd);
			as_event_register_read(&cmd->event);
		}
		else {
			as_log_trace("Changing write event to read event for command %p", cmd);
			as_event_set_read(&cmd->event);
		}
	}
	else {
		if (has_event) {
			as_log_trace("Removing write event for command %p", cmd);
			as_event_unregister(&cmd->event);
		}
	}
}

extern uint32_t as_event_loop_capacity;

void
as_pipe_node_destroy(as_node* node)
{
	for (uint32_t i = 0; i < as_event_loop_capacity; i++) {
		as_pipe_connection* conn;

		while (as_queue_pop(&node->pipe_conn_qs[i], &conn)) {
			ck_pr_dec_32(&node->async_conn_pool);
			as_log_trace("Closing pipeline connection %p, FD %d, %s", conn, conn->fd, conn->canceled ? "canceled" : "not canceled");

			if (! conn->canceled) {
				close(conn->fd);
				ck_pr_dec_32(&node->async_conn);
			}

			cf_free(conn);
		}

		as_queue_destroy(&node->pipe_conn_qs[i]);
	}

	cf_free(node->pipe_conn_qs);
>>>>>>> 108790ac
}<|MERGE_RESOLUTION|>--- conflicted
+++ resolved
@@ -84,20 +84,13 @@
 		assert(cmd == conn->writer || cf_ll_get_head(&conn->readers) == &cmd->pipe_link);
 	}
 
-<<<<<<< HEAD
 	as_log_trace("Stopping watcher");
 	as_event_stop_watcher(cmd, &conn->base);
-=======
-	as_event_close(&cmd->event);
-	ck_pr_dec_32(&cmd->node->async_conn);
 
 	// Don't count connection as being in the pool, if we're going to cancel it.
 	if (conn->in_pool) {
 		ck_pr_dec_32(&cmd->node->async_conn_pool);
 	}
-
-	uint32_t what = CANCEL_COMMAND_EVENT | CANCEL_COMMAND_TIMER;
->>>>>>> 108790ac
 
 	if (conn->writer != NULL) {
 		as_log_trace("Canceling writer %p", conn->writer);
@@ -166,7 +159,6 @@
 }
 
 #if defined(__linux__)
-
 static bool
 read_file(const char* path, char* buffer, size_t size)
 {
@@ -233,24 +225,18 @@
 	int max;
 	
 	if (! read_integer(proc, &max)) {
-		as_log_error("Failed to read %s", proc);
+		as_log_warn("Failed to read %s; should be at least %d. Please verify.", proc, size);
+		return size;
+	}
+	
+	if (max < size) {
+		as_log_warn("Buffer limit is %d, should be at least %d. Please set %s accordingly.",
+				max, size, proc);
 		return 0;
 	}
-	
-	if (max < size) {
-<<<<<<< HEAD
-		as_log_error("Buffer limit is %d, should be at least %d; please set %s accordingly",
-					 max, size, proc);
-		return 0;
-=======
-		as_log_warn("Buffer limit is %d, should be at least %d; please set %s accordingly",
-				max, size, proc);
-		return false;
->>>>>>> 108790ac
-	}
+
 	return size;
 }
-
 #endif
 
 int
@@ -289,12 +275,8 @@
 			as_event_close_connection((as_event_connection*)conn, cmd->node);
 			continue;
 		}
-<<<<<<< HEAD
-		
-=======
 
 		ck_pr_dec_32(&cmd->node->async_conn_pool);
->>>>>>> 108790ac
 		conn->in_pool = false;
 
 		if (as_event_validate_connection(&conn->base, true)) {
@@ -384,50 +366,4 @@
 	as_log_trace("Pipeline connection %p has %d reader(s)", conn, cf_ll_size(&conn->readers));
 
 	put_connection(cmd);
-<<<<<<< HEAD
-=======
-
-	if (cf_ll_size(&conn->readers) == 1) {
-		if (! has_event) {
-			as_log_trace("Registering read event for command %p", cmd);
-			as_event_register_read(&cmd->event);
-		}
-		else {
-			as_log_trace("Changing write event to read event for command %p", cmd);
-			as_event_set_read(&cmd->event);
-		}
-	}
-	else {
-		if (has_event) {
-			as_log_trace("Removing write event for command %p", cmd);
-			as_event_unregister(&cmd->event);
-		}
-	}
-}
-
-extern uint32_t as_event_loop_capacity;
-
-void
-as_pipe_node_destroy(as_node* node)
-{
-	for (uint32_t i = 0; i < as_event_loop_capacity; i++) {
-		as_pipe_connection* conn;
-
-		while (as_queue_pop(&node->pipe_conn_qs[i], &conn)) {
-			ck_pr_dec_32(&node->async_conn_pool);
-			as_log_trace("Closing pipeline connection %p, FD %d, %s", conn, conn->fd, conn->canceled ? "canceled" : "not canceled");
-
-			if (! conn->canceled) {
-				close(conn->fd);
-				ck_pr_dec_32(&node->async_conn);
-			}
-
-			cf_free(conn);
-		}
-
-		as_queue_destroy(&node->pipe_conn_qs[i]);
-	}
-
-	cf_free(node->pipe_conn_qs);
->>>>>>> 108790ac
 }