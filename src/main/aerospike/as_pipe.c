/*
 * Copyright 2015 Aerospike, Inc.
 *
 * Portions may be licensed to Aerospike, Inc. under one or more contributor
 * license agreements.
 *
 * Licensed under the Apache License, Version 2.0 (the "License"); you may not
 * use this file except in compliance with the License. You may obtain a copy of
 * the License at http://www.apache.org/licenses/LICENSE-2.0
 *
 * Unless required by applicable law or agreed to in writing, software
 * distributed under the License is distributed on an "AS IS" BASIS, WITHOUT
 * WARRANTIES OR CONDITIONS OF ANY KIND, either express or implied. See the
 * License for the specific language governing permissions and limitations under
 * the License.
 */

#include <aerospike/as_pipe.h>

#define PIPE_WRITE_BUFFER_SIZE (5 * 1024 * 1024)
#define PIPE_READ_BUFFER_SIZE (15 * 1024 * 1024)

extern uint32_t as_event_loop_capacity;

static void
write_start(as_event_command* cmd)
{
	as_pipe_connection* conn = (as_pipe_connection*)cmd->conn;
	as_log_trace("Setting writer %p, pipeline connection %p", cmd, conn);
	assert(conn != NULL);
	assert(conn->writer == NULL);

	conn->writer = cmd;
}

static void
next_reader(as_event_command* reader)
{
	as_pipe_connection* conn = (as_pipe_connection*)reader->conn;
	as_log_trace("Selecting successor to reader %p, pipeline connection %p", reader, conn);
	assert(cf_ll_get_head(&conn->readers) == &reader->pipe_link);

	cf_ll_delete(&conn->readers, &reader->pipe_link);
	as_event_stop_timer(reader);

	if (conn->writer == NULL && cf_ll_size(&conn->readers) == 0) {
		as_log_trace("No writer and no reader left");
		as_event_stop_watcher(reader, reader->conn);

		if (conn->in_pool) {
			as_log_trace("Pipeline connection still in pool");
			return;
		}

		as_log_trace("Closing non-pooled pipeline connection %p", conn);
		as_event_close_connection(reader->conn, reader->node);
		return;
	}

	as_log_trace("Pipeline connection %p has %d reader(s)", conn, cf_ll_size(&conn->readers));
}

static void
cancel_command(as_event_command* cmd, as_error* err)
{
	as_log_trace("Canceling command %p, error code %d", cmd, err->code);
	as_event_stop_timer(cmd);

	as_log_trace("Invoking callback function");
	as_event_error_callback(cmd, err);
}

#define CANCEL_CONNECTION_SOCKET 1
#define CANCEL_CONNECTION_RESPONSE 2
#define CANCEL_CONNECTION_TIMEOUT 3

static void
cancel_connection(as_event_command* cmd, as_error* err, int32_t source)
{
	as_pipe_connection* conn = (as_pipe_connection*)cmd->conn;
	as_node* node = cmd->node;
	// So that cancel_command() doesn't free the node.
	as_node_reserve(node);
	
	as_log_trace("Canceling pipeline connection for command %p, error code %d, connection %p", cmd, err->code, conn);

	if (source != CANCEL_CONNECTION_TIMEOUT) {
		assert(cmd == conn->writer || cf_ll_get_head(&conn->readers) == &cmd->pipe_link);
	}

	as_log_trace("Stopping watcher");
	as_event_stop_watcher(cmd, &conn->base);

	if (conn->writer != NULL) {
		as_log_trace("Canceling writer %p", conn->writer);
		cancel_command(conn->writer, err);
	}

	bool is_reader = false;

	while (cf_ll_size(&conn->readers) > 0) {
		cf_ll_element* link = cf_ll_get_head(&conn->readers);
		as_event_command* walker = as_pipe_link_to_command(link);

		if (cmd == walker) {
			is_reader = true;
		}

		as_log_trace("Canceling reader %p", walker);
		cf_ll_delete(&conn->readers, link);
		cancel_command(walker, err);
	}

	if (source == CANCEL_CONNECTION_TIMEOUT) {
		assert(cmd == conn->writer || is_reader);
	}

	if (! conn->in_pool) {
		as_log_trace("Closing canceled non-pooled pipeline connection %p", conn);
		as_event_close_connection(&conn->base, node);
		as_node_release(node);
		return;
	}

	as_log_trace("Marking pooled pipeline connection %p as canceled", conn);
	conn->writer = NULL;
	conn->canceled = true;

	as_node_release(node);
}

static void
release_connection(as_event_command* cmd, as_pipe_connection* conn, as_node* node)
{
	as_log_trace("Releasing pipeline connection %p", conn);

	if (conn->writer != NULL || cf_ll_size(&conn->readers) > 0) {
		as_log_trace("Pipeline connection %p is still draining", conn);
		return;
	}

	as_log_trace("Closing pipeline connection %p", conn);
	as_event_stop_watcher(cmd, &conn->base);
	as_event_close_connection(&conn->base, node);
}

static void
put_connection(as_event_command* cmd)
{
	as_pipe_connection* conn = (as_pipe_connection*)cmd->conn;
	as_log_trace("Returning pipeline connection for writer %p, pipeline connection %p", cmd, conn);
	as_queue* q = &cmd->node->pipe_conn_qs[cmd->event_loop->index];

	if (as_queue_push_limit(q, &conn)) {
		ck_pr_inc_32(&cmd->node->cluster->async_conn_pool);
		conn->in_pool = true;
		return;
	}

	release_connection(cmd, conn, cmd->node);
}

#if defined(__linux__)
static bool
read_file(const char* path, char* buffer, size_t size)
{
	bool res = false;
	int fd = open(path, O_RDONLY);

	if (fd < 0) {
		as_log_warn("Failed to open %s for reading", path);
		goto cleanup0;
	}

	size_t len = 0;

	while (len < size - 1) {
		ssize_t n = read(fd, buffer + len, size - len - 1);

		if (n < 0) {
			as_log_warn("Failed to read from %s", path);
			goto cleanup1;
		}

		if (n == 0) {
			buffer[len] = 0;
			res = true;
			goto cleanup1;
		}

		len += n;
	}

	as_log_warn("%s is too large", path);

cleanup1:
	close(fd);

cleanup0:
	return res;
}

static bool
read_integer(const char* path, int* value)
{
	char buffer[21];

	if (! read_file(path, buffer, sizeof buffer)) {
		return false;
	}

	char *end;
	uint64_t x = strtoul(buffer, &end, 10);

	if (*end != '\n' || x > INT_MAX) {
		as_log_warn("Invalid integer value in %s", path);
		return false;
	}

	*value = (int)x;
	return true;
}

static int
get_buffer_size(const char* proc, int size)
{
	int max;
	
	if (! read_integer(proc, &max)) {
		as_log_warn("Failed to read %s; should be at least %d. Please verify.", proc, size);
		return size;
	}
	
	if (max < size) {
		as_log_warn("Buffer limit is %d, should be at least %d. Please set %s accordingly.",
				max, size, proc);
		return 0;
	}

	return size;
}
#endif

int
as_pipe_get_send_buffer_size()
{
#if defined(__linux__)
	return get_buffer_size("/proc/sys/net/core/wmem_max", PIPE_WRITE_BUFFER_SIZE);
#else
	return 0;  // TODO: Try to find max for __APPLE__.
#endif
}

int
as_pipe_get_recv_buffer_size()
{
#if defined(__linux__)
	return get_buffer_size("/proc/sys/net/core/rmem_max", PIPE_READ_BUFFER_SIZE);
#else
	return 0;  // TODO: Try to find max for __APPLE__.
#endif
}

bool
as_pipe_get_connection(as_event_command* cmd)
{
	as_log_trace("Getting pipeline connection for command %p", cmd);
	as_queue* q = &cmd->node->pipe_conn_qs[cmd->event_loop->index];
	as_pipe_connection* conn;
<<<<<<< HEAD
=======
	
	while (as_queue_pop(q, &conn)) {
		as_log_trace("Checking pipeline connection %p", conn);
		ck_pr_dec_32(&cmd->node->cluster->async_conn_pool);

		if (conn->canceled) {
			as_log_trace("Pipeline connection %p was canceled earlier", conn);
			// Do not need to stop watcher because it was stopped in cancel_connection().
			as_event_close_connection((as_event_connection*)conn, cmd->node);
			continue;
		}

		conn->in_pool = false;
>>>>>>> 513d621b

	// Prefer to open new connections, as long as we are below pool capacity. This is to
	// make sure that we fully use the allowed number of connections. Pipelining otherwise
	// tends to open very few connections, which isn't good for write parallelism on the
	// server. The server processes all commands from the same connection sequentially.
	// More connections thus mean more parallelism.
	if (ck_pr_load_32(&cmd->node->async_conn) >=
			cmd->cluster->pipe_max_conns_per_node_loop * as_event_loop_capacity) {
		while (as_queue_pop(q, &conn)) {
			as_log_trace("Checking pipeline connection %p", conn);
			ck_pr_dec_32(&cmd->node->async_conn_pool);

			if (conn->canceled) {
				as_log_trace("Pipeline connection %p was canceled earlier", conn);
				// Do not need to stop watcher because it was stopped in cancel_connection().
				as_event_close_connection((as_event_connection*)conn, cmd->node);
				continue;
			}

			conn->in_pool = false;

			if (as_event_validate_connection(&conn->base, true)) {
				as_log_trace("Validation OK");
				cmd->conn = (as_event_connection*)conn;
				write_start(cmd);
				return true;
			}

			as_log_trace("Validation failed");
			release_connection(cmd, conn, cmd->node);
		}
	}
	
	as_log_trace("Creating new pipeline connection");
	conn = cf_malloc(sizeof(as_pipe_connection));
	assert(conn != NULL);
	
	conn->base.pipeline = true;
	conn->writer = NULL;
	cf_ll_init(&conn->readers, NULL, false);
	conn->canceled = false;
	conn->in_pool = false;

	cmd->conn = (as_event_connection*)conn;
	write_start(cmd);
	return false;
}

void
as_pipe_socket_error(as_event_command* cmd, as_error* err)
{
	as_log_trace("Socket error for command %p", cmd);
	cancel_connection(cmd, err, CANCEL_CONNECTION_SOCKET);
}

void
as_pipe_timeout(as_event_command* cmd)
{
	as_log_trace("Timeout for command %p", cmd);
	as_error err;
	as_error_set_message(&err, AEROSPIKE_ERR_TIMEOUT, as_error_string(AEROSPIKE_ERR_TIMEOUT));
	cancel_connection(cmd, &err, CANCEL_CONNECTION_TIMEOUT);
}

void
as_pipe_response_error(as_event_command* cmd, as_error* err)
{
	as_log_trace("Error response for command %p, code %d", cmd, err->code);

	switch (err->code) {
		case AEROSPIKE_ERR_QUERY_ABORTED:
		case AEROSPIKE_ERR_SCAN_ABORTED:
		case AEROSPIKE_ERR_ASYNC_CONNECTION:
		case AEROSPIKE_ERR_CLIENT_ABORT:
		case AEROSPIKE_ERR_CLIENT:
			as_log_trace("Error is fatal");
			cancel_connection(cmd, err, CANCEL_CONNECTION_RESPONSE);
			break;

		default:
			as_log_trace("Error is non-fatal");
			next_reader(cmd);
			as_event_error_callback(cmd, err);
			break;
	}
}

void
as_pipe_response_complete(as_event_command* cmd)
{
	as_log_trace("Response for command %p", cmd);
	next_reader(cmd);
	ck_pr_dec_32(&cmd->node->cluster->async_pending);
	as_node_release(cmd->node);
}

void
as_pipe_read_start(as_event_command* cmd)
{
	as_pipe_connection* conn = (as_pipe_connection*)cmd->conn;
	as_log_trace("Writer %p becomes reader, pipeline connection %p", cmd, conn);
	assert(conn != NULL);
	assert(conn->writer == cmd);

	conn->writer = NULL;
	cf_ll_append(&conn->readers, &cmd->pipe_link);
	as_log_trace("Pipeline connection %p has %d reader(s)", conn, cf_ll_size(&conn->readers));

	put_connection(cmd);
}<|MERGE_RESOLUTION|>--- conflicted
+++ resolved
@@ -267,22 +267,6 @@
 	as_log_trace("Getting pipeline connection for command %p", cmd);
 	as_queue* q = &cmd->node->pipe_conn_qs[cmd->event_loop->index];
 	as_pipe_connection* conn;
-<<<<<<< HEAD
-=======
-	
-	while (as_queue_pop(q, &conn)) {
-		as_log_trace("Checking pipeline connection %p", conn);
-		ck_pr_dec_32(&cmd->node->cluster->async_conn_pool);
-
-		if (conn->canceled) {
-			as_log_trace("Pipeline connection %p was canceled earlier", conn);
-			// Do not need to stop watcher because it was stopped in cancel_connection().
-			as_event_close_connection((as_event_connection*)conn, cmd->node);
-			continue;
-		}
-
-		conn->in_pool = false;
->>>>>>> 513d621b
 
 	// Prefer to open new connections, as long as we are below pool capacity. This is to
 	// make sure that we fully use the allowed number of connections. Pipelining otherwise
