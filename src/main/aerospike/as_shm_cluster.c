/*
 * Copyright 2008-2025 Aerospike, Inc.
 *
 * Portions may be licensed to Aerospike, Inc. under one or more contributor
 * license agreements.
 *
 * Licensed under the Apache License, Version 2.0 (the "License"); you may not
 * use this file except in compliance with the License. You may obtain a copy of
 * the License at http://www.apache.org/licenses/LICENSE-2.0
 *
 * Unless required by applicable law or agreed to in writing, software
 * distributed under the License is distributed on an "AS IS" BASIS, WITHOUT
 * WARRANTIES OR CONDITIONS OF ANY KIND, either express or implied. See the
 * License for the specific language governing permissions and limitations under
 * the License.
 */
#include <aerospike/as_shm_cluster.h>
#include <aerospike/as_cluster.h>
#include <aerospike/as_command.h>
#include <aerospike/as_cpu.h>
#include <aerospike/as_log_macros.h>
#include <aerospike/as_node.h>
#include <aerospike/as_policy.h>
#include <aerospike/as_sleep.h>
#include <aerospike/as_string.h>
#include <aerospike/as_thread.h>
#include <citrusleaf/cf_b64.h>
#include <citrusleaf/cf_byte_order.h>
#include <citrusleaf/cf_clock.h>
#include <errno.h>
#include <string.h>
#include <signal.h>

#if !defined(_MSC_VER)
#include <sys/shm.h>
#else
#define WIN32_LEAN_AND_MEAN
#include <windows.h>
#include <process.h>
#define getpid _getpid
#endif

#if defined(__APPLE__) || defined(__FreeBSD__)
#include <sys/sysctl.h>
#endif

//---------------------------------
// Function declarations
//---------------------------------

as_status
as_cluster_init(as_cluster* cluster, as_error* err);

void
as_cluster_add_seeds(as_cluster* cluster);

as_status
as_cluster_tend(as_cluster* cluster, as_error* err, bool is_init);

as_status
as_node_ensure_login_shm(as_error* err, as_node* node);

as_status
as_node_refresh_racks(as_cluster* cluster, as_error* err, as_node* node);

void
as_cluster_add_nodes_copy(as_cluster* cluster, as_vector* /* <as_node*> */ nodes_to_add);

void
as_cluster_remove_nodes_copy(as_cluster* cluster, as_vector* /* <as_node*> */ nodes_to_remove);

void
as_cluster_manage(as_cluster* cluster);

//---------------------------------
// Functions
//---------------------------------

// Note on why shared memory robust mutex locks were not used:
//
// Shared memory robust mutex locks do not work properly on some supported platforms.
// For example, Centos 6.5 will allow multiple contenders to get the same lock when EOWNERDEAD
// condition is triggered.  Also, robust mutex locks are not supported at all on Mac OS X.
// Therefore, use custom locking system which works on all platforms.

/*
static void
as_shm_dump_partition_table(as_partition_table_shm* table, uint32_t n_partitions)
{
	printf("Namespace: %s\n", table->ns);

	for (uint32_t i = 0; i < n_partitions; i++) {
		as_partition_shm* p = &table->partitions[i];
		printf("%d %d\n", i, p->master);
	}
}

static void
as_shm_dump_partition_tables(as_cluster_shm* cluster_shm)
{
	as_partition_table_shm* table = as_shm_get_partition_tables(cluster_shm);
	uint32_t max = cluster_shm->partition_tables_size;

	for (uint32_t i = 0; i < max; i++) {
		as_shm_dump_partition_table(table, cluster_shm->n_partitions);
		table = as_shm_next_partition_table(cluster_shm, table);
	}
}
*/

#if !defined(_MSC_VER)
static size_t
as_shm_get_max_size(void)
{
#ifdef __linux__
	char* fn = "/proc/sys/kernel/shmmax";
	size_t shm_max;
	FILE *f = fopen(fn, "r");
	
	if (!f) {
		as_log_error("Failed to open file: %s", fn);
		return 0;
	}
	
	if (fscanf(f, "%zu", &shm_max) != 1) {
		as_log_error("Failed to read shmmax from file: %s", fn);
		fclose(f);
		return 0;
	}
	fclose(f);
	return shm_max;
#else
	size_t shm_max;
	size_t len = sizeof(size_t);
	sysctlbyname("kern.sysv.shmmax", &shm_max, &len, NULL, 0);
	return shm_max;
#endif
}
#endif

static int
as_shm_find_node_index(as_cluster_shm* cluster_shm, const char* name)
{
	for (uint32_t i = 0; i < cluster_shm->nodes_size; i++) {
		as_node_shm* node = &cluster_shm->nodes[i];
		
		if (strcmp(node->name, name) == 0) {
			return i;
		}
	}
	return -1;
}

void
as_shm_add_nodes(as_cluster* cluster, as_vector* /* <as_node*> */ nodes_to_add)
{
	// This function is called by shared memory master tending thread.
	as_shm_info* shm_info = cluster->shm_info;
	as_cluster_shm* cluster_shm = shm_info->cluster_shm;

	// Update shared memory and local nodes.
	for (uint32_t i = 0; i < nodes_to_add->size; i++) {
		as_node* node_to_add = as_vector_get_ptr(nodes_to_add, i);
		as_address* address = as_node_get_address(node_to_add);
		int node_index = as_shm_find_node_index(cluster_shm, node_to_add->name);
		
		if (node_index >= 0) {
			// Node already exists.  Activate node.
			as_node_shm* node_shm = &cluster_shm->nodes[node_index];
			
			// Update shared memory node in write lock.
			as_swlock_write_lock(&node_shm->lock);
			memcpy(&node_shm->addr, &address->addr, sizeof(struct sockaddr_storage));
			if (node_to_add->tls_name) {
				strcpy(node_shm->tls_name, node_to_add->tls_name);
			}
			else {
				node_shm->tls_name[0] = 0;
			}
			node_shm->features = node_to_add->features;
			node_shm->active = true;
			as_swlock_write_unlock(&node_shm->lock);
			
			// Set shared memory node array index.
			// Only referenced by shared memory tending thread, so volatile write not necessary.
			node_to_add->index = node_index;
		}
		else {
			// Add new node and activate.
			if (cluster_shm->nodes_size < cluster_shm->nodes_capacity) {
				as_node_shm* node_shm = &cluster_shm->nodes[cluster_shm->nodes_size];
				
				// Update shared memory node in write lock.
				as_swlock_write_lock(&node_shm->lock);
				memcpy(node_shm->name, node_to_add->name, AS_NODE_NAME_SIZE);
				memcpy(&node_shm->addr, &address->addr, sizeof(struct sockaddr_storage));
				if (node_to_add->tls_name) {
					strcpy(node_shm->tls_name, node_to_add->tls_name);
				}
				else {
					node_shm->tls_name[0] = 0;
				}
				node_shm->features = node_to_add->features;
				node_shm->active = true;
				as_swlock_write_unlock(&node_shm->lock);
				
				// Set shared memory node array index.
				// Only referenced by shared memory tending thread, so volatile write not necessary.
				node_to_add->index = cluster_shm->nodes_size;

				// Increment node array size.
				as_incr_uint32_rls(&cluster_shm->nodes_size);
			}
			else {
				// There are no more node slots available in shared memory.
				as_log_error("Failed to add node %s %s. Shared memory capacity exceeeded: %d",
					node_to_add->name, address->name, cluster_shm->nodes_capacity);
			}
		}
		as_node_store(&shm_info->local_nodes[node_to_add->index], node_to_add);
	}
	as_incr_uint32(&cluster_shm->nodes_gen);
}

void
as_shm_remove_nodes(as_cluster* cluster, as_vector* /* <as_node*> */ nodes_to_remove)
{
	// This function is called by shared memory master tending thread.
	as_shm_info* shm_info = cluster->shm_info;
	as_cluster_shm* cluster_shm = shm_info->cluster_shm;
	
	for (uint32_t i = 0; i < nodes_to_remove->size; i++) {
		as_node* node_to_remove = as_vector_get_ptr(nodes_to_remove, i);
		as_node_shm* node_shm = &cluster_shm->nodes[node_to_remove->index];
		
		// Update shared memory node in write lock.
		as_swlock_write_lock(&node_shm->lock);
		node_shm->active = false;
		as_swlock_write_unlock(&node_shm->lock);

		// Set local node pointer to null, but do not decrement cluster_shm->nodes_size
		// because nodes are stored in a fixed array.
		// TODO: Could decrement nodes_size when index is the last node in the array.
		as_node_store(&shm_info->local_nodes[node_to_remove->index], 0);
	}
	as_incr_uint32(&cluster_shm->nodes_gen);
}

static void
as_shm_ensure_login_node(as_error* err, as_node* node)
{
	as_status status = as_node_ensure_login_shm(err, node);

	if (status != AEROSPIKE_OK) {
		as_log_error("Failed to retrieve session token in shared memory prole tender: %d %s",
					 err->code, err->message);
	}
}

static void
as_shm_ensure_login(as_cluster* cluster, as_error* err)
{
	as_shm_info* shm_info = cluster->shm_info;
	as_cluster_shm* cluster_shm = shm_info->cluster_shm;
	as_node_shm* nodes_shm = cluster_shm->nodes;
	uint32_t max = as_load_uint32_acq(&cluster_shm->nodes_size);

	for (uint32_t i = 0; i < max; i++) {
		as_node_shm* node_shm = &nodes_shm[i];

		as_swlock_read_lock(&node_shm->lock);
		uint8_t active = node_shm->active;
		as_swlock_read_unlock(&node_shm->lock);

		if (active) {
			as_node* node = shm_info->local_nodes[i];

			if (node) {
				as_shm_ensure_login_node(err, node);
			}
		}
	}
}

static void
as_shm_reset_nodes(as_cluster* cluster)
{
	// Synchronize shared memory nodes with local nodes.
	as_shm_info* shm_info = cluster->shm_info;
	as_cluster_shm* cluster_shm = shm_info->cluster_shm;
	
	as_node_shm* nodes_shm = cluster_shm->nodes;
	as_node_shm node_tmp;
	uint32_t max = as_load_uint32(&cluster_shm->nodes_size);
	
	as_vector nodes_to_add;
	as_vector_inita(&nodes_to_add, sizeof(as_node*), max);
	
	as_vector nodes_to_remove;
	as_vector_inita(&nodes_to_remove, sizeof(as_node*), max);

	for (uint32_t i = 0; i < max; i++) {
		as_node_shm* node_shm = &nodes_shm[i];
		as_node* node = shm_info->local_nodes[i];

		// Make copy of shared memory node under a read lock.
		as_swlock_read_lock(&node_shm->lock);
		memcpy(&node_tmp, node_shm, sizeof(as_node_shm));
		as_swlock_read_unlock(&node_shm->lock);
		
		if (node_tmp.active) {
			if (! node) {
				as_node_info node_info;
				strcpy(node_info.name, node_tmp.name);
				as_socket_init(&node_info.socket);
				node_info.features = node_tmp.features;
				node_info.host.name = NULL;
				node_info.host.tls_name = node_tmp.tls_name;
				node_info.host.port = 0;
				as_address_copy_storage((struct sockaddr*)&node_tmp.addr, &node_info.addr);
				node_info.session = NULL;
				node = as_node_create(cluster, &node_info);
				as_node_create_min_connections(node);
				node->index = i;

				if (cluster->auth_enabled) {
					// Retrieve session token.
					as_error err;
					node->perform_login = 1;
					as_shm_ensure_login_node(&err, node);
				}
				as_vector_append(&nodes_to_add, &node);
				as_node_store(&shm_info->local_nodes[i], node);
			}
			node->rebalance_generation = node_tmp.rebalance_generation;
		}
		else {
			if (node) {
				as_node_deactivate(node);
				as_vector_append(&nodes_to_remove, &node);
				as_node_store(&shm_info->local_nodes[i], 0);
			}
		}
	}

	// Remove nodes in a batch.
	if (nodes_to_remove.size > 0) {
		as_cluster_remove_nodes_copy(cluster, &nodes_to_remove);
	}
	
	// Add nodes in a batch.
	if (nodes_to_add.size > 0) {
		as_cluster_add_nodes_copy(cluster, &nodes_to_add);
	}
	
	as_vector_destroy(&nodes_to_add);
	as_vector_destroy(&nodes_to_remove);
}

static as_status
as_shm_reset_racks_node(as_cluster* cluster, as_error* err, as_node* node)
{
	uint64_t deadline_ms = as_socket_deadline(cluster->conn_timeout_ms);
<<<<<<< HEAD
	as_status status = as_node_get_connection(err, node, NULL, deadline_ms, &node->info_socket);
=======
	as_status status = as_node_get_connection(err, node, NULL, 0, deadline_ms, &node->info_socket,
		NULL);
>>>>>>> 27e786e8

	if (status != AEROSPIKE_OK) {
		return status;
	}

	status = as_node_refresh_racks(cluster, err, node);

	if (status != AEROSPIKE_OK) {
		as_node_close_socket(node, &node->info_socket);
		return status;
	}

	as_node_put_connection(node, &node->info_socket);
	return status;
}

static void
as_shm_reset_racks(
	as_cluster* cluster, as_shm_info* shm_info, as_cluster_shm* cluster_shm, as_error* err
	)
{
	// Per namespace racks not stored in shared memory.
	// Retrieve racks from server on prole tender.
	as_node_shm* nodes_shm = cluster_shm->nodes;
	uint32_t max = as_load_uint32(&cluster_shm->nodes_size);
	int rack_id;
	uint8_t active;

	for (uint32_t i = 0; i < max; i++) {
		as_node_shm* node_shm = &nodes_shm[i];

		as_swlock_read_lock(&node_shm->lock);
		rack_id = node_shm->rack_id;
		active = node_shm->active;
		as_swlock_read_unlock(&node_shm->lock);

		// Retrieve racks only when different rack ids per namespace (rack_id == -1).
		if (rack_id == -1 && active) {
			as_node* node = shm_info->local_nodes[i];

			if (node) {
				as_status status = as_shm_reset_racks_node(cluster, err, node);

				if (status != AEROSPIKE_OK) {
					as_log_error("Node %s shm rack refresh failed: %s %s",
								node->name, as_error_string(status), err->message);
				}
			}
		}
	}
}

void
as_shm_node_replace_racks(as_cluster_shm* cluster_shm, as_node* node, as_racks* racks)
{
	as_node_shm* node_shm = &cluster_shm->nodes[node->index];
	int rack_id = (racks->size == 0)? racks->rack_id : -1;

	// Update shared memory node in write lock.
	as_swlock_write_lock(&node_shm->lock);
	node_shm->rebalance_generation = node->rebalance_generation;
	node_shm->rack_id = rack_id;
	as_swlock_write_unlock(&node_shm->lock);
}

as_partition_table_shm*
as_shm_find_partition_table(as_cluster_shm* cluster_shm, const char* ns)
{
	as_partition_table_shm* table = as_shm_get_partition_tables(cluster_shm);
	uint32_t max = cluster_shm->partition_tables_size;
	
	for (uint32_t i = 0; i < max; i++) {
		if (strcmp(table->ns, ns) == 0) {
			return table;
		}
		table = as_shm_next_partition_table(cluster_shm, table);
	}
	return 0;
}

static as_partition_table_shm*
as_shm_add_partition_table(
	as_cluster_shm* cluster_shm, const char* ns, uint8_t replica_size, bool sc_mode
	)
{
	if (cluster_shm->partition_tables_size >= cluster_shm->partition_tables_capacity) {
		// There are no more partition table slots available in shared memory.
		as_log_error(
			"Failed to add partition table namespace %s. Shared memory capacity exceeeded: %u",
			ns, cluster_shm->partition_tables_capacity);
		return NULL;
	}
	
	as_partition_table_shm* tables = as_shm_get_partition_tables(cluster_shm);
	as_partition_table_shm* table = as_shm_get_partition_table(cluster_shm, tables,
		cluster_shm->partition_tables_size);
	as_strncpy(table->ns, ns, AS_MAX_NAMESPACE_SIZE);
	table->replica_size = replica_size;
	table->sc_mode = sc_mode;
	
	// Increment partition tables array size.
	as_incr_uint32(&cluster_shm->partition_tables_size);
	return table;
}

static void
as_shm_force_replicas_refresh(as_shm_info* shm_info, uint32_t node_index)
{
	// node_index starts at one (zero indicates unset).
	as_node* node = shm_info->local_nodes[node_index-1];
	
	if (node) {
		node->partition_generation = (uint32_t)-1;
	}
}

static void
as_shm_decode_and_update(
	as_shm_info* shm_info, char* bitmap_b64, int64_t len, as_partition_table_shm* table,
	uint32_t node_index, uint8_t replica_index, uint32_t regime
	)
{
	// Size allows for padding - is actual size rounded up to multiple of 3.
	uint8_t* bitmap = (uint8_t*)alloca(cf_b64_decoded_buf_size((uint32_t)len));
	
	// For now - for speed - trust validity of encoded characters.
	cf_b64_decode(bitmap_b64, (uint32_t)len, bitmap, NULL);
	
	// Expand the bitmap.
	uint32_t max = shm_info->cluster_shm->n_partitions;

	for (uint32_t i = 0; i < max; i++) {
		if ((bitmap[i >> 3] & (0x80 >> (i & 7))) != 0) {
			// This node claims ownership of partition.
			as_partition_shm* p = &table->partitions[i];

			if (regime >= as_load_uint32(&p->regime)) {
				if (regime > p->regime) {
					as_store_uint32(&p->regime, regime);
				}

				uint32_t node_index_old = p->nodes[replica_index];

				if (node_index != node_index_old) {
					// node index starts at one (zero indicates unset).
					if (node_index_old) {
						as_shm_force_replicas_refresh(shm_info, node_index_old);
					}
					as_store_uint32_rls(&p->nodes[replica_index], node_index);
				}
			}
		}
	}
}

void
as_shm_update_partitions(
	as_shm_info* shm_info, const char* ns, char* bitmap_b64, int64_t len, as_node* node,
	uint8_t replica_size, uint8_t replica_index, uint32_t regime
	)
{
	as_cluster_shm* cluster_shm = shm_info->cluster_shm;
	as_partition_table_shm* table = as_shm_find_partition_table(cluster_shm, ns);
	
	if (! table) {
		table = as_shm_add_partition_table(cluster_shm, ns, replica_size, regime != 0);
	}
	
	if (table) {
		as_shm_decode_and_update(shm_info, bitmap_b64, len, table, node->index + 1, replica_index,
			regime);
	}
}

static as_node*
as_shm_get_replica_master(as_partition_shm* p, as_node** local_nodes)
{
	uint32_t node_index = as_load_uint32_acq(&p->nodes[0]);

	// node_index starts at one (zero indicates unset).
	if (node_index) {
		as_node* node = as_node_load(&local_nodes[node_index-1]);

		if (node && as_node_is_active(node)) {
			return node;
		}
	}
	// When master only specified, should never get random nodes.
	return NULL;
}

static as_node*
as_shm_get_replica_sequence(
	as_node** local_nodes, as_partition_shm* p, uint8_t replica_size, uint8_t* replica_index
	)
{
	for (uint8_t i = 0; i < replica_size; i++) {
		uint8_t index = (*replica_index) % replica_size;
		uint32_t node_index = as_load_uint32_acq(&p->nodes[index]);

		// node_index starts at one (zero indicates unset).
		if (node_index) {
			as_node* node = as_node_load(&local_nodes[node_index-1]);

			if (node && as_node_is_active(node)) {
				return node;
			}
		}
		(*replica_index)++;
	}
	return NULL;
}

static as_node*
as_shm_get_replica_rack(
	as_cluster* cluster, as_node** local_nodes, const char* ns, as_partition_shm* p,
	as_node* prev_node, uint8_t replica_size, uint8_t* replica_index
	)
{
	as_node_shm* nodes_shm = cluster->shm_info->cluster_shm->nodes;
	as_node* fallback1 = NULL;
	as_node* fallback2 = NULL;
	uint32_t replica_max = replica_size;
	uint32_t seq1 = 0;
	uint32_t seq2 = 0;
	as_vector* rack_ids = as_rack_ids_load(&cluster->rack_ids);
	int* ids = rack_ids->list;
	uint32_t rack_max = rack_ids->size;

	for (uint32_t i = 0; i < rack_max; i++) {
		int search_id = ids[i];
		uint32_t seq = (*replica_index);

		for (uint32_t j = 0; j < replica_max; j++, seq++) {
			uint32_t index = seq % replica_max;
			uint32_t node_index = as_load_uint32_acq(&p->nodes[index]);

			// node_index starts at one (zero indicates unset).
			if (! node_index) {
				continue;
			}
			node_index--;

			as_node_shm* node_shm = &nodes_shm[node_index];
			int rack_id;
			uint8_t active;

			as_swlock_read_lock(&node_shm->lock);
			rack_id = node_shm->rack_id;
			active = node_shm->active;
			as_swlock_read_unlock(&node_shm->lock);

			if (! active) {
				continue;
			}

			as_node* node = as_node_load(&local_nodes[node_index]);

			// Avoid retrying on node where command failed even if node is the
			// only one on the same rack. The contents of prev_node may have
			// already been destroyed, so just use pointer comparison and never
			// examine the contents of prev_node!
			if (node == prev_node) {
				// Previous node is the least desirable fallback.
				if (! fallback2) {
					fallback2 = node;
					seq2 = index;
				}
				continue;
			}

			// Rack ids may be different per namespace. A rack id of -1 indicates all ids are
			// stored on the local node because there is not enough node shared memory to cover
			// this case. Check rack id on node's shared memory first.
			if (rack_id == search_id || (rack_id == -1 && as_node_has_rack(node, ns, search_id))) {
				// Found node on same rack.
				return node;
			}

			// Node meets all criteria except not on same rack.
			if (! fallback1) {
				fallback1 = node;
				seq1 = index;
			}
		}
	}

	// Return node on a different rack if it exists.
	if (fallback1) {
		*replica_index = (uint8_t)seq1;
		return fallback1;
	}

	// Return previous node if it still exists.
	if (fallback2) {
		*replica_index = (uint8_t)seq2;
		return fallback2;
	}
	return NULL;
}

as_node*
as_partition_shm_get_node(
	as_cluster* cluster, const char* ns, as_partition_shm* p, as_node* prev_node,
	as_policy_replica replica, uint8_t replica_size, uint8_t* replica_index
	)
{
	as_node** local_nodes = cluster->shm_info->local_nodes;

	switch (replica) {
		case AS_POLICY_REPLICA_MASTER:
			return as_shm_get_replica_master(p, local_nodes);

		case AS_POLICY_REPLICA_PREFER_RACK:
			return as_shm_get_replica_rack(cluster, local_nodes, ns, p, prev_node, replica_size,
				replica_index);

		// The remaining replica algorithms use replica_index as the starting point
		// and iterate till a valid node is found.
		default:
		case AS_POLICY_REPLICA_ANY:
		case AS_POLICY_REPLICA_SEQUENCE:
		case AS_POLICY_REPLICA_RANDOM:
			return as_shm_get_replica_sequence(local_nodes, p, replica_size, replica_index);
	}
}

static void
as_shm_reset_rebalance_gen(as_shm_info* shm_info, as_cluster_shm* cluster_shm)
{
	// Copy shared memory node rebalance generation to local nodes.
	as_node_shm* nodes_shm = cluster_shm->nodes;
	uint32_t max = as_load_uint32(&cluster_shm->nodes_size);
	uint32_t gen;

	for (uint32_t i = 0; i < max; i++) {
		as_node_shm* node_shm = &nodes_shm[i];

		as_swlock_read_lock(&node_shm->lock);
		gen = node_shm->rebalance_generation;
		as_swlock_read_unlock(&node_shm->lock);

		as_node* node = shm_info->local_nodes[i];

		if (node) {
			node->rebalance_generation = gen;
		}
	}
}

static void
as_shm_takeover_cluster(
	as_cluster* cluster, as_shm_info* shm_info, as_cluster_shm* cluster_shm, uint32_t pid
	)
{
	as_log_info("Take over shared memory cluster: %u", pid);
	as_store_uint32(&cluster_shm->owner_pid, pid);
	shm_info->is_tend_master = true;

	if (cluster->rack_aware) {
		as_shm_reset_rebalance_gen(shm_info, cluster_shm);
	}
}

static bool
as_process_exists(uint32_t pid)
{
#if !defined(_MSC_VER)
	return kill(pid, 0) == 0;
#else
	HANDLE process = OpenProcess(SYNCHRONIZE, FALSE, pid);

	if (process == NULL) {
		return false;
	}
	CloseHandle(process);
	return true;
#endif
}

static void*
as_shm_tender(void* userdata)
{
	// Shared memory cluster tender.
	as_thread_set_name("shmtend");

	as_cluster* cluster = userdata;

	if (cluster->tend_thread_cpu >= 0) {
		if (as_cpu_assign_thread(pthread_self(), cluster->tend_thread_cpu) != 0) {
			as_log_warn("Failed to assign tend thread to cpu %d", cluster->tend_thread_cpu);
		}
	}

	as_shm_info* shm_info = cluster->shm_info;
	as_cluster_shm* cluster_shm = shm_info->cluster_shm;
	uint64_t threshold = shm_info->takeover_threshold_ms;
	uint64_t limit = 0;
	uint32_t pid = getpid();
	uint32_t nodes_gen = 0;
	uint32_t rebalance_gen = 0;

	struct timespec delta;
	cf_clock_set_timespec_ms(cluster->tend_interval, &delta);
	
	struct timespec abstime;
	
	as_status status;
	as_error err;
	
	pthread_mutex_lock(&cluster->tend_lock);
	
	while (cluster->valid) {
		if (shm_info->is_tend_master) {
			// Tend shared memory cluster.
			status = as_cluster_tend(cluster, &err, false);
			as_store_uint64(&cluster_shm->timestamp, cf_getms());
			
			if (status != AEROSPIKE_OK) {
				as_log_warn("Tend error: %s %s", as_error_string(status), err.message);
			}
		}
		else {
			// Follow shared memory cluster.
			// Check if tend owner has released lock.
			if (as_cas_uint8(&cluster_shm->lock, 0, 1)) {
				as_shm_takeover_cluster(cluster, shm_info, cluster_shm, pid);
				continue;
			}
			
			// Check if tend owner died without releasing lock.
			uint64_t now = cf_getms();
			if (now >= limit) {
				uint64_t ts = as_load_uint64(&cluster_shm->timestamp);
				
				// Check if cluster hasn't been tended within threshold.
				if (now - ts >= threshold) {
					uint32_t owner_pid = as_load_uint32(&cluster_shm->owner_pid);
					
					// Check if owner process id is invalid or does not exist.
					if (owner_pid == 0 || !as_process_exists(owner_pid)) {
						// Cluster should be taken over, but this must be done under lock.
						as_spinlock_lock(&cluster_shm->take_over_lock);
						
						// Reload timestamp, just in case another process just modified it.
						ts = as_load_uint64(&cluster_shm->timestamp);
						
						// Check if cluster hasn't been tended within threshold.
						if (now - ts >= threshold) {
							// Take over cluster tending.
							// Update timestamp, so other processes will not try to take over.
							as_store_uint64(&cluster_shm->timestamp, now);
							as_store_uint8(&cluster_shm->lock, 1);
							as_spinlock_unlock(&cluster_shm->take_over_lock);
							as_shm_takeover_cluster(cluster, shm_info, cluster_shm, pid);
							continue;
						}
						as_spinlock_unlock(&cluster_shm->take_over_lock);
					}
				}
				limit = ts + threshold;
			}
			
			// Synchronize local cluster with shared memory cluster.
			uint32_t gen = as_load_uint32(&cluster_shm->nodes_gen);
			
			if (nodes_gen != gen) {
				nodes_gen = gen;
				as_shm_reset_nodes(cluster);
			}

			if (cluster->rack_aware) {
				// Synchronize racks
				gen = as_load_uint32(&cluster_shm->rebalance_gen);

				if (rebalance_gen != gen) {
					as_shm_reset_racks(cluster, shm_info, cluster_shm, &err);
					rebalance_gen = gen;
				}
			}

			if (cluster->auth_enabled) {
				as_shm_ensure_login(cluster, &err);
			}

			as_cluster_manage(cluster);
		}

		// Convert tend interval into absolute timeout.
		cf_clock_current_add(&delta, &abstime);
		
		// Sleep for tend interval and exit early if cluster destroy is signaled.
		pthread_cond_timedwait(&cluster->tend_cond, &cluster->tend_lock, &abstime);
	}
	pthread_mutex_unlock(&cluster->tend_lock);
	
	if (shm_info->is_tend_master) {
		shm_info->is_tend_master = false;
		as_store_uint8_rls(&cluster_shm->lock, 0);
	}
	return 0;
}

static void
as_shm_wait_till_ready(as_cluster* cluster, as_cluster_shm* cluster_shm, uint32_t pid)
{
	// Wait till cluster is initialized or connection timeout is reached.
	uint32_t interval_ms = 200;  // 200 milliseconds
	uint64_t limit = cf_getms() + 10000;    // 10 second timeout.
	
	do {
		as_sleep(interval_ms);
		
		if (as_load_uint8_acq(&cluster_shm->ready)) {
			as_log_info("Follow cluster initialized: %u", pid);
			return;
		}
	} while (cf_getms() < limit);
	as_log_warn("Follow cluster initialize timed out: %u", pid);
}

as_status
as_shm_create(as_cluster* cluster, as_error* err, as_config* config)
{
	// In order to calculate total shared memory size, n_partitions needs to be initialized
	// before cluster init.  This would require every client process to query for n_partitions
	// even before seeds have been validated.
	// Hard code value for now.
	cluster->n_partitions = 4096;
	
	uint32_t size = sizeof(as_cluster_shm) + (sizeof(as_node_shm) * config->shm_max_nodes) +
		((sizeof(as_partition_table_shm) + (sizeof(as_partition_shm) * cluster->n_partitions)) *
		config->shm_max_namespaces);
	
	uint32_t pid = getpid();

#if !defined(_MSC_VER)
	// Create shared memory segment.  Only one process will succeed.
	int id = shmget(config->shm_key, size, IPC_CREAT | IPC_EXCL | 0666);

	if (id >= 0) {
		// Exclusive shared memory lock succeeded. shmget docs say shared memory create initializes
		// memory to zero, so memset is not necessary.
		// memset(cluster_shm, 0, size);
		as_log_info("Create shared memory cluster: %u", pid);
	}
	else if (errno == EEXIST) {
		// Some other process has created shared memory.  Use that shared memory.
		id = shmget(config->shm_key, size, IPC_CREAT | 0666);
		
		if (id < 0) {
			return as_error_update(err, AEROSPIKE_ERR_CLIENT,
				"Shared memory get failed: %s pid: %u", strerror(errno), pid);
		}
	}
	else if (errno == ENOMEM) {
		// OS shared memory max exceeded.
		size_t max = as_shm_get_max_size();

#ifdef __linux__
		const char* increase_msg = "You can increase shared memory size by: sysctl -w kernel.shmmax=<new_size>";
#else
		const char* increase_msg = "You can increase shared memory size by: sysctl -w kern.sysv.shmmax=<new_size>";
#endif
		return as_error_update(err, AEROSPIKE_ERR_CLIENT,
			"Shared memory max %zu has been exceeded with latest shared memory request of size %u. %s",
			max, size, increase_msg);
	}
	else {
		// Exclusive shared memory lock failed.
		return as_error_update(err, AEROSPIKE_ERR_CLIENT, "Shared memory get failed: %s pid: %u",
			strerror(errno), pid);
	}

	// Attach to shared memory.
	as_cluster_shm* cluster_shm = shmat(id, NULL, 0);

	if (cluster_shm == (void*)-1) {
		as_error_update(err, AEROSPIKE_ERR_CLIENT, "Error attaching to shared memory: %s pid: %u",
			strerror(errno), pid);
		// Try removing the shared memory - it will fail if any other process is still attached.
		shmctl(id, IPC_RMID, 0);
		return err->code;
	}
#else // _MSC_VER
	char name[256];
	HANDLE id;
	DWORD code;
	int i;

	for (i = 0; i < 2; i++) {
		// Try global shared memory namespace first.  This will fail with 
		// ERROR_ACCESS_DENIED if the process is not run with administrator
		// privileges.  If fail, try local shared memory namespace instead.
		const char* prefix = (i == 0) ? "Global" : "Local";
		sprintf(name, "%s\\Aerospike%x", prefix, config->shm_key);
		id = CreateFileMappingA(INVALID_HANDLE_VALUE, NULL, PAGE_READWRITE, 0, size, name);
		code = GetLastError();

		if (id && id != INVALID_HANDLE_VALUE) {
			if (code == 0) {
				as_log_info("Create shared memory cluster: %s pid: %u", name, pid);
				break;
			}
			else if (code == ERROR_ALREADY_EXISTS) {
				as_log_info("Follow shared memory cluster: %s pid: %u", name, pid);
				// Handle should be handle of file that was already created.
				// There is no need to reopen.
				// id = OpenFileMappingA(FILE_MAP_ALL_ACCESS, FALSE, name);
				break;
			}
		}
	}

	if (i >= 2) {
		return as_error_update(err, AEROSPIKE_ERR_CLIENT,
			"Shared memory create/get failed: %s pid: %u code: %d", name, pid, code);
	}

	as_cluster_shm* cluster_shm = MapViewOfFile(id, FILE_MAP_ALL_ACCESS, 0, 0, size);

	if (cluster_shm == NULL) {
		as_error_update(err, AEROSPIKE_ERR_CLIENT, "Error attaching to shared memory: %d pid: %u", GetLastError(), pid);
		CloseHandle(id);
		return err->code;
	}
#endif

	// Initialize local data.
	as_shm_info* shm_info = cf_malloc(sizeof(as_shm_info));
	shm_info->local_nodes = cf_calloc(config->shm_max_nodes, sizeof(as_node*));
	shm_info->cluster_shm = cluster_shm;
	shm_info->shm_id = id;
	shm_info->takeover_threshold_ms = config->shm_takeover_threshold_sec * 1000;
	shm_info->is_tend_master = as_cas_uint8(&cluster_shm->lock, 0, 1);
	cluster->shm_info = shm_info;

	if (shm_info->is_tend_master) {
		as_log_info("Take over shared memory cluster: %u", pid);
		as_store_uint64(&cluster_shm->timestamp, cf_getms());
		as_store_uint32(&cluster_shm->owner_pid, pid);

		uint32_t pt_offset = sizeof(as_cluster_shm) + (sizeof(as_node_shm) * config->shm_max_nodes);
		uint32_t pt_size = sizeof(as_partition_table_shm) + (sizeof(as_partition_shm) * cluster->n_partitions);

		// Ensure shared memory cluster is fully initialized.
		if (as_load_uint8_acq(&cluster_shm->ready)) {
			as_log_info("Cluster already initialized: %u", pid);

			// Validate that the already initialized shared memory has the expected offset and size.
			if (! (cluster_shm->partition_tables_capacity == config->shm_max_namespaces &&
				cluster_shm->partition_tables_offset == pt_offset &&
				cluster_shm->partition_table_byte_size == pt_size)) {

				as_error_update(err, AEROSPIKE_ERR_CLIENT,
					"Existing shared memory size is not compatible with new configuration. "
					"Stop client processes and ensure shared memory is removed before "
					"attempting new configuration: %u,%u,%u vs %u,%u,%u",
					cluster_shm->partition_tables_capacity,
					cluster_shm->partition_tables_offset,
					cluster_shm->partition_table_byte_size,
					config->shm_max_namespaces, pt_offset, pt_size);

				as_store_uint8_rls(&cluster_shm->lock, 0);
				as_shm_destroy(cluster);
				return err->code;
			}

			// Copy shared memory nodes to local nodes.
			as_shm_reset_nodes(cluster);
			as_cluster_add_seeds(cluster);
		}
		else {
			as_log_info("Initialize cluster: %u", pid);
			cluster_shm->n_partitions = cluster->n_partitions;
			cluster_shm->nodes_capacity = config->shm_max_nodes;
			cluster_shm->partition_tables_capacity = config->shm_max_namespaces;
			cluster_shm->partition_tables_offset = pt_offset;
			cluster_shm->partition_table_byte_size = pt_size;

			as_status status = as_cluster_init(cluster, err);
			
			if (status != AEROSPIKE_OK) {
				as_store_uint8_rls(&cluster_shm->lock, 0);
				as_shm_destroy(cluster);
				return status;
			}
			as_store_uint8_rls(&cluster_shm->ready, 1);
		}
	}
	else {
		as_log_info("Follow shared memory cluster: %u", pid);

		// Prole should wait until master has fully initialized shared memory.
		if (! as_load_uint8_acq(&cluster_shm->ready)) {
			as_shm_wait_till_ready(cluster, cluster_shm, pid);
		}

		// Copy shared memory nodes to local nodes.
		as_shm_reset_nodes(cluster);
		as_cluster_add_seeds(cluster);
	}
	cluster->valid = true;
	
	// Run tending thread which handles both master and prole tending.
	pthread_attr_t attr;
	pthread_attr_init(&attr);

	if (cluster->tend_thread_cpu >= 0) {
		as_cpu_assign_thread_attr(&attr, cluster->tend_thread_cpu);
	}

	if (pthread_create(&cluster->tend_thread, &attr, as_shm_tender, cluster) != 0) {
		as_error_update(err, AEROSPIKE_ERR_CLIENT, "Failed to create tend thread: %s pid: %u",
						strerror(errno), pid);
		pthread_attr_destroy(&attr);
		as_shm_destroy(cluster);
		return err->code;
	}
	pthread_attr_destroy(&attr);
	return AEROSPIKE_OK;
}

void
as_shm_destroy(as_cluster* cluster)
{
	as_shm_info* shm_info = cluster->shm_info;
	
	if (!shm_info) {
		return;
	}

#if !defined(_MSC_VER)
	// Detach shared memory.
	shmdt(shm_info->cluster_shm);

	// Determine how many processes are still attached to shared memory.
	struct shmid_ds shm_stat;
	int rv = shmctl(shm_info->shm_id, IPC_STAT, &shm_stat);

	// If no more processes are attached, remove shared memory.
	if (rv == 0 && shm_stat.shm_nattch == 0) {
		uint32_t pid = getpid();
		as_log_info("Remove shared memory segment: %u", pid);
		shmctl(shm_info->shm_id, IPC_RMID, 0);
	}
#else
	if (!UnmapViewOfFile(shm_info->cluster_shm)) {
		as_log_error("Failed to detach from shared memory");
	}
	CloseHandle(shm_info->shm_id);
#endif

	// Release memory.
	cf_free(shm_info->local_nodes);
	cf_free(shm_info);
	cluster->shm_info = 0;
}<|MERGE_RESOLUTION|>--- conflicted
+++ resolved
@@ -361,12 +361,8 @@
 as_shm_reset_racks_node(as_cluster* cluster, as_error* err, as_node* node)
 {
 	uint64_t deadline_ms = as_socket_deadline(cluster->conn_timeout_ms);
-<<<<<<< HEAD
-	as_status status = as_node_get_connection(err, node, NULL, deadline_ms, &node->info_socket);
-=======
-	as_status status = as_node_get_connection(err, node, NULL, 0, deadline_ms, &node->info_socket,
+	as_status status = as_node_get_connection(err, node, NULL, deadline_ms, &node->info_socket,
 		NULL);
->>>>>>> 27e786e8
 
 	if (status != AEROSPIKE_OK) {
 		return status;
