--- conflicted
+++ resolved
@@ -1603,22 +1603,13 @@
 }
 
 extern cl_rv
-<<<<<<< HEAD
-citrusleaf_restore(as_cluster *asc, const char *ns, const cf_digest *digest, const char *set, const cl_object *key, const cl_bin *values, int n_values, const cl_write_parameters *cl_w_p)
-{
-    uint64_t trid=0;
-	return( do_the_full_monte( asc, 0, CL_MSG_INFO2_WRITE, 0, ns, set, key, digest, 
-			(cl_bin **) &values, CL_OP_WRITE, 0, &n_values, NULL, cl_w_p, 
-			&trid, NULL, NULL, NULL) );
-=======
-citrusleaf_restore(as_cluster *asc, const char *ns, const cf_digest *digest,
-		const char *set, const cl_bin *values, int n_values, const cl_write_parameters *cl_w_p, int commit_level)
+citrusleaf_restore(as_cluster *asc, const char *ns, const cf_digest *digest, const char *set,
+			 const cl_object *key, const cl_bin *values, int n_values, const cl_write_parameters *cl_w_p, int commit_level)
 {
 	uint64_t trid=0;
-	return( do_the_full_monte( asc, 0, CL_MSG_INFO2_WRITE, commit_level, ns, set, 0, digest,
+	return( do_the_full_monte( asc, 0, CL_MSG_INFO2_WRITE, commit_level, ns, set, key, digest,
 			(cl_bin **) &values, CL_OP_WRITE, 0, &n_values, NULL, cl_w_p,
 			&trid, NULL, NULL, NULL, -1) );
->>>>>>> a7bf7cba
 }
 
 extern cl_rv
