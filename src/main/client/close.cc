/*******************************************************************************
 * Copyright 2013-2014 Aerospike, Inc.
 *
 * Licensed under the Apache License, Version 2.0 (the "License");
 * you may not use this file except in compliance with the License.
 * You may obtain a copy of the License at
 *
 *     http://www.apache.org/licenses/LICENSE-2.0
 *
 * Unless required by applicable law or agreed to in writing, software
 * distributed under the License is distributed on an "AS IS" BASIS,
 * WITHOUT WARRANTIES OR CONDITIONS OF ANY KIND, either express or implied.
 * See the License for the specific language governing permissions and
 * limitations under the License.
 ******************************************************************************/

extern "C" {
    #include <aerospike/aerospike.h>
    #include <aerospike/aerospike_key.h>
    #include <aerospike/as_config.h>
    #include <aerospike/as_key.h>
    #include <aerospike/as_record.h>
}

#include <node.h>
#include <cstdlib>
#include <unistd.h>

#include "client.h"
#include "log.h"
#include "async.h"

using namespace v8;

/*******************************************************************************
 *  OPERATION
 ******************************************************************************/

/**
 *  Close the connections to the Aeropsike cluster.
 */
NAN_METHOD(AerospikeClient::Close)
{
    //should call aerospike_close and aerospike_destroy
    Nan::HandleScope scope;

    AerospikeClient * client = ObjectWrap::Unwrap<AerospikeClient>(info.This());
    as_error err;
    as_v8_debug(client->log, "Closing the connection to aerospike cluster");
    aerospike_close( client->as, &err);
    as_v8_debug(client->log, "Destroying aeropsike object");
    aerospike_destroy( client->as);
    free(client->as);
    free(client->log);
<<<<<<< HEAD
    info.GetReturnValue().Set(Nan::Undefined());
=======
>>>>>>> 3e593b53
}<|MERGE_RESOLUTION|>--- conflicted
+++ resolved
@@ -52,8 +52,4 @@
     aerospike_destroy( client->as);
     free(client->as);
     free(client->log);
-<<<<<<< HEAD
-    info.GetReturnValue().Set(Nan::Undefined());
-=======
->>>>>>> 3e593b53
 }