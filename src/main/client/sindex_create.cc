/*******************************************************************************
 * Copyright 2013-2014 Aerospike, Inc.
 *
 * Licensed under the Apache License, Version 2.0 (the "License");
 * you may not use this file except in compliance with the License.
 * You may obtain a copy of the License at
 *
 *     http://www.apache.org/licenses/LICENSE-2.0
 *
 * Unless required by applicable law or agreed to in writing, software
 * distributed under the License is distributed on an "AS IS" BASIS,
 * WITHOUT WARRANTIES OR CONDITIONS OF ANY KIND, either express or implied.
 * See the License for the specific language governing permissions and
 * limitations under the License.
 ******************************************************************************/

extern "C" {
    #include <aerospike/aerospike.h>
    #include <aerospike/as_config.h>
    #include <aerospike/aerospike_index.h>
}

#include <node.h>
#include <cstdlib>
#include <unistd.h>

#include "client.h"
#include "async.h"
#include "conversions.h"
#include "log.h"

#define NS_NAME 0
#define SET_NAME 1
#define BIN_NAME 2
#define INDEX_NAME 3
#define INDEX_TYPE 4
#define INFO_POLICY 5
using namespace v8;

/*******************************************************************************
 *  TYPES
 ******************************************************************************/

/**
 *  AsyncData — Data to be used in async calls.
 *
 *  libuv allows us to pass around a pointer to an arbitraty object when
 *  running asynchronous functions. We create a data structure to hold the
 *  data we need during and after async work.
 */
typedef struct AsyncData {
    aerospike * as;
    int param_err;
    as_error err;
    as_index_task task;
    as_policy_info* policy;
    as_namespace ns;
    as_set set;
    as_bin_name bin;
    char * index;
    as_index_datatype type;
    LogInfo * log;
    Nan::Persistent<Function> callback;
} AsyncData;


/*******************************************************************************
 *  FUNCTIONS
 ******************************************************************************/

/**
 *  prepare() — Function to prepare AsyncData, for use in `execute()` and `respond()`.
 *
 *  This should only keep references to V8 or V8 structures for use in
 *  `respond()`, because it is unsafe for use in `execute()`.
 */
static void * prepare(ResolveArgs(info))
{
    Nan::HandleScope scope;

    // Unwrap 'this'
    AerospikeClient * client    = ObjectWrap::Unwrap<AerospikeClient>(info.This());

    // Build the async data
    AsyncData * data            = new AsyncData;
    data->as                    = client->as;
    // Local variables
    data->policy                        = NULL;
    LogInfo * log               = data->log = client->log;
    data->param_err             = 0;
    int argc                    = info.Length();
    int set_present             = 0;


    // The last argument should be a callback function.
    if ( info[argc-1]->IsFunction()) {
<<<<<<< HEAD
        //NanAssignPersistent(data->callback, info[argc-1].As<Function>());
=======
		 
>>>>>>> 3e593b53
        data->callback.Reset(info[argc-1].As<Function>());
        as_v8_detail(log, "Node.js Callback Registered");
    }
    else {
        as_v8_error(log, "No callback to register");
        COPY_ERR_MESSAGE(data->err, AEROSPIKE_ERR_PARAM);
        data->param_err = 1;
        return data;
    }

    // The first argument should be the namespace name.
    if ( info[NS_NAME]->IsString()) {
        strcpy( data->ns, *String::Utf8Value(info[NS_NAME]->ToString()));
        as_v8_detail(log, "The index creation on namespace %s", data->ns);
    }
    else {
        as_v8_error(log, "namespace should be string");
        COPY_ERR_MESSAGE(data->err, AEROSPIKE_ERR_PARAM);
        data->param_err = 1;
        return data;
    }

    // The second argument should be set
    if ( info[SET_NAME]->IsString()) {
        strcpy( data->set, *String::Utf8Value(info[SET_NAME]->ToString()));
        as_v8_detail(log, "The index creation on set %s", data->set);
        set_present = 1;
    }

    // Set is an optional argument.
    // If set is present bin name is a third argument
    // Otherwise binname is second argument.
    if ( (set_present && info[BIN_NAME]->IsString()) || (!set_present && info[BIN_NAME-1]->IsString())) {
        int bin_pos = BIN_NAME;
        if(!set_present)
        {
            bin_pos = BIN_NAME - 1;
        }
        strcpy( data->bin, *String::Utf8Value(info[bin_pos]->ToString()));
        as_v8_detail(log, "The index creation on bin %s", data->bin);
    }
    else
    {
        as_v8_error(log, "bin name should be passed as a string");
        COPY_ERR_MESSAGE(data->err, AEROSPIKE_ERR_PARAM);
        data->param_err = 1;
        return data;
    }

    if ( (set_present && info[INDEX_NAME]->IsString()) || (!set_present && info[INDEX_NAME-1]->IsString())) {
        int index_pos = INDEX_NAME;
        if(!set_present)
        {
            index_pos = INDEX_NAME -1 ;
        }
        data->index = strdup(*String::Utf8Value(info[index_pos]->ToString()));
        as_v8_detail(log, "The index to be created %s", data->index);
    }
    else
    {
        as_v8_error(log, "index name should be passed as a string");
        COPY_ERR_MESSAGE(data->err, AEROSPIKE_ERR_PARAM);
        data->param_err = 1;
        return data;
    }
    if ( (set_present && info[INDEX_TYPE]->IsNumber()) || (!set_present && info[INDEX_TYPE-1]->IsNumber())) {
        int type_pos = INDEX_TYPE;
        if( !set_present)
        {
            type_pos = INDEX_TYPE-1;
        }
        data->type = (as_index_datatype)info[type_pos]->ToInteger()->Value();
        as_v8_detail(log, "The type of the index %d", data->type);
    }
    else
    {
        as_v8_error(log, "index type should be an integer enumerator");
        COPY_ERR_MESSAGE(data->err, AEROSPIKE_ERR_PARAM);
        data->param_err = 1;
        return data;
    }


    if ( (argc > 6 && set_present) || (argc > 5 && !set_present)) {
        int ipolicy_pos = INFO_POLICY;
        if( !set_present )
        {
            ipolicy_pos = INFO_POLICY-1;
        }
        if ( !info[ipolicy_pos]->IsUndefined() && !info[ipolicy_pos]->IsNull()) {
            data->policy = (as_policy_info*) cf_malloc(sizeof(as_policy_info));
            if(infopolicy_from_jsobject(data->policy, info[ipolicy_pos]->ToObject(), log) != AS_NODE_PARAM_OK) {
                as_v8_error(log, "infopolicy shoule be an object");
                COPY_ERR_MESSAGE(data->err, AEROSPIKE_ERR_PARAM);
                data->param_err = 1;
                return data;
            }
        }
    }

    as_v8_debug(log, "Parsing node.js Data Structures : Success");
    return data;
}

/**
 *  execute() — Function to execute inside the worker-thread.
 *
 *  It is not safe to access V8 or V8 data structures here, so everything
 *  we need for input and output should be in the AsyncData structure.
 */
static void execute(uv_work_t * req)
{
    // Fetch the AsyncData structure
    AsyncData * data         = reinterpret_cast<AsyncData *>(req->data);
    aerospike * as           = data->as;
    as_error *  err          = &data->err;
    as_policy_info* policy   = data->policy;
    LogInfo * log            = data->log;
<<<<<<< HEAD

=======
>>>>>>> 3e593b53
    // Invoke the blocking call.
    // The error is handled in the calling JS code.
    if (as->cluster == NULL) {
        data->param_err = 1;
        COPY_ERR_MESSAGE(data->err, AEROSPIKE_ERR_PARAM);
        as_v8_error(log, "Not connected to cluster to put record");
    }

    if ( data->param_err == 0) {
        as_v8_debug(log, "Invoking aerospike index create");
        aerospike_index_create(as, err, &data->task, policy, data->ns,
                data->set, data->bin, data->index, data->type);
    }

}

/**
 *  AfterWork — Function to execute when the Work is complete
 *
 *  This function will be run inside the main event loop so it is safe to use
 *  V8 again. This is where you will convert the results into V8 types, and
 *  call the callback function with those results.
 */
static void respond(uv_work_t * req, int status)
{

    Nan::HandleScope scope;
    // Fetch the AsyncData structure
    AsyncData * data    = reinterpret_cast<AsyncData *>(req->data);
    as_error *  err     = &data->err;
    LogInfo * log       = data->log;
    as_v8_debug(log, "SINDEX creation : response is");
    // AS_DEBUG(log, ERROR, err);

    Local<Value> argv[1];
    // Build the arguments array for the callback
    if (data->param_err == 0) {
        argv[0] = error_to_jsobject(err, log);
    }
    else {
        err->func = NULL;
        as_v8_debug(log, "Parameter error for put operation");
<<<<<<< HEAD
        argv[0] = (error_to_jsobject(err, log));
    }
=======
        argv[0] = error_to_jsobject(err, log);
    }   
>>>>>>> 3e593b53

    // Surround the callback in a try/catch for safety
    Nan::TryCatch try_catch;

    Local<Function> cb = Nan::New<Function>(data->callback);
    // Execute the callback.
    if ( !cb->IsNull() ) {
        Nan::MakeCallback(Nan::GetCurrentContext()->Global(), cb, 1, argv);
        as_v8_debug(log, "Invoked Put callback");
    }

    // Process the exception, if any
    if ( try_catch.HasCaught() ) {
        Nan::FatalException(try_catch);
    }

    // Dispose the Persistent handle so the callback
    // function can be garbage-collected
    data->callback.Reset();

    // clean up any memory we allocated

    if ( data->param_err == 0) {
        if( data->policy != NULL)
        {
            cf_free(data->policy);
        }
        as_v8_debug(log, "Cleaned up all the structures");
    }

    delete data;
    delete req;
}

/*******************************************************************************
 *  OPERATION
 ******************************************************************************/

/**
 *  The 'put()' Operation
 */
NAN_METHOD(AerospikeClient::sindexCreate)
{
    async_invoke(info, prepare, execute, respond);
}<|MERGE_RESOLUTION|>--- conflicted
+++ resolved
@@ -94,11 +94,6 @@
 
     // The last argument should be a callback function.
     if ( info[argc-1]->IsFunction()) {
-<<<<<<< HEAD
-        //NanAssignPersistent(data->callback, info[argc-1].As<Function>());
-=======
-		 
->>>>>>> 3e593b53
         data->callback.Reset(info[argc-1].As<Function>());
         as_v8_detail(log, "Node.js Callback Registered");
     }
@@ -217,10 +212,6 @@
     as_error *  err          = &data->err;
     as_policy_info* policy   = data->policy;
     LogInfo * log            = data->log;
-<<<<<<< HEAD
-
-=======
->>>>>>> 3e593b53
     // Invoke the blocking call.
     // The error is handled in the calling JS code.
     if (as->cluster == NULL) {
@@ -263,13 +254,8 @@
     else {
         err->func = NULL;
         as_v8_debug(log, "Parameter error for put operation");
-<<<<<<< HEAD
-        argv[0] = (error_to_jsobject(err, log));
-    }
-=======
         argv[0] = error_to_jsobject(err, log);
-    }   
->>>>>>> 3e593b53
+    }
 
     // Surround the callback in a try/catch for safety
     Nan::TryCatch try_catch;
