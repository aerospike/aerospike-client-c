--- conflicted
+++ resolved
@@ -311,13 +311,8 @@
 
 Handle<Value> val_to_jsvalue(as_val * val, LogInfo * log )
 {
-<<<<<<< HEAD
-    HandleScope scope;
-    if ( val == NULL ) {
-=======
     HANDLESCOPE;
     if ( val == NULL) {
->>>>>>> 9daa4e71
         as_v8_debug(log, "value = NULL"); 
         return scope.Close(Undefined());
     }
@@ -394,16 +389,10 @@
 
 Handle<Object> recordmeta_to_jsobject(const as_record * record, LogInfo * log)
 {
-<<<<<<< HEAD
-    HandleScope scope;
+    HANDLESCOPE;
     Local<Object> meta;
-    
-    if ( record == NULL ) {
-=======
-    HANDLESCOPE;
-    Local<Object> meta ;
+
     if(record == NULL) {
->>>>>>> 9daa4e71
         as_v8_debug( log, "Record ( C structure) is NULL, cannot form node.js metadata object"); 
         return scope.Close(meta);
     }
@@ -417,12 +406,7 @@
 
 Handle<Object> record_to_jsobject(const as_record * record, const as_key * key, LogInfo * log )
 {
-<<<<<<< HEAD
-    HandleScope scope;
-=======
     HANDLESCOPE;
-
->>>>>>> 9daa4e71
     Handle<Object> okey;
 
     if ( record == NULL ) {
