/*******************************************************************************
 * Copyright 2013 Aerospike Inc.
 *
 * Permission is hereby granted, free of charge, to any person obtaining a copy 
 * of this software and associated documentation files (the "Software"), to 
 * deal in the Software without restriction, including without limitation the 
 * rights to use, copy, modify, merge, publish, distribute, sublicense, and/or 
 * sell copies of the Software, and to permit persons to whom the Software is 
 * furnished to do so, subject to the following conditions:
 * 
 * The above copyright notice and this permission notice shall be included in 
 * all copies or substantial portions of the Software.
 * 
 * THE SOFTWARE IS PROVIDED "AS IS", WITHOUT WARRANTY OF ANY KIND, EXPRESS OR
 * IMPLIED, INCLUDING BUT NOT LIMITED TO THE WARRANTIES OF MERCHANTABILITY,
 * FITNESS FOR A PARTICULAR PURPOSE AND NONINFRINGEMENT. IN NO EVENT SHALL THE
 * AUTHORS OR COPYRIGHT HOLDERS BE LIABLE FOR ANY CLAIM, DAMAGES OR OTHER
 * LIABILITY, WHETHER IN AN ACTION OF CONTRACT, TORT OR OTHERWISE, ARISING 
 * FROM, OUT OF OR IN CONNECTION WITH THE SOFTWARE OR THE USE OR OTHER DEALINGS
 * IN THE SOFTWARE.
 ******************************************************************************/

#include <node.h>
#include <node_buffer.h>
#include <v8.h>
#include <cstdlib>
#include <unistd.h>
#include <inttypes.h>

extern "C" {
    #include <aerospike/aerospike.h>
    #include <aerospike/aerospike_key.h>
    #include <aerospike/as_config.h>
    #include <aerospike/as_key.h>
    #include <aerospike/as_record.h>
    #include <aerospike/as_record_iterator.h>
    #include <aerospike/aerospike_batch.h>  
    #include <aerospike/aerospike_scan.h>  
    #include <aerospike/as_arraylist.h>
    #include <aerospike/as_arraylist_iterator.h>
    #include <aerospike/as_hashmap.h>
    #include <aerospike/as_hashmap_iterator.h>
    #include <aerospike/as_pair.h>
    #include <aerospike/as_scan.h>
    #include <aerospike/as_map.h>
    #include <aerospike/as_nil.h>
    #include <aerospike/as_stringmap.h>
    #include <citrusleaf/alloc.h>
}

#include "../client.h"
#include "conversions.h"
#include "log.h"
#include "../enums/enums.h"

using namespace node;
using namespace v8;


/*******************************************************************************
 *  FUNCTIONS
 ******************************************************************************/

int config_from_jsobject(as_config * config, Local<Object> obj, LogInfo * log)
{

    Local<Value> hosts = obj->Get(String::NewSymbol("hosts"));

    if(hosts->IsArray()) {
        Local<Array> hostlist = Local<Array>::Cast(hosts);
        for ( uint32_t i=0; i<hostlist->Length(); i++) {

            Local<Value> addr = hostlist->Get(i)->ToObject()->Get(String::NewSymbol("addr"));
            Local<Value> port = hostlist->Get(i)->ToObject()->Get(String::NewSymbol("port"));


            if ( addr->IsString() ) {
                config->hosts[i].addr = strdup(*String::Utf8Value(addr));
                as_v8_detail(log,"host[%d].addr = \"%s\"", i, config->hosts[i].addr);
            }
            else {
                as_v8_error(log, "host[%d].addr should be an string", i);
                return AS_NODE_PARAM_ERR;
            }

            if ( port->IsNumber() ) {   
                config->hosts[i].port = V8INTEGER_TO_CINTEGER(port);        
                as_v8_detail(log,"host[%d].port = %d", i, config->hosts[i].port);
            }
            else {
                as_v8_error(log, "host[%d].port should be an integer", i);
                return AS_NODE_PARAM_ERR;
            }
        }
    }
    else{
        as_v8_error(log, "Host list has to be an array");
        return AS_NODE_PARAM_ERR;
    }

    if ( obj->Has(String::NewSymbol("policies"))){

        Local<Value> policy_val = obj->Get(String::NewSymbol("policies"));

        if ( policy_val->IsObject() ){
            Local<Object> policies = policy_val->ToObject();
            if (policies->Has(String::NewSymbol("timeout"))) {
                Local<Value> v8timeout = policies->Get(String::NewSymbol("timeout"));
                config->policies.timeout = V8INTEGER_TO_CINTEGER(v8timeout);
            }
            if ( policies->Has(String::NewSymbol("read") )){
                Local<Value> readpolicy = policies->Get(String::NewSymbol("read"));
                if ( readpolicy_from_jsobject(&config->policies.read, readpolicy->ToObject(), log)  != AS_NODE_PARAM_OK) {
                    return AS_NODE_PARAM_ERR;
                }
            }
            if ( policies->Has(String::NewSymbol("write"))){
                Local<Value> writepolicy = policies->Get(String::NewSymbol("write"));
                if( writepolicy_from_jsobject(&config->policies.write, writepolicy->ToObject(), log) != AS_NODE_PARAM_OK) {
                    return AS_NODE_PARAM_ERR;
                }
            }
            if ( policies->Has(String::NewSymbol("remove"))){
                Local<Value> removepolicy = policies->Get(String::NewSymbol("remove"));
                if( removepolicy_from_jsobject(&config->policies.remove, removepolicy->ToObject(), log) != AS_NODE_PARAM_OK) {
                    return AS_NODE_PARAM_ERR;
                }
            }
            if ( policies->Has(String::NewSymbol("batch"))){
                Local<Value> batchpolicy = policies->Get(String::NewSymbol("batch"));
                if( batchpolicy_from_jsobject(&config->policies.batch, batchpolicy->ToObject(), log) != AS_NODE_PARAM_OK) {
                    return AS_NODE_PARAM_ERR;
                }
            }
            if ( policies->Has(String::NewSymbol("operate"))){
                Local<Value> operatepolicy = policies->Get(String::NewSymbol("operate"));
                if( operatepolicy_from_jsobject(&config->policies.operate, operatepolicy->ToObject(), log) != AS_NODE_PARAM_OK) {
                    return AS_NODE_PARAM_ERR;
                }
            }
            if ( policies->Has(String::NewSymbol("info"))){
                Local<Value> infopolicy = policies->Get(String::NewSymbol("info"));
                if( infopolicy_from_jsobject(&config->policies.info, infopolicy->ToObject(), log) != AS_NODE_PARAM_OK) {
                    return AS_NODE_PARAM_ERR;
                }
            }

        }
        as_v8_debug(log, "Parsing global policies : Done");
    }
    return AS_NODE_PARAM_OK;
}

int host_from_jsobject( Local<Object> obj, char **addr, uint16_t * port, LogInfo * log)
{
    if (obj->Has(String::New("addr")) ) {
        Local<Value> addrVal = obj->Get(String::NewSymbol("addr"));
        if ( addrVal->IsString() ) {
            *addr = (char*) malloc (HOST_ADDRESS_SIZE);
            strcpy(*addr, *String::Utf8Value(addrVal->ToString()));
            as_v8_detail(log, "host addr : %s", (*addr));
        }
        else {
            return AS_NODE_PARAM_ERR;
        }
    }

    if ( obj->Has(String::New("port")) ){
        Local<Value> portVal = obj->Get(String::NewSymbol("port"));
        if ( portVal->IsNumber() ) {
            *port = V8INTEGER_TO_CINTEGER(portVal);
        }
        else {
            return AS_NODE_PARAM_ERR;
        }
    }

    return AS_NODE_PARAM_OK;
}

int log_from_jsobject( LogInfo * log, Local<Object> obj)
{
    int rc = AS_NODE_PARAM_OK;
    int level = log->severity;
    int fd = log->fd;

    if ( obj->IsObject() ) {
        Local<Object> v8_log = obj->ToObject();

        // `level` is optional
        if ( rc == AS_NODE_PARAM_OK && v8_log->Has(String::New("level")) ) {
            Local<Value> v8_log_level = v8_log->Get(String::NewSymbol("level"));
            if ( v8_log_level->IsNumber() ){
                level = (as_log_level) V8INTEGER_TO_CINTEGER(v8_log_level);
            }
            else if ( v8_log_level->IsNull() || v8_log_level->IsUndefined() ){
                // `null` and `undefined` imply the value should not change.
            }
            else {
                // Any other value is a bad parameter
                rc = AS_NODE_PARAM_ERR;
            }
        }
        
        // `file` is optional
        if ( rc == AS_NODE_PARAM_OK && v8_log->Has(String::NewSymbol("file"))) {
            Local<Value> v8_file = obj->Get(String::NewSymbol("file"));
            if ( v8_file->IsNumber() ) {
                fd = V8INTEGER_TO_CINTEGER(v8_file);
            }
            else if (v8_file->IsNull() || v8_file->IsUndefined()){
                // `null` and `undefined` imply the value should not change.
            }
            else {
                // Any other value is a bad parameter
                rc = AS_NODE_PARAM_ERR;
            }
        }
    }
    else {
        // The value should be an object. Otherwise it should fail.
        rc = AS_NODE_PARAM_ERR;
    }

    // Only if no error occurred do we set the log values.
    if ( rc == AS_NODE_PARAM_OK ) {
        log->severity = (as_log_level) level;
        log->fd = fd;
    }

    return AS_NODE_PARAM_OK;
}
as_val* asval_clone( as_val* val, LogInfo* log)
{
    as_val_t t = as_val_type( (as_val*)val);
    as_val* clone_val = NULL;
    switch(t) {
        case AS_INTEGER: {
            as_integer* int_val = as_integer_fromval( val );
            int64_t ival        = as_integer_get( int_val);
            as_v8_detail(log, "Cloning Integer value %d", ival);
            clone_val = as_integer_toval(as_integer_new(ival)); 
            break;
        }
        case AS_STRING: {
            as_string* str_val = as_string_fromval( val );
            char* strval = as_string_get( str_val);
            as_v8_detail(log, "Cloning String  value %s", strval);
            char* clone_str = (char*) cf_strdup( strval);
            clone_val = as_string_toval( as_string_new(clone_str, true));
            break;
        }
        case AS_BYTES: {
            as_bytes* bytes_val = as_bytes_fromval( val);
            size_t size         = as_bytes_size(bytes_val);
            uint8_t *bytes      = (uint8_t*) cf_malloc(size);
            memcpy(bytes, as_bytes_get(bytes_val), size);
            as_v8_detail(log, "Cloning Blob value %u ", bytes);
            clone_val = as_bytes_toval(as_bytes_new_wrap( bytes, size, true));    
            break;
        }
        case AS_LIST: {
                as_arraylist* list      = (as_arraylist*) as_list_fromval( val); 
                clone_val =  as_list_toval( (as_list*)as_arraylist_new(as_arraylist_size(list), list->block_size));
                as_arraylist_iterator it;
                as_arraylist_iterator_init( &it, list);
                int index = 0;
                as_v8_detail(log, "Cloning a list value of size %d ", as_arraylist_size(list));
                while( as_arraylist_iterator_has_next( &it)) {
                    as_val* arr_element   = (as_val*) as_arraylist_iterator_next( &it);
                    as_val* clone_element = asval_clone( arr_element, log);
                    as_arraylist_set((as_arraylist*) clone_val, index++, clone_element);
                }
                as_v8_detail(log, "Cloning a list SUCCESS");
                break;
        }
        case AS_MAP: {
                as_hashmap* map         = (as_hashmap*) as_map_fromval(val);
                clone_val               = as_map_toval( (as_map*)as_hashmap_new(as_hashmap_size(map)));
                as_hashmap_iterator it;
                as_hashmap_iterator_init( &it, map);
                while( as_hashmap_iterator_has_next( &it )) {
                    as_pair* pair   = (as_pair*) as_hashmap_iterator_next( &it);
                    as_val* orig_key     = as_pair_1(pair); 
                    as_val* orig_val     = as_pair_2(pair);
                    as_val* clone_key    = asval_clone( orig_key, log);
                    as_val* clone_mapval = asval_clone( orig_val, log);
                    as_hashmap_set( (as_hashmap*) clone_val, clone_key, clone_mapval);
                }
                as_v8_detail( log, "Cloning a map SUCCESS");
                break;
        }
        default:
            as_v8_error( log, "as_val received is UNKNOWN type");
            break;
    }
    return clone_val;
}
bool key_clone(const as_key* src, as_key** dest, LogInfo * log)
{
    if ( src == NULL || dest == NULL ) {
        as_v8_info(log, "Parameter error : NULL in source/destination");
        return false;
    }
    as_v8_detail(log, "Cloning the key");
    as_key_value* val           = src->valuep;
    as_key_value* clone_val     = (as_key_value*) asval_clone( (as_val*) val, log);
    *dest                       = as_key_new_value( src->ns, src->set, (as_key_value*) clone_val);
    return true;
}

bool record_clone(const as_record* src, as_record** dest, LogInfo * log) 
{
    if(src == NULL || dest == NULL) {
        return false;
    }
    as_v8_detail( log, "Cloning the record");
    (*dest)->ttl = src->ttl;
    (*dest)->gen = src->gen;
    as_record_iterator it;
    as_record_iterator_init(&it, src);

    while (as_record_iterator_has_next(&it)) {
        as_bin * bin            = as_record_iterator_next(&it);
        as_bin_value * val      = as_bin_get_value(bin);
        as_bin_value* clone_val = (as_bin_value*) asval_clone( (as_val*) val, log);
        as_v8_detail(log, "Bin Name: %s", as_bin_get_name(bin));
        as_record_set( *dest, as_bin_get_name(bin), clone_val);

    }       

    return true;
}

Handle<Object> error_to_jsobject(as_error * error, LogInfo * log)
{
    HANDLESCOPE;  
    Local<Object> err = Object::New();
    
    if (error == NULL) {
        as_v8_info(log, "error(C structure) object is NULL, node.js error object cannot be constructed");
        return scope.Close(err);
    }

    err->Set(String::NewSymbol("code"), Integer::New(error->code));
    err->Set(String::NewSymbol("message"), error->message[0] != '\0' ? String::NewSymbol(error->message) : Null() );
    err->Set(String::NewSymbol("func"), error->func ? String::NewSymbol(error->func) : Null() );
    err->Set(String::NewSymbol("file"), error->file ? String::NewSymbol(error->file) : Null() );
    err->Set(String::NewSymbol("line"), error->line ? Integer::New(error->line) : Null() );
    
    return scope.Close(err);
}

void map_callback(const as_val* key, const as_val * val, void * udata) 
{
    
}

Handle<Value> val_to_jsvalue(as_val * val, LogInfo * log )
{
    HANDLESCOPE;
    if ( val == NULL) {
        as_v8_debug(log, "value = NULL"); 
        return scope.Close(Undefined());
    }

    switch ( as_val_type(val) ) {
        case AS_INTEGER : {
            as_integer * ival = as_integer_fromval(val);
            if ( ival ) {
                int64_t data = as_integer_getorelse(ival, -1);
                as_v8_detail(log, "value = %d ", data);
<<<<<<< HEAD
                return scope.Close(Number::New((double)data));
=======
                return scope.Close(Number::New(data));
>>>>>>> c093f5d2
            }
        }
        case AS_STRING : {
            as_string * sval = as_string_fromval(val);
            if ( sval ) {
                char * data = as_string_getorelse(sval, NULL);
                as_v8_detail(log, "value = \"%s\"", data);
                return scope.Close(String::NewSymbol(data));
            }
        }
        case AS_BYTES : {
            as_bytes * bval = as_bytes_fromval(val);
            if ( bval ) {

                uint8_t * data = as_bytes_getorelse(bval, NULL);
                uint32_t size  = as_bytes_size(bval);

                as_v8_detail(log, 
                    "value = <%x %x %x%s>", 
                    size > 0 ? data[0] : 0,
                    size > 1 ? data[1] : 0,
                    size > 2 ? data[2] : 0,
                    size > 3 ? " ..." : ""
                    );

                // this constructor actually copies data into the new Buffer
                node::Buffer *buff  = node::Buffer::New((char *) data, size);

                return scope.Close(buff->handle_);
            } 
        }
        case AS_LIST : {
            as_arraylist* listval = (as_arraylist*) as_list_fromval(val);
            int size = as_arraylist_size(listval);
            Local<Array> jsarray = Array::New(size);
            for ( int i = 0; i < size; i++ ) {
                as_val * arr_val = as_arraylist_get(listval, i);
                Handle<Value> jsval = val_to_jsvalue(arr_val, log);
                jsarray->Set(i, jsval);
            }

            return scope.Close(jsarray);
        }
        case AS_MAP : {
            Local<Object> jsobj = Object::New();
            as_hashmap* map = (as_hashmap*) as_map_fromval(val);
            as_hashmap_iterator  it; 
            as_hashmap_iterator_init(&it, map);

            while ( as_hashmap_iterator_has_next(&it) ) {
                as_pair *p = (as_pair*) as_hashmap_iterator_next(&it);
                as_val* key = as_pair_1(p);
                as_val* val = as_pair_2(p);
                jsobj->Set(val_to_jsvalue(key, log), val_to_jsvalue(val, log));
            }

            return scope.Close(jsobj);
        }
        default:
            break;
    }
    return scope.Close(Undefined());
}


Handle<Object> recordbins_to_jsobject(const as_record * record, LogInfo * log )
{
    HANDLESCOPE;

    Local<Object> bins ;
    if (record == NULL) {
        as_v8_debug( log, "Record ( C structure) is NULL, cannot form node.js record object"); 
        return scope.Close(bins);
    }

    bins = Object::New();
    as_record_iterator it;
    as_record_iterator_init(&it, record);

    while ( as_record_iterator_has_next(&it) ) {
        as_bin * bin = as_record_iterator_next(&it);
        char * name = as_bin_get_name(bin);
        as_val * val = (as_val *) as_bin_get_value(bin);
        Handle<Value> obj = val_to_jsvalue(val, log );
        bins->Set(String::NewSymbol(name), obj);
		as_v8_detail(log, "Setting binname %s ", name);
    }

    return scope.Close(bins);
}

Handle<Object> recordmeta_to_jsobject(const as_record * record, LogInfo * log)
{
    HANDLESCOPE;
    Local<Object> meta;

    if(record == NULL) {
        as_v8_debug( log, "Record ( C structure) is NULL, cannot form node.js metadata object"); 
        return scope.Close(meta);
    }
    
    meta = Object::New();
    meta->Set(String::NewSymbol("ttl"), Number::New((double)record->ttl));
    as_v8_detail(log, "TTL of the record %d", record->ttl);
    meta->Set(String::NewSymbol("gen"), Integer::New(record->gen));
    as_v8_detail(log, "Gen of the record %d", record->gen);

    return scope.Close(meta);
}

Handle<Object> record_to_jsobject(const as_record * record, const as_key * key, LogInfo * log )
{
    HANDLESCOPE;
    Handle<Object> okey;

    if ( record == NULL ) {
        as_v8_debug( log, "Record ( C structure) is NULL, cannot form node.js record object"); 
        return scope.Close(okey);
    }

    okey = key_to_jsobject(key ? key : &record->key, log);
    Handle<Object> bins = recordbins_to_jsobject(record, log );
    Handle<Object> meta = recordmeta_to_jsobject(record, log);
    Local<Object> rec = Object::New();
    rec->Set(String::NewSymbol("key"), okey);
    rec->Set(String::NewSymbol("meta"), meta);
    rec->Set(String::NewSymbol("bins"), bins);

    return scope.Close(rec);
}

//Forward references;
int extract_blob_from_jsobject( Local<Object> obj, uint8_t **data, int *len, LogInfo * log );

as_val* asval_from_jsobject( Local<Value> obj, LogInfo * log)
{
    if(obj->IsNull()){
		as_v8_detail(log, "The as_val is NULL");
        return (as_val*) &as_nil;
    }
    else if(obj->IsString()){
        String::Utf8Value v(obj);
        as_string *str = as_string_new(strdup(*v), true);
        return (as_val*) str;
        
    }
    else if(obj->IsNumber()){
        as_integer *num = as_integer_new(obj->NumberValue());
        return (as_val*) num;
    }
    else if(obj->ToObject()->GetIndexedPropertiesExternalArrayDataType() == kExternalUnsignedByteArray) {
        int size ;
        uint8_t* data ;
        if (extract_blob_from_jsobject(obj->ToObject(), &data, &size, log) != AS_NODE_PARAM_OK) {
            return NULL;
        }
        as_bytes *bytes = as_bytes_new_wrap( data, size, true);
        return (as_val*) bytes;

    } 
    else if(obj->IsArray()){
        Local<Array> js_list = Local<Array>::Cast(obj);
        as_arraylist *list = as_arraylist_new( js_list->Length(), 0);
        if (list == NULL) {
            return NULL;
        }
        for ( uint32_t i = 0; i < js_list->Length(); i++ ) {
            Local<Value> val = js_list->Get(i);
            as_val* asval = asval_from_jsobject(val, log);
            as_arraylist_append(list, asval);
        }
        return (as_val*) list;

    }
    else {
        const Local<Array> props = obj->ToObject()->GetOwnPropertyNames();
        const uint32_t count = props->Length();
         as_hashmap *map = as_hashmap_new(count);
         if( map == NULL)
              return NULL;
        for ( uint32_t i = 0; i < count; i++) {
            const Local<Value> name = props->Get(i);
            const Local<Value> value = obj->ToObject()->Get(name);
            String::Utf8Value n(name);
            as_val* val = asval_from_jsobject(value, log);
            as_stringmap_set((as_map*) map, *n, val);
        }
        return (as_val*) map;

    }
    return NULL;
}
int recordbins_from_jsobject(as_record * rec, Local<Object> obj, LogInfo * log)
{
    HANDLESCOPE;

    const Local<Array> props = obj->GetOwnPropertyNames();
    const uint32_t count = props->Length();
    as_record_init(rec, count);
    for ( uint32_t i = 0; i < count; i++ ) {

        const Local<Value> name = props->Get(i);
        const Local<Value> value = obj->Get(name);

        String::Utf8Value n(name);
        as_val* val = asval_from_jsobject( value, log);

        if( val == NULL) 
        {
            scope.Close(Undefined());
            return AS_NODE_PARAM_ERR;
        }
    
        switch(as_val_type(val)){
            case AS_INTEGER:
                as_record_set_integer(rec, *n, (as_integer*)val);
                break;
            case AS_STRING:
                as_record_set_string(rec, *n, (as_string*)val);
                break;
            case AS_BYTES:
                as_record_set_bytes(rec, *n, (as_bytes*) val);
                break;
            case AS_LIST:
                as_record_set_list(rec, *n, (as_list*) val);
                break;
            case AS_MAP:
                as_record_set_map(rec, *n, (as_map*) val);
                break;
            case AS_NIL:
                as_record_set_nil(rec, *n);
            default:
                break;
        }
    }

    scope.Close(Undefined());
    return AS_NODE_PARAM_OK;
}

int recordmeta_from_jsobject(as_record * rec, Local<Object> obj, LogInfo * log)
{
    HANDLESCOPE;

    setTTL( obj, &rec->ttl, log);
    setGeneration( obj, &rec->gen, log);

    scope.Close(Undefined());
    return AS_NODE_PARAM_OK;
}

int extract_blob_from_jsobject( Local<Object> obj, uint8_t **data, int *len, LogInfo * log)
{
    if (obj->GetIndexedPropertiesExternalArrayDataType() != kExternalUnsignedByteArray ) {
        as_v8_error(log, "The binary data is not of the type UnsignedBytes");
        return AS_NODE_PARAM_ERR;
    }

    (*len) = obj->GetIndexedPropertiesExternalArrayDataLength();
    (*data) = (uint8_t*) cf_malloc(sizeof(uint8_t) * (*len));
    memcpy((*data), static_cast<uint8_t*>(obj->GetIndexedPropertiesExternalArrayData()), (*len));

    return AS_NODE_PARAM_OK;
}
     
int setTTL ( Local<Object> obj, uint32_t *ttl, LogInfo * log)
{
    if ( obj->Has(String::NewSymbol("ttl"))) {
        Local<Value> v8ttl = obj->Get(String::NewSymbol("ttl")) ;
        if ( v8ttl->IsNumber() ) {
            (*ttl) = (uint32_t) V8INTEGER_TO_CINTEGER(v8ttl);
        }
        else {
            return AS_NODE_PARAM_ERR;
        }
    }

    return AS_NODE_PARAM_OK;
}

int setTimeOut( Local<Object> obj, uint32_t *timeout, LogInfo * log )
{
    HANDLESCOPE;

    if ( obj->Has(String::NewSymbol("timeout")) ) { 
        Local<Value> v8timeout = obj->Get(String::NewSymbol("timeout")) ;
        if ( v8timeout->IsNumber() ) {
            (*timeout) = (uint32_t) V8INTEGER_TO_CINTEGER(v8timeout);
            as_v8_detail(log, "timeout value %d", *timeout);
        }
        else {
            as_v8_error(log, "timeout should be an integer");
            scope.Close(Undefined());
            return AS_NODE_PARAM_ERR;
        }
    }
    scope.Close(Undefined());
    return AS_NODE_PARAM_OK;
}

int setGeneration( Local<Object> obj, uint16_t * generation, LogInfo * log )
{
    if ( obj->Has(String::NewSymbol("gen")) ) {
        Local<Value> v8gen = obj->Get(String::NewSymbol("gen"));
        if ( v8gen->IsNumber() ) {
            (*generation) = (uint16_t) V8INTEGER_TO_CINTEGER(v8gen);
            as_v8_detail(log, "Generation value %d ", (*generation));
        }
        else {
            as_v8_error(log, "Generation should be an integer");
            return AS_NODE_PARAM_ERR;
        }
    }

    return AS_NODE_PARAM_OK;
}

int setPolicyGeneric(Local<Object> obj, const char *policyname, int *policyEnumValue, LogInfo * log ) 
{
    HANDLESCOPE;

    if ( obj->Has(String::NewSymbol(policyname)) ) {
        Local<Value> policy = obj->Get(String::NewSymbol(policyname));

        // Check if node layer is passing a legal integer value
        if (policy->IsNumber()) {
            *policyEnumValue = V8INTEGER_TO_CINTEGER(policy);
        }
        else {    
            as_v8_error(log, "value for %s policy must be an integer", policyname);
            //Something other than expected type which is Number
            scope.Close(Undefined());
            return AS_NODE_PARAM_ERR;
        }
    }

    // The policyEnumValue will/should be inited to the default value by the caller
    // So, do not change anything if we get an non-integer from node layer
    scope.Close(Undefined());
    return AS_NODE_PARAM_OK;
}

int setKeyPolicy( Local<Object> obj, as_policy_key *keypolicy, LogInfo * log)
{
    HANDLESCOPE;

    if (setPolicyGeneric(obj, "key", (int *) keypolicy, log) != AS_NODE_PARAM_OK) {
        scope.Close(Undefined());
        return AS_NODE_PARAM_ERR;
    }

    as_v8_detail(log, "Key policy is set to %d", *keypolicy);
    scope.Close(Undefined());
    return AS_NODE_PARAM_OK;
}

int setGenPolicy( Local<Object> obj, as_policy_gen * genpolicy, LogInfo * log)
{
    if ( setPolicyGeneric(obj, "gen", (int *) genpolicy, log) != AS_NODE_PARAM_OK) {
        return AS_NODE_PARAM_ERR;
    }

    as_v8_detail(log, "Generation policy is set to %d", *genpolicy);
    return AS_NODE_PARAM_OK;
}

int setRetryPolicy( Local<Object> obj, as_policy_retry * retrypolicy, LogInfo * log) 
{
    if (setPolicyGeneric(obj, "retry", (int *) retrypolicy, log) != AS_NODE_PARAM_OK ) {
        return AS_NODE_PARAM_OK;
    }

    as_v8_detail(log, "Retry Policy is set to %d", *retrypolicy);
    return AS_NODE_PARAM_OK;
}


int setExistsPolicy( Local<Object> obj, as_policy_exists * existspolicy, LogInfo * log)
{
    if ( setPolicyGeneric(obj, "exists", (int *) existspolicy, log) != AS_NODE_PARAM_OK) {
        return AS_NODE_PARAM_ERR;
    }

    as_v8_detail(log, "Exists policy is set to %d", *existspolicy);
    return AS_NODE_PARAM_OK;
}

int infopolicy_from_jsobject( as_policy_info * policy, Local<Object> obj, LogInfo * log)
{
    as_policy_info_init(policy);
    if ( setTimeOut( obj, &policy->timeout, log) != AS_NODE_PARAM_OK) return AS_NODE_PARAM_ERR;

    if ( obj->Has(String::NewSymbol("send_as_is")) ) {  
        Local<Value> v8send_as_is = obj->Get(String::NewSymbol("send_as_is"));
        if ( v8send_as_is->IsBoolean() ) {
            policy->send_as_is = (bool) v8send_as_is->ToBoolean()->Value();
            as_v8_detail(log,"info policy send_as_is is set to %s", policy->send_as_is ? "true":"false");
        }
        else {
            as_v8_error(log, "send_as_is should be a boolean object");
            return AS_NODE_PARAM_ERR;
        }
    }
    if ( obj->Has(String::NewSymbol("check_bounds")) ) {    
        Local<Value> v8check_bounds = obj->Get(String::NewSymbol("check_bounds"));
        if ( v8check_bounds->IsBoolean() ) {
            policy->check_bounds = (bool) v8check_bounds->ToBoolean()->Value();
            as_v8_detail(log, "info policy check bounds is set to %s", policy->check_bounds ? "true" : "false");
        }
        else {
            as_v8_error(log, "check_bounds should be a boolean object");
            return AS_NODE_PARAM_ERR;
        }
    }

    return  AS_NODE_PARAM_OK;
}
int operatepolicy_from_jsobject( as_policy_operate * policy, Local<Object> obj, LogInfo * log)
{
    HANDLESCOPE;

    as_policy_operate_init( policy);

    if ( setTimeOut( obj, &policy->timeout, log) != AS_NODE_PARAM_OK) return AS_NODE_PARAM_ERR;
    if ( setGenPolicy( obj, &policy->gen, log) != AS_NODE_PARAM_OK) return AS_NODE_PARAM_ERR;
    if ( setRetryPolicy( obj, &policy->retry, log) != AS_NODE_PARAM_OK) return AS_NODE_PARAM_ERR;
    if ( setKeyPolicy( obj, &policy->key, log) != AS_NODE_PARAM_OK) return AS_NODE_PARAM_ERR;

    scope.Close(Undefined());
    return AS_NODE_PARAM_OK;
}

int batchpolicy_from_jsobject( as_policy_batch * policy, Local<Object> obj, LogInfo * log)
{
    HANDLESCOPE;

    as_policy_batch_init(policy);

    if ( setTimeOut( obj, &policy->timeout, log) != AS_NODE_PARAM_OK) return AS_NODE_PARAM_ERR;
    
    scope.Close(Undefined());
    return AS_NODE_PARAM_OK;
}

int removepolicy_from_jsobject( as_policy_remove * policy, Local<Object> obj, LogInfo * log)
{
    HANDLESCOPE;

    as_policy_remove_init(policy);

    if ( setTimeOut( obj, &policy->timeout, log) != AS_NODE_PARAM_OK) return AS_NODE_PARAM_ERR;
    if ( setGeneration( obj, &policy->generation, log) != AS_NODE_PARAM_OK) return AS_NODE_PARAM_ERR;
    if ( setRetryPolicy( obj, &policy->retry, log) != AS_NODE_PARAM_OK) return AS_NODE_PARAM_ERR;
    if ( setKeyPolicy( obj, &policy->key, log) != AS_NODE_PARAM_OK) return AS_NODE_PARAM_ERR;

    scope.Close(Undefined());
    return AS_NODE_PARAM_OK;
}

int readpolicy_from_jsobject( as_policy_read * policy, Local<Object> obj, LogInfo * log)
{
    HANDLESCOPE;

    as_policy_read_init( policy );

    if ( setTimeOut( obj, &policy->timeout, log) != AS_NODE_PARAM_OK) return AS_NODE_PARAM_ERR;
    if ( setKeyPolicy( obj, &policy->key, log) != AS_NODE_PARAM_OK) return AS_NODE_PARAM_ERR;

    as_v8_detail(log, "Parsing read policy : success");

    scope.Close(Undefined());
    return AS_NODE_PARAM_OK;
}

int writepolicy_from_jsobject( as_policy_write * policy, Local<Object> obj, LogInfo * log)
{

    as_policy_write_init( policy ); 

    if ( setTimeOut( obj, &policy->timeout, log) != AS_NODE_PARAM_OK) return AS_NODE_PARAM_ERR;
    if ( setGenPolicy( obj, &policy->gen, log) != AS_NODE_PARAM_OK) return AS_NODE_PARAM_ERR;
    if ( setRetryPolicy( obj, &policy->retry, log) != AS_NODE_PARAM_OK) return AS_NODE_PARAM_ERR;
    if ( setKeyPolicy( obj, &policy->key, log) != AS_NODE_PARAM_OK) return AS_NODE_PARAM_ERR;
    if ( setExistsPolicy( obj, &policy->exists, log) != AS_NODE_PARAM_OK) return AS_NODE_PARAM_ERR;

    as_v8_detail(log, "Parsing write policy : success");
    return AS_NODE_PARAM_OK;
}

int applypolicy_from_jsobject( as_policy_apply * policy, Local<Object> obj, LogInfo* log)
{
    HANDLESCOPE;

	as_policy_apply_init( policy);
	if ( setTimeOut( obj, &policy->timeout, log) != AS_NODE_PARAM_OK) return AS_NODE_PARAM_ERR;
	if ( setKeyPolicy( obj, &policy->key, log) != AS_NODE_PARAM_OK) return AS_NODE_PARAM_ERR;

	as_v8_detail( log, "Parsing apply policy : success");
    
    scope.Close(Undefined());
	return AS_NODE_PARAM_OK;
}

int scanpolicy_from_jsobject( as_policy_scan * policy, Local<Object> obj, LogInfo* log)
{
	as_policy_scan_init( policy);
	if ( setTimeOut( obj, &policy->timeout, log) != AS_NODE_PARAM_OK) return AS_NODE_PARAM_ERR;

    if ( obj->Has(String::NewSymbol("failOnClusterChange")) ) {  
        Local<Value> failOnClusterChange = obj->Get(String::NewSymbol("failOnClusterChange"));
        if ( failOnClusterChange->IsBoolean() ) {
            policy->fail_on_cluster_change = (bool) failOnClusterChange->ToBoolean()->Value();
            as_v8_detail(log,"scan policy fail on cluster change is set to %s", policy->fail_on_cluster_change ? "true":"false");
        }
        else {
            as_v8_error(log, "failOnClusterChange should be a boolean object");
            return AS_NODE_PARAM_ERR;
        }
    }

	as_v8_detail( log, "Parsing scan policy : success");
	return AS_NODE_PARAM_OK;
}

Handle<Object> key_to_jsobject(const as_key * key, LogInfo * log)
{
    HANDLESCOPE;
    Local<Object> obj;
    if (key == NULL) {
        return scope.Close(obj);
    }

    obj = Object::New();
    if ( key->ns && strlen(key->ns) > 0 ) {
        as_v8_debug(log, "key.ns = \"%s\"", key->ns);
        obj->Set(String::NewSymbol("ns"), String::NewSymbol(key->ns));
    }

    if ( key->set && strlen(key->set) > 0 ) {
        as_v8_debug(log, "key.set = \"%s\"", key->set);
        obj->Set(String::NewSymbol("set"), String::NewSymbol(key->set));
    }

    if ( key->valuep ) {
        as_val * val = (as_val *) key->valuep;
        as_val_t type = as_val_type(val);
        switch(type) {
            case AS_INTEGER: {
                as_integer * ival = as_integer_fromval(val);
                as_v8_debug(log, "key.key = %d", as_integer_get(ival));
                obj->Set(String::NewSymbol("key"), Number::New(as_integer_get(ival)));
                break;
            }
            case AS_STRING: {
                as_string * sval = as_string_fromval(val);
                as_v8_debug(log, "key.key = \"%s\"", as_string_get(sval));
                obj->Set(String::NewSymbol("key"), String::NewSymbol(as_string_get(sval)));
                break;
            }
            case AS_BYTES: {
               as_bytes * bval = as_bytes_fromval(val);
               if ( bval ) {
                   int size = as_bytes_size(bval);
                   as_v8_debug(log,"key.key = \"%u\"", bval->value);
                   Buffer * buf = Buffer::New(size);
                   memcpy(node::Buffer::Data(buf), bval->value, size);
                   v8::Local<v8::Object> globalObj = v8::Context::GetCurrent()->Global();
                   v8::Local<v8::Function> bufferConstructor = v8::Local<v8::Function>::Cast(globalObj->Get(v8::String::New("Buffer")));
                   v8::Handle<v8::Value> constructorArgs[3] = { buf->handle_, v8::Integer::New(size), v8::Integer::New(0) };
                   v8::Local<v8::Object> actualBuffer = bufferConstructor->NewInstance(3, constructorArgs);
                   obj->Set(String::NewSymbol("key"), actualBuffer);
                   break;
               }
            }
            default:
                break;
        }
    }

    return scope.Close(obj);
}

Handle<Object> scaninfo_to_jsobject( const as_scan_info * info, LogInfo * log)
{
	HANDLESCOPE;
	Local<Object> scaninfo;

    if(info == NULL) {
        as_v8_debug( log, "Record ( C structure) is NULL, cannot form node.js metadata object"); 
        return scope.Close(scaninfo);
    }
    
    scaninfo = Object::New();
    scaninfo->Set(String::NewSymbol("progressPct"), Integer::New(info->progress_pct));
    as_v8_detail(log, "Progress pct of the scan %d", info->progress_pct);
    scaninfo->Set(String::NewSymbol("recordScanned"), Number::New(info->records_scanned));
    as_v8_detail(log, "Number of records scanned so far %d", info->records_scanned);
	scaninfo->Set(String::NewSymbol("status"), Integer::New(info->status));

    return scope.Close(scaninfo);

	
}

int key_from_jsobject(as_key * key, Local<Object> obj, LogInfo * log)
{
    // Every v8 object has be declared/accessed inside a scope, and the 
    // scope has to be closed to avoid memory leak.
    // Open a scope
    HANDLESCOPE;
    as_namespace ns = {'\0'};
    as_set set = {'\0'};


    // All the v8 local variables have to declared before any of the goto
    // statements. V8 demands that.

	if(obj->IsNull()) 
	{
		goto ReturnError;
	}	

    // get the namespace
    if ( obj->Has(String::NewSymbol("ns")) ) {
        Local<Value> ns_obj = obj->Get(String::NewSymbol("ns"));
        if ( ns_obj->IsString() ) {
            strncpy(ns, *String::Utf8Value(ns_obj), AS_NAMESPACE_MAX_SIZE);
            as_v8_detail(log, "key.ns = \"%s\"", ns);
            if ( strlen(ns) == 0 ) {
                goto ReturnError;
            }
        }
        else {
            goto ReturnError;
        }
    }
    else {
        goto ReturnError;
    }

    // get the set
    if ( obj->Has(String::NewSymbol("set")) ) {
        Local<Value> set_obj = obj->Get(String::NewSymbol("set"));
        if ( set_obj->IsString() ) {
            strncpy(set, *String::Utf8Value(set_obj), AS_SET_MAX_SIZE);
            as_v8_detail(log,"key.set = \"%s\"", set);
            if ( strlen(set) == 0 ) {
                goto ReturnError;
            }
        }
        else {
            goto ReturnError;
        }
    }

    // get the value
    if ( obj->Has(String::NewSymbol("key")) ) {
        Local<Value> val_obj = obj->Get(String::NewSymbol("key"));
		if(val_obj->IsNull()) 
		{
			goto ReturnError;
		}
        if ( val_obj->IsString() ) {
            char * value = strdup(*String::Utf8Value(val_obj));
            as_key_init(key, ns, set, value);
            as_v8_detail(log, "key.key = \"%s\"", value);
            ((as_string *) key->valuep)->free = true;
            goto ReturnOk;
        }
        else if ( val_obj->IsNumber() ) {
            int64_t value = V8INTEGER_TO_CINTEGER(val_obj);
            as_key_init_int64(key, ns, set, value);
            as_v8_detail(log, "key.key = %d", value);
            goto ReturnOk;
        }
        else if ( val_obj->IsObject() ) {
            Local<Object> obj = val_obj->ToObject();
            int size ;
            uint8_t* data ;
            if (extract_blob_from_jsobject(obj, &data, &size, log) != AS_NODE_PARAM_OK) {
                return AS_NODE_PARAM_ERR;
            }
            as_key_init_rawp(key, ns, set, data, size, true);

            as_v8_detail(log, 
                "key.key = <%x %x %x%s>", 
                size > 0 ? data[0] : 0,
                size > 1 ? data[1] : 0,
                size > 2 ? data[2] : 0,
                size > 3 ? " ..." : ""
                );
        }
    }

    // close the scope, so that garbage collector can collect the v8 variables.
ReturnOk:
    scope.Close(Undefined());
    return AS_NODE_PARAM_OK;

ReturnError:
    scope.Close(Undefined());
    return AS_NODE_PARAM_ERR;
}

int key_from_jsarray(as_key * key, Local<Array> arr, LogInfo * log)
{
    HANDLESCOPE;
    as_namespace ns = { '\0' };
    as_set set = { '\0' };


    Local<Value> ns_obj = arr->Get(0);
    Local<Value> set_obj = arr->Get(1);
    Local<Value> val_obj = arr->Get(2);
    if ( arr->Length() != 3 ) {
        goto Ret_Err;
    }
    if ( ns_obj->IsString() ) {
        strncpy(ns, *String::Utf8Value(ns_obj), AS_NAMESPACE_MAX_SIZE);
    }
    else {
        goto Ret_Err;
    }

    if ( strlen(ns) == 0 ) {
        goto Ret_Err;
    }

    if ( set_obj->IsString() ) {
        strncpy(set, *String::Utf8Value(set_obj), AS_SET_MAX_SIZE);
    }
    else {
        goto Ret_Err;
    }

    if ( strlen(set) == 0 ) {
        goto Ret_Err;
    }

    if ( val_obj->IsString() ) {
        char * value = strdup(*String::Utf8Value(val_obj));
        as_key_init(key, ns, set, value);
        ((as_string *) key->valuep)->free = true;
        goto Ret_Ok;
    }
    else if ( val_obj->IsNumber() ) {
        int64_t value = V8INTEGER_TO_CINTEGER(val_obj);
        as_key_init_int64(key, ns, set, value);
        goto Ret_Ok;
    }

Ret_Ok:
    scope.Close(Undefined());
    return AS_NODE_PARAM_OK;

Ret_Err:
    scope.Close(Undefined());   
    return AS_NODE_PARAM_ERR;
}

int batch_from_jsarray(as_batch *batch, Local<Array> arr, LogInfo * log)
{
    HANDLESCOPE;

    uint32_t capacity = arr->Length();

    if(capacity > 0) {
        as_batch_init(batch, capacity);
    }
    else {
        scope.Close(Undefined());
        return AS_NODE_PARAM_ERR;
    }
    for ( uint32_t i=0; i < capacity; i++) {
        Local<Object> key = arr->Get(i)->ToObject();
        key_from_jsobject(as_batch_keyat(batch, i), key, log);
    }

    scope.Close(Undefined());
    return AS_NODE_PARAM_OK;
}

int asarray_from_jsarray( as_arraylist** udfargs, Local<Array> arr, LogInfo * log)
{
	uint32_t  capacity = arr->Length();

	if ( capacity <= 0) {
		capacity = 0;
	}
	as_v8_detail(log, "Capacity of the asarray to be initialized %d", capacity);
	if ( *udfargs != NULL) {
		as_arraylist_init( *udfargs, capacity, 0);
	} else {
		*udfargs = as_arraylist_new( capacity, 0);
	}

	for ( uint32_t i = 0; i < capacity; i++) {
		as_val* val = asval_from_jsobject( arr->Get(i), log);
		as_arraylist_append(*udfargs, val);
	}
	return AS_NODE_PARAM_OK;

}

int udfargs_from_jsobject( char** filename, char** funcname, as_arraylist** args, Local<Object> obj, LogInfo * log)
{
    HANDLESCOPE;

	// Extract UDF module name
	if( obj->Has(String::NewSymbol("module"))) {
		Local<Value> module = obj->Get( String::NewSymbol("module"));
		int size = 0;

		if( module->IsString()) {
			size = module->ToString()->Length()+1;
			if( *filename == NULL) {
				*filename = (char*) cf_malloc(sizeof(char) * size);
			}
			strcpy( *filename, *String::Utf8Value(module) );
			as_v8_detail(log, "Filename in the udf args is set to %s", *filename);
		}
		else {
			as_v8_error(log, "UDF module name should be string");
            scope.Close(Undefined());
			return AS_NODE_PARAM_ERR;
		}
	}
	else {
		as_v8_error(log, "UDF module name should be passed to execute UDF");
        scope.Close(Undefined());
		return AS_NODE_PARAM_ERR;
	}

	// Extract UDF function name
	if( obj->Has(String::NewSymbol("funcname"))) { 
		Local<Value> v8_funcname = obj->Get( String::NewSymbol("funcname"));
		if ( v8_funcname->IsString()) {
			if( *funcname == NULL) {
				int size = v8_funcname->ToString()->Length();
				*funcname = (char*) cf_malloc( sizeof(char) * size);
			}
			strcpy( *funcname, *String::Utf8Value( v8_funcname));
			as_v8_detail(log, "The function name in the UDF args set to %s ", *funcname);
		}
		else {
			as_v8_error(log, "UDF function name should be string");
            scope.Close(Undefined());
			return AS_NODE_PARAM_ERR;
		}
	}
	else {
		as_v8_error(log, "UDF function name should be passed to execute UDF");
        scope.Close(Undefined());
		return AS_NODE_PARAM_ERR;
	}

	// Is it fair to expect an array always. For a single argument UDF invocation
	// should we relax.
	// Extract UDF arglist as_arraylist
	if( obj->Has( String::NewSymbol("args"))) {
		Local<Value> arglist = obj->Get( String::NewSymbol("args"));
		if ( ! arglist->IsArray()){
			as_v8_error(log, "UDF args should be an array");
            scope.Close(Undefined());
			return AS_NODE_PARAM_ERR;
		}
		asarray_from_jsarray( args, Local<Array>::Cast(arglist), log);
		as_v8_detail(log, "Parsing UDF args -- done !!!");
        scope.Close(Undefined());
		return AS_NODE_PARAM_OK;
	}
	else {
		// no argument case. Initialize array with 0 elements and invoke UDF.
		if (*args != NULL) {
			as_arraylist_init(*args, 0, 0);
		}
        scope.Close(Undefined());
		return AS_NODE_PARAM_OK;
	}
    scope.Close(Undefined());
	return AS_NODE_PARAM_OK;
}

int scan_from_jsobject( as_scan * scan, Local<Object> obj, LogInfo * log) {
	if ( scan == NULL) {
		// should never land in here.
		as_v8_error(log, "scan object is NULL, internal error");
		return AS_NODE_PARAM_ERR;
	}

	as_namespace ns = {'\0'};
	as_set set		= {'\0'};
	
	if ( obj->Has(String::NewSymbol("ns"))) {
		Local<Value> ns_obj = obj->Get(String::NewSymbol("ns"));
		if ( ! ns_obj->IsString()) {
			as_v8_error( log, "namespace for scan must be a string");
			return AS_NODE_PARAM_ERR;
		}
		strncpy( ns, *String::Utf8Value(ns_obj), AS_NAMESPACE_MAX_SIZE);
		as_v8_detail( log, "namespace for scan operation is set to value %s", ns);
	}
	else {
		as_v8_error( log, "namespace should be set for scan object");
		return AS_NODE_PARAM_ERR;
	}

	if ( obj->Has(String::NewSymbol("set"))) {
		Local<Value> set_obj = obj->Get(String::NewSymbol("set"));
		if ( !set_obj->IsString()) {
			as_v8_error( log, "set for scan must be a string");
			return AS_NODE_PARAM_ERR;
		}
		strncpy( set, *String::Utf8Value(set_obj), AS_SET_MAX_SIZE);
		as_v8_detail( log, "set for scan operation is set to value %s", set);
	}

	if( ns == NULL || set == NULL) {
		// Should never land here.
		// If one of them is not present in the object, error is returned from there.
		as_v8_error( log, "namespace/set is NULL. Internal Error !!!");
		return AS_NODE_PARAM_ERR;
	}
	as_scan_init( scan, ns, set);
	as_v8_detail( log, "scan object is initialized");
	if ( obj->Has(String::NewSymbol("noBins"))) {
		Local<Value> noBins = obj->Get(String::NewSymbol("noBins"));
		if ( ! noBins->IsBoolean()) {
			as_v8_error( log, "noBins value should be of type boolean in a scan object");
			return AS_NODE_PARAM_ERR;
		}
		scan->no_bins = (bool) noBins->ToBoolean()->Value();
		as_v8_detail( log, "no_bins value for scan operation is set to %d ", scan->no_bins);
	}
	if ( obj->Has(String::NewSymbol("concurrent"))) {
		Local<Value> concurrent = obj->Get(String::NewSymbol("concurrent"));
		if ( ! concurrent->IsBoolean()) {
			as_v8_error( log, "concurrent value in a scan object should be a boolean type");
			return AS_NODE_PARAM_ERR;
		}
		scan->concurrent = concurrent->ToBoolean()->Value();
		as_v8_detail( log, "concurrent in scan object is set to %d", scan->concurrent);
	}
	//Parsing binlist from an array of bins
	//Two APIs use this feature. 1. select and scan
	//@TO-DO  Gayathri
	//Move the parsing function to conversion.cc and use it 
	//in both APIs. -- Do not replicate code.

	if( obj->Has(String::NewSymbol("applyEach"))) {
		Local<Value> applyEach = obj->Get(String::NewSymbol("applyEach"));
		char file[255] = {'\0'};
		char* filename = file; 
		char* funcname ;  
		as_arraylist *list = NULL;
		int ret = udfargs_from_jsobject(&filename, &funcname, &list, applyEach->ToObject(), log);
		if ( funcname == NULL || filename == NULL) {
			return AS_NODE_PARAM_ERR;
		}
		if ( ret == AS_NODE_PARAM_ERR) {
			as_v8_error( log, "parsing udf args for scan failed");
			return ret;
		}
		as_v8_detail(log, "Invoking scan apply each with filename %s, funcname %s", filename, funcname);
		as_scan_apply_each( scan, (const char*)filename, (const char*) funcname, (as_list*) list);
	}
	else {
		as_v8_error( log, "applyEach value should be an argument for scan operation");
		return AS_NODE_PARAM_ERR;
	}
	return AS_NODE_PARAM_OK;
}

int GetBinName( char** binName, Local<Object> obj, LogInfo * log) {

    if ( obj->Has(String::NewSymbol("bin"))) {
        Local<Value> val = obj->Get(String::NewSymbol("bin"));
        if ( !val->IsString()) {
            as_v8_error(log, "Type error in bin_name(bin should be string"); 
            return AS_NODE_PARAM_ERR;
        }
        (*binName) = strdup(*String::Utf8Value(val));
        return AS_NODE_PARAM_OK;
    } else {
        return AS_NODE_PARAM_ERR;
    }
}

Local<Value> GetBinValue( Local<Object> obj, LogInfo * log) {
    HANDLESCOPE;
    Local<Value> val = obj->Get(String::NewSymbol("value"));
    return scope.Close(val);
}

int populate_write_op ( as_operations * op, Local<Object> obj, LogInfo * log) 
{
    if ( op == NULL ) { 
        as_v8_debug(log, "operation (C structure) passed is NULL, can't parse the V8 object");
        return AS_NODE_PARAM_ERR; 
    }
    char* binName;
    if ( GetBinName(&binName, obj, log) != AS_NODE_PARAM_OK) {
        return AS_NODE_PARAM_ERR;
    }
    as_v8_detail(log, "write operation on bin : %s", binName);

    Local<Value> v8val = GetBinValue(obj, log);
    if ( v8val->IsNumber() ) {
        int64_t val = v8val->NumberValue();
        as_v8_detail(log, "integer value to be written %d", val);
        as_operations_add_write_int64(op, binName, val);
        if ( binName != NULL) free(binName);
        return AS_NODE_PARAM_OK;
    }
    else if ( v8val->IsString() ) {
        char* binVal = strdup(*String::Utf8Value(v8val));   
        as_v8_detail(log, "String value to be written %s", binVal);
        as_operations_add_write_str(op, binName, binVal);
        if ( binName != NULL) free(binName);
        return AS_NODE_PARAM_OK;
    }
    else if ( v8val->IsObject() ) {
        Local<Object> binObj = v8val->ToObject();
        int len ;
        uint8_t* data ;
        if ( extract_blob_from_jsobject(binObj, &data, &len, log) != AS_NODE_PARAM_OK) {   
            return AS_NODE_PARAM_ERR;
        }
        as_v8_detail(log, "Blob value to be written %u ", data);
        as_operations_add_write_rawp(op, binName, data, len, true);
        if ( binName != NULL) free(binName);
        return AS_NODE_PARAM_OK;
    }
    else {
        as_v8_debug(log, "Type error in write operation");
        return AS_NODE_PARAM_ERR;
    }
}

int populate_read_op( as_operations * ops, Local<Object> obj, LogInfo * log) 
{
    if ( ops == NULL ) { 
        as_v8_debug(log, "operation (C structure) passed is NULL, can't parse the v8 object");
        return AS_NODE_PARAM_ERR; 
    }
    char* binName;
    if ( GetBinName(&binName, obj, log) != AS_NODE_PARAM_OK) {
        return AS_NODE_PARAM_ERR;
    }
    as_v8_detail(log, "Read operation on bin :%s", binName);
    as_operations_add_read(ops, binName);
    if ( binName != NULL) free(binName);
    return AS_NODE_PARAM_OK;
}

int populate_incr_op ( as_operations * ops, Local<Object> obj, LogInfo * log) 
{

    if ( ops == NULL ) { 
        as_v8_debug(log, "operation (C structure) passed is NULL, can't parse the v8 object");
        return AS_NODE_PARAM_ERR; 
    }
    char* binName;
    if ( GetBinName(&binName, obj, log) != AS_NODE_PARAM_OK) {
        return AS_NODE_PARAM_ERR;
    }

    as_v8_detail(log, "Incr operation on bin :%s", binName);
    Local<Value> v8val = GetBinValue(obj, log);
    if ( v8val->IsNumber()) {
        int64_t binValue = v8val->NumberValue();
        as_v8_detail(log, "value to be incremented %d", binValue);
        as_operations_add_incr( ops, binName, binValue);
        if (binName != NULL) free (binName);
        return AS_NODE_PARAM_OK;
    }
    else {
        as_v8_debug(log, "Type error in incr operation");
        return AS_NODE_PARAM_ERR;
    }
}

int populate_prepend_op( as_operations* ops, Local<Object> obj, LogInfo * log)
{

    if ( ops == NULL ) { 
        as_v8_debug(log, "operation (C structure) passed is NULL, can't parse the v8 object");
        return AS_NODE_PARAM_ERR; 
    }
    char* binName;
    if ( GetBinName(&binName, obj, log) != AS_NODE_PARAM_OK) {
        return AS_NODE_PARAM_ERR;
    }

    as_v8_detail(log, "prepend operation on bin :%s", binName);

    Local<Value> v8val = GetBinValue(obj, log);
    if ( v8val->IsString() ) {
        char* binVal = strdup(*String::Utf8Value(v8val));   
        as_v8_detail(log, "prepending string %s", binVal);
        as_operations_add_prepend_strp(ops, binName, binVal, true);
        if ( binName != NULL) free(binName);
        return AS_NODE_PARAM_OK;
    }
    else if ( v8val->IsObject() ) {
        Local<Object> binObj = v8val->ToObject();
        int len ;
        uint8_t* data ;
        if (extract_blob_from_jsobject(binObj, &data, &len, log) != AS_NODE_PARAM_OK) {
            return AS_NODE_PARAM_ERR;
        }
        as_v8_detail(log, "prepending raw bytes %u", data);
        as_operations_add_prepend_rawp(ops, binName, data, len, true);
        if ( binName != NULL) free(binName);
        return AS_NODE_PARAM_OK;
    }
    else {
        as_v8_debug(log, "Type error in prepend operation");
        return AS_NODE_PARAM_ERR;
    }
}


int populate_append_op( as_operations * ops, Local<Object> obj, LogInfo * log)
{
    if ( ops == NULL ) { 
        as_v8_debug(log, "operation (C structure) passed is NULL, can't parse the v8 object");
        return AS_NODE_PARAM_ERR; 
    }
    char* binName;
    if ( GetBinName(&binName, obj, log) != AS_NODE_PARAM_OK) {
        return AS_NODE_PARAM_ERR;
    }

    as_v8_detail(log, "append operation on bin :%s", binName);
    Local<Value> v8val = GetBinValue(obj, log);
    if ( v8val->IsString() ) {
        char* binVal = strdup(*String::Utf8Value(v8val));
        as_v8_detail(log, "appending string %s", binVal);
        as_operations_add_append_strp(ops, binName, binVal,true);
        if ( binName != NULL) free(binName);
        return AS_NODE_PARAM_OK;
    }
    else if ( v8val->IsObject() ) {
        Local<Object> binObj = v8val->ToObject();
        int len ;
        uint8_t* data ;
        if (extract_blob_from_jsobject(binObj, &data, &len, log) != AS_NODE_PARAM_OK) {
            return AS_NODE_PARAM_ERR;
        }
        as_v8_detail(log, "appending raw bytes %u", data);
        as_operations_add_append_rawp(ops, binName, data, len, true);
        if (binName != NULL) free(binName);
        return AS_NODE_PARAM_OK;
    }
    else {
        as_v8_debug(log, "Type error in append operation");
        return AS_NODE_PARAM_ERR;
    }
}

int populate_touch_op( as_operations* ops, LogInfo * log)
{
    if ( ops == NULL) {
        as_v8_debug(log, "operation (C structure) passed is NULL, can't parse the v8 object");
        return AS_NODE_PARAM_ERR;
    }
    
    as_operations_add_touch(ops);
    as_v8_debug(log, "Touch operation is set");
    return AS_NODE_PARAM_OK;
}

int operations_from_jsarray( as_operations * ops, Local<Array> arr, LogInfo * log) 
{
    HANDLESCOPE;

    uint32_t capacity = arr->Length();
    as_v8_detail(log, "no op operations in the array %d", capacity);
    if ( capacity > 0 ) {
        as_operations_init( ops, capacity );
    }
    else {
        scope.Close(Undefined());
        return AS_NODE_PARAM_ERR;
    }
    for ( uint32_t i = 0; i < capacity; i++ ) {
        Local<Object> obj = arr->Get(i)->ToObject();
        setTTL(obj, &ops->ttl, log);
        Local<Value> v8op = obj->Get(String::NewSymbol("operation"));
        if ( v8op->IsNumber() ) {
            as_operator op = (as_operator) v8op->ToInteger()->Value();
            switch ( op ) {
                case AS_OPERATOR_WRITE: {
                    populate_write_op(ops, obj, log);
                    break;
                }
                case AS_OPERATOR_READ: {
                    populate_read_op(ops, obj, log);
                    break;
                }
                case AS_OPERATOR_INCR:  {
                    populate_incr_op(ops, obj, log);
                    break;
                }
                case AS_OPERATOR_PREPEND: {
                    populate_prepend_op(ops, obj, log);
                    break;
                }
                case AS_OPERATOR_APPEND: {
                    populate_append_op(ops, obj, log);
                    break;
                }
                case AS_OPERATOR_TOUCH: {
                    populate_touch_op(ops, log);
                    break;
                }
                default :
                    as_v8_info(log, "Operation Type not supported by the API");
                    scope.Close(Undefined());
                    return AS_NODE_PARAM_ERR;
            }
        }
    }
    scope.Close(Undefined());
    return AS_NODE_PARAM_OK;
}<|MERGE_RESOLUTION|>--- conflicted
+++ resolved
@@ -370,11 +370,7 @@
             if ( ival ) {
                 int64_t data = as_integer_getorelse(ival, -1);
                 as_v8_detail(log, "value = %d ", data);
-<<<<<<< HEAD
                 return scope.Close(Number::New((double)data));
-=======
-                return scope.Close(Number::New(data));
->>>>>>> c093f5d2
             }
         }
         case AS_STRING : {
