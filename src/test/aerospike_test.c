--- conflicted
+++ resolved
@@ -234,8 +234,7 @@
 	plan_add(ldt_lmap);
 
 	// cdt
-<<<<<<< HEAD
-	plan_add(cdt_basics);
+	plan_add(list_basics);
 
 	if (g_use_async) {
 		plan_add(key_basics_async);
@@ -244,7 +243,4 @@
 		plan_add(scan_async);
 		plan_add(key_pipeline);
 	}
-=======
-	plan_add( list_basics );
->>>>>>> 85b7a6fa
 }