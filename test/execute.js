--- conflicted
+++ resolved
@@ -17,21 +17,13 @@
 /* global describe, it, before, after */
 
 // we want to test the built aerospike module
-<<<<<<< HEAD
-const aerospike = require('../lib/aerospike')
-=======
 const Aerospike = require('../lib/aerospike')
->>>>>>> 5116fb97
 const helper = require('./test_helper')
 const expect = require('expect.js')
 
 const keygen = helper.keygen
 
-<<<<<<< HEAD
-const status = aerospike.status
-=======
 const status = Aerospike.status
->>>>>>> 5116fb97
 
 describe('client.execute()', function (done) {
   var client = helper.client
