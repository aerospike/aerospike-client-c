// *****************************************************************************
// Copyright 2013-2016 Aerospike, Inc.
//
// Licensed under the Apache License, Version 2.0 (the "License")
// you may not use this file except in compliance with the License.
// You may obtain a copy of the License at
//
//     http://www.apache.org/licenses/LICENSE-2.0
//
// Unless required by applicable law or agreed to in writing, software
// distributed under the License is distributed on an "AS IS" BASIS,
// WITHOUT WARRANTIES OR CONDITIONS OF ANY KIND, either express or implied.
// See the License for the specific language governing permissions and
// limitations under the License.
// *****************************************************************************

/* global describe, it */

// we want to test the built aerospike module
<<<<<<< HEAD
const aerospike = require('../lib/aerospike')
=======
const Aerospike = require('../lib/aerospike')
>>>>>>> 5116fb97
const helper = require('./test_helper')
const expect = require('expect.js')

const keygen = helper.keygen
const metagen = helper.metagen
const recgen = helper.recgen
const valgen = helper.valgen
<<<<<<< HEAD

const status = aerospike.status
=======
>>>>>>> 5116fb97

describe('client.exists()', function () {
  var client = helper.client

  it('should find the record', function (done) {
    // generators
    var kgen = keygen.string(helper.namespace, helper.set, {prefix: 'test/exists/'})
    var mgen = metagen.constant({ttl: 1000})
    var rgen = recgen.record({i: valgen.integer(), s: valgen.string(), b: valgen.bytes()})

    // values
    var key = kgen()
    var meta = mgen(key)
    var record = rgen(key, meta)

    // write the record then check
    client.put(key, record, meta, function (err, key) {
      if (err) { throw new Error(err.message) }
      client.exists(key, function (err, metadata, key) {
        expect(err).not.to.be.ok()
        client.remove(key, function (err, key) {
          if (err) { throw new Error(err.message) }
          done()
        })
      })
    })
  })

  it('should not find the record', function (done) {
    // generators
    var kgen = keygen.string(helper.namespace, helper.set, {prefix: 'test/exists/fail/'})

    // values
    var key = kgen()

    // write the record then check
    client.exists(key, function (err, metadata, key) {
      expect(err).to.be.ok()
      if (err.code !== 602) {
        expect(err.code).to.equal(client.status.AEROSPIKE_ERR_RECORD_NOT_FOUND)
      } else {
        expect(err.code).to.equal(602)
      }
      done()
    })
  })
})<|MERGE_RESOLUTION|>--- conflicted
+++ resolved
@@ -17,11 +17,7 @@
 /* global describe, it */
 
 // we want to test the built aerospike module
-<<<<<<< HEAD
-const aerospike = require('../lib/aerospike')
-=======
 const Aerospike = require('../lib/aerospike')
->>>>>>> 5116fb97
 const helper = require('./test_helper')
 const expect = require('expect.js')
 
@@ -29,11 +25,8 @@
 const metagen = helper.metagen
 const recgen = helper.recgen
 const valgen = helper.valgen
-<<<<<<< HEAD
 
-const status = aerospike.status
-=======
->>>>>>> 5116fb97
+const status = Aerospike.status
 
 describe('client.exists()', function () {
   var client = helper.client
@@ -73,7 +66,7 @@
     client.exists(key, function (err, metadata, key) {
       expect(err).to.be.ok()
       if (err.code !== 602) {
-        expect(err.code).to.equal(client.status.AEROSPIKE_ERR_RECORD_NOT_FOUND)
+        expect(err.code).to.equal(status.AEROSPIKE_ERR_RECORD_NOT_FOUND)
       } else {
         expect(err.code).to.equal(602)
       }
