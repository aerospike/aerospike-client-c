--- conflicted
+++ resolved
@@ -17,19 +17,11 @@
 /* global describe, it */
 
 // we want to test the built aerospike module
-<<<<<<< HEAD
-const aerospike = require('../lib/aerospike')
-const helper = require('./test_helper')
-const expect = require('expect.js')
-
-const status = aerospike.status
-=======
 const Aerospike = require('../lib/aerospike')
 const helper = require('./test_helper')
 const expect = require('expect.js')
 
 const status = Aerospike.status
->>>>>>> 5116fb97
 
 describe('client.info()', function () {
   var client = helper.client
@@ -38,12 +30,7 @@
     var options = helper.options
     var host = {addr: options.host, port: options.port}
     client.info('objects', host, function (err, response, host) {
-<<<<<<< HEAD
-      expect(err).to.be.ok()
-      expect(err.code).to.equal(status.AEROSPIKE_OK)
-=======
       expect(err).not.to.be.ok()
->>>>>>> 5116fb97
       expect(response.indexOf('objects\t')).to.eql(0)
       done()
     })
