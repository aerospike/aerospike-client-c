// *****************************************************************************
// Copyright 2013-2016 Aerospike, Inc.
//
// Licensed under the Apache License, Version 2.0 (the "License")
// you may not use this file except in compliance with the License.
// You may obtain a copy of the License at
//
//     http://www.apache.org/licenses/LICENSE-2.0
//
// Unless required by applicable law or agreed to in writing, software
// distributed under the License is distributed on an "AS IS" BASIS,
// WITHOUT WARRANTIES OR CONDITIONS OF ANY KIND, either express or implied.
// See the License for the specific language governing permissions and
// limitations under the License.
// *****************************************************************************

/* global describe, it */

// we want to test the built aerospike module
<<<<<<< HEAD
const aerospike = require('../build/Release/aerospike')
=======
const Aerospike = require('../lib/aerospike')
>>>>>>> 5116fb97
const helper = require('./test_helper')
const expect = require('expect.js')

const keygen = helper.keygen
const metagen = helper.metagen
const recgen = helper.recgen
const valgen = helper.valgen

<<<<<<< HEAD
const status = aerospike.status
const policy = aerospike.policy
=======
const status = Aerospike.status
const policy = Aerospike.policy
>>>>>>> 5116fb97

describe('client.select()', function () {
  var client = helper.client

  it('should read the record', function (done) {
    // generators
    var kgen = keygen.string(helper.namespace, helper.set, {prefix: 'test/select/'})
    var mgen = metagen.constant({ttl: 1000})
    var rgen = recgen.record({i: valgen.integer(), s: valgen.string(), b: valgen.bytes()})

    // values
    var key = kgen()
    var meta = mgen(key)
    var record = rgen(key, meta)
    var bins = Object.keys(record).slice(0, 1)

    // write the record then check
    client.put(key, record, meta, function (err, key) {
      if (err) { throw new Error(err.message) }

      client.select(key, bins, function (err, _record, metadata, key, status) {
        expect(err).not.to.be.ok()
        expect(_record).to.only.have.keys(bins)

        for (var bin in _record) {
          expect(_record[bin]).to.be(record[bin])
        }

        client.remove(key, function (err, key) {
          if (err) { throw new Error(err.message) }
          done()
        })
      })
    })
  })

  it('should fail - when a select is called without key ', function (done) {
    // generators
    var kgen = keygen.string(helper.namespace, helper.set, {prefix: 'test/select/'})
    var mgen = metagen.constant({ttl: 1000})
    var rgen = recgen.record({i: valgen.integer(), s: valgen.string(), b: valgen.bytes()})

    // values
    var key = kgen()
    var meta = mgen(key)
    var record = rgen(key, meta)
    var bins = Object.keys(record).slice(0, 1)

    // write the record then check
    client.put(key, record, meta, function (err, key1) {
      if (err && err.code !== status.AEROSPIKE_OK) { throw new Error(err.message) }
      var select_key = {ns: helper.namespace, set: helper.set}

      client.select(select_key, bins, function (err, _record, metadata, key1, status) {
        expect(err).to.be.ok()
        expect(err.code).to.equal(client.status.AEROSPIKE_ERR_PARAM)

        client.remove(key, function (err, key) {
          if (err) { throw new Error(err.message) }
          done()
        })
      })
    })
  })

  it('should not find the record', function (done) {
    // generators
    var kgen = keygen.string(helper.namespace, helper.set, {prefix: 'test/not_found/'})
    var mgen = metagen.constant({ttl: 1000})
    var rgen = recgen.record({i: valgen.integer(), s: valgen.string(), b: valgen.bytes()})

    // values
    var key = kgen()
    var meta = mgen(key)
    var record = rgen(key, meta)
    var bins = Object.keys(record).slice(0, 1)

    // write the record then check
    client.select(key, bins, function (err, record, metadata, key) {
      // expect(err).to.be.ok()
      // expect(err.code).to.equal(status.AEROSPIKE_ERR_RECORD_NOT_FOUND)
      done()
    })
  })

  it('should read the record w/ a key send policy', function (done) {
    // generators
    var kgen = keygen.string(helper.namespace, helper.set, {prefix: 'test/get/'})
    var mgen = metagen.constant({ttl: 1000})
    var rgen = recgen.record({i: valgen.integer(), s: valgen.string(), b: valgen.bytes()})

    // values
    var key = kgen()
    var meta = mgen(key)
    var record = rgen(key, meta)
    var bins = Object.keys(record).slice(0, 1)
    var pol = {key: policy.key.SEND}

    // write the record then check
    client.put(key, record, meta, function (err, key) {
      if (err) { throw new Error(err.message) }

      client.select(key, bins, pol, function (err, _record, metadata, key, status) {
        expect(err).not.to.be.ok()
        expect(_record).to.only.have.keys(bins)

        for (var bin in _record) {
          expect(_record[bin]).to.be(record[bin])
        }

        client.remove(key, function (err, key) {
          if (err) { throw new Error(err.message) }
          done()
        })
      })
    })
  })
})<|MERGE_RESOLUTION|>--- conflicted
+++ resolved
@@ -17,11 +17,7 @@
 /* global describe, it */
 
 // we want to test the built aerospike module
-<<<<<<< HEAD
-const aerospike = require('../build/Release/aerospike')
-=======
 const Aerospike = require('../lib/aerospike')
->>>>>>> 5116fb97
 const helper = require('./test_helper')
 const expect = require('expect.js')
 
@@ -30,13 +26,8 @@
 const recgen = helper.recgen
 const valgen = helper.valgen
 
-<<<<<<< HEAD
-const status = aerospike.status
-const policy = aerospike.policy
-=======
 const status = Aerospike.status
 const policy = Aerospike.policy
->>>>>>> 5116fb97
 
 describe('client.select()', function () {
   var client = helper.client
@@ -57,7 +48,7 @@
     client.put(key, record, meta, function (err, key) {
       if (err) { throw new Error(err.message) }
 
-      client.select(key, bins, function (err, _record, metadata, key, status) {
+      client.select(key, bins, function (err, _record, metadata, key) {
         expect(err).not.to.be.ok()
         expect(_record).to.only.have.keys(bins)
 
@@ -90,9 +81,9 @@
       if (err && err.code !== status.AEROSPIKE_OK) { throw new Error(err.message) }
       var select_key = {ns: helper.namespace, set: helper.set}
 
-      client.select(select_key, bins, function (err, _record, metadata, key1, status) {
+      client.select(select_key, bins, function (err, _record, metadata, key1) {
         expect(err).to.be.ok()
-        expect(err.code).to.equal(client.status.AEROSPIKE_ERR_PARAM)
+        expect(err.code).to.equal(status.AEROSPIKE_ERR_PARAM)
 
         client.remove(key, function (err, key) {
           if (err) { throw new Error(err.message) }
@@ -116,8 +107,8 @@
 
     // write the record then check
     client.select(key, bins, function (err, record, metadata, key) {
-      // expect(err).to.be.ok()
-      // expect(err.code).to.equal(status.AEROSPIKE_ERR_RECORD_NOT_FOUND)
+      expect(err).to.be.ok()
+      expect(err.code).to.equal(status.AEROSPIKE_ERR_RECORD_NOT_FOUND)
       done()
     })
   })
@@ -139,7 +130,7 @@
     client.put(key, record, meta, function (err, key) {
       if (err) { throw new Error(err.message) }
 
-      client.select(key, bins, pol, function (err, _record, metadata, key, status) {
+      client.select(key, bins, pol, function (err, _record, metadata, key) {
         expect(err).not.to.be.ok()
         expect(_record).to.only.have.keys(bins)
 
